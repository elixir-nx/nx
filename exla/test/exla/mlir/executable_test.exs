defmodule EXLA.MLIR.ExecutableTest do
  use EXLA.Case, async: true

  import Nx.Defn

  setup do
    Nx.Defn.default_options(compiler: EXLA, compiler_mode: :mlir)
  end

  @broadcast_types [s: 8, u: 8, s: 64, u: 64, f: 32, f: 16, f: 64]
  @types [
    s: 8,
    s: 16,
    s: 32,
    s: 64,
    u: 8,
    u: 16,
    u: 32,
    u: 64,
    f: 16,
    f: 32,
    f: 64,
    bf: 16,
    c: 64,
    c: 128
  ]

  describe "create_function" do
    test "creates with tuple arguments" do
      result = EXLA.jit(fn {{t1}, {t2}} -> Nx.add(t1, t2) end, compiler_mode: :mlir).({{1}, {2}})
      assert_equal(result, Nx.tensor(3))
    end

    test "creates with tuple return" do
      result =
        EXLA.jit(fn t -> {Nx.as_type(t, :f32), Nx.as_type(t, :f16)} end, compiler_mode: :mlir).(1)

      assert_equal(result, {Nx.f32(1), Nx.f16(1)})
    end

    test "creates with mixed container result and input" do
      result =
        EXLA.jit(
          fn %{a: a, b: %{c: c, d: {d}}} ->
            %{a: {Nx.add(a, c), %{b: Nx.multiply(c, d)}}}
          end,
          compiler_mode: :mlir
        ).(%{a: 1, b: %{c: 10, d: {20}}})

      assert_equal(result, %{a: {11, %{b: 200}}})
    end
  end

  describe "bitcast" do
    test "converts between same bitwidth" do
      t = Nx.s32([1337, 42])
      result = Nx.Defn.jit_apply(&Nx.bitcast(&1, :f32), [t], compiler_mode: :mlir)

      assert_equal(
        result,
        Nx.from_binary(<<1337::32-integer-native, 42::32-integer-native>>, :f32)
      )
    end
  end

  describe "pad" do
    test "pads in all dims" do
      result =
        EXLA.jit(&Nx.pad(&1, &2, [{2, 3, 1}, {0, 0, 0}]), compiler_mode: :mlir).(
          Nx.tensor([[1, 1, 1], [2, 2, 2], [3, 3, 3]]),
          Nx.tensor(100)
        )

      assert_equal(
        result,
        Nx.tensor([
          [100, 100, 100],
          [100, 100, 100],
          [1, 1, 1],
          [100, 100, 100],
          [2, 2, 2],
          [100, 100, 100],
          [3, 3, 3],
          [100, 100, 100],
          [100, 100, 100],
          [100, 100, 100]
        ])
      )

      result =
        EXLA.jit(&Nx.pad(&1, &2, [{0, 0, 0}, {2, 3, 1}]), compiler_mode: :mlir).(
          Nx.tensor([[1, 1, 1], [2, 2, 2], [3, 3, 3]]),
          Nx.tensor(100)
        )

      assert_equal(
        result,
        Nx.tensor([
          [100, 100, 1, 100, 1, 100, 1, 100, 100, 100],
          [100, 100, 2, 100, 2, 100, 2, 100, 100, 100],
          [100, 100, 3, 100, 3, 100, 3, 100, 100, 100]
        ])
      )
    end
  end

  describe "convert" do
    for origin_type <- @types, dest_type <- @types do
      test "converts #{inspect(origin_type)} to #{inspect(dest_type)}" do
        t = Nx.tensor([[1], [2]], type: unquote(origin_type))
        expected = Nx.as_type(t, unquote(dest_type))

        result = Nx.Defn.jit_apply(&Nx.as_type(&1, unquote(dest_type)), [t])
        assert result.type == expected.type
        assert_equal(result, expected)
      end
    end

    for {k, _} = type <- @types, k in [:u, :s] do
      test "#{inspect(type)} max_finite to u64" do
        t = Nx.Constants.max_finite(unquote(type))

        expected = Nx.as_type(t, :u64)
        result = Nx.Defn.jit_apply(&Nx.as_type(&1, :u64), [t])

        assert result.type == expected.type
        assert_equal(result, expected)
      end
    end

    for {k, _} = type <- @types, k in [:u, :s] do
      test "#{inspect(type)} min_finite to f64" do
        t = Nx.Constants.min_finite(unquote(type))

        expected = Nx.as_type(t, :f64)
        result = Nx.Defn.jit_apply(&Nx.as_type(&1, :f64), [t])

        assert result.type == expected.type
        assert_equal(result, expected)
      end
    end
  end

  describe "binary ops" do
    @bin_ops [:add, :subtract, :multiply, :pow, :min] ++
               [:max, :remainder, :atan2, :equal, :not_equal] ++
               [:less, :less_equal, :greater, :greater_equal]
    for op <- @bin_ops do
      test "#{op}" do
        for type1 <- @broadcast_types,
            type2 <- @broadcast_types,
            explicit_broadcast <- [true, false] do
          function = fn t1, t2 -> Nx.unquote(op)(t1, t2) end

          t1 = Nx.iota({2, 3, 1}, type: type1)

          t2 =
            if explicit_broadcast do
              Nx.broadcast(Nx.tensor(2, type: type2), {2, 3, 1})
            else
              Nx.tensor(2, type: type2)
            end

          result_nx = Nx.Defn.jit_apply(function, [t1, t2], compiler: Nx.Defn.Evaluator)
          result_mlir = Nx.Defn.jit_apply(function, [t1, t2])

          if Nx.Type.float?(result_mlir.type) do
            assert result_nx.shape == result_mlir.shape
            assert result_nx.type == result_mlir.type
            # TO-DO (mlir): remove backend transfer when all_close is fully supported
            assert_all_close(Nx.backend_transfer(result_nx), Nx.backend_transfer(result_mlir),
              rtol: 1.0e-4
            )
          else
            assert_equal(result_nx, result_mlir)
          end
        end
      end
    end

    for op <- [:bitwise_and, :bitwise_or, :bitwise_xor] do
      test "#{op}" do
        for type1 <- @broadcast_types,
            type2 <- @broadcast_types,
            explicit_broadcast <- [true, false],
            not Nx.Type.float?(type1) and not Nx.Type.float?(type2) do
          function = fn t1, t2 -> Nx.unquote(op)(t1, t2) end

          t1 = Nx.iota({2, 3, 1}, type: type1)

          t2 =
            if explicit_broadcast do
              Nx.broadcast(Nx.tensor(2, type: type2), {2, 3, 1})
            else
              Nx.tensor(2, type: type2)
            end

          result_nx = Nx.Defn.jit_apply(function, [t1, t2], compiler: Nx.Defn.Evaluator)
          result_mlir = Nx.Defn.jit_apply(function, [t1, t2])

          assert_equal(result_nx, result_mlir)
        end
      end
    end

    for op <- [:left_shift, :right_shift], type <- [u: 8, s: 8] do
      test "#{op} #{inspect(type)}" do
        for explicit_broadcast <- [true, false] do
          function = fn t1, t2 -> Nx.unquote(op)(t1, t2) end

          t1 = Nx.iota({2, 3, 1}, type: unquote(type))

          t2 =
            if explicit_broadcast do
              Nx.broadcast(Nx.tensor(2, type: unquote(type)), {2, 3, 1})
            else
              Nx.tensor(2, type: unquote(type))
            end

          result_nx = Nx.Defn.jit_apply(function, [t1, t2], compiler: Nx.Defn.Evaluator)
          result_mlir = Nx.Defn.jit_apply(function, [t1, t2])

          assert_equal(result_nx, result_mlir)
        end
      end
    end
  end

  describe "unary ops" do
    @unary_ops [:abs, :exp, :expm1, :floor, :ceil, :round] ++
                 [:log, :log1p, :sign, :cosh, :sinh] ++
                 [:sqrt, :cbrt, :sin, :cos, :atan] ++
                 [:tanh, :sigmoid, :erf, :erfc, :rsqrt] ++
                 [:negate, :conjugate, :real, :imag]

    for op <- @unary_ops do
      test "#{op}" do
        function = fn t -> Nx.unquote(op)(t) end

        t =
          Nx.Defn.jit_apply(&Nx.add/2, [Nx.iota({2, 3, 1}, type: :f32), 1],
            compiler: Nx.Defn.Evaluator
          )

        result_nx = Nx.Defn.jit_apply(function, [t], compiler: Nx.Defn.Evaluator)
        result_mlir = Nx.Defn.jit_apply(function, [t])

        assert result_nx.shape == result_mlir.shape
        assert result_nx.type == result_mlir.type
        # TO-DO (mlir): remove backend transfer when all_close is fully supported
        assert_all_close(Nx.backend_transfer(result_nx), Nx.backend_transfer(result_mlir))
      end
    end

    test "is_infinity" do
      function = fn t -> Nx.is_infinity(t) end

      t = Nx.tensor([:nan, 0, :infinity, :neg_infinity, :nan, 10])

      result_nx = Nx.u8([0, 0, 1, 1, 0, 0])
      result_mlir = Nx.Defn.jit_apply(function, [t])

      assert result_nx.shape == result_mlir.shape
      assert result_nx.type == result_mlir.type
      # TO-DO (mlir): remove backend transfer when all_close is fully supported
      assert_all_close(Nx.backend_transfer(result_nx), Nx.backend_transfer(result_mlir))
    end

    test "is_nan" do
      function = fn t -> Nx.is_nan(t) end

      t = Nx.tensor([:nan, 0, :infinity, :neg_infinity, :nan, 10])

      result_nx = Nx.u8([1, 0, 0, 0, 1, 0])
      result_mlir = Nx.Defn.jit_apply(function, [t])

      assert result_nx.shape == result_mlir.shape
      assert result_nx.type == result_mlir.type
      # TO-DO (mlir): remove backend transfer when all_close is fully supported
      assert_all_close(Nx.backend_transfer(result_nx), Nx.backend_transfer(result_mlir))
    end

    test "erf_inf" do
      function = fn t -> Nx.erf_inv(t) end

      t = Nx.erf(Nx.tensor([1, 1, 2, 3, 5, 8]))

      result_nx = Nx.Defn.jit_apply(function, [t], compiler: Nx.Defn.Evaluator)
      result_mlir = Nx.Defn.jit_apply(function, [t])

      assert result_nx.shape == result_mlir.shape
      assert result_nx.type == result_mlir.type
      # TO-DO (mlir): remove backend transfer when all_close is fully supported
      assert_all_close(Nx.backend_transfer(result_nx), Nx.backend_transfer(result_mlir))
    end

    for op <- [:count_leading_zeros, :bitwise_not, :population_count] do
      test "#{op}" do
        function = fn t -> Nx.unquote(op)(t) end

        t = Nx.iota({2, 3, 1}, type: :s64)

        result_nx = Nx.Defn.jit_apply(function, [t], compiler: Nx.Defn.Evaluator)
        result_mlir = Nx.Defn.jit_apply(function, [t])

        assert_equal(result_nx, result_mlir)
      end
    end

    test "acosh" do
      function = fn t -> Nx.acosh(t) end

      t =
        Nx.Defn.jit_apply(
          &Nx.divide(&3, Nx.add(&1, &2)),
          [Nx.iota({2, 3, 1}, type: :f32), 1, 100],
          compiler: Nx.Defn.Evaluator
        )

      result_nx = Nx.Defn.jit_apply(function, [t], compiler: Nx.Defn.Evaluator)
      result_mlir = Nx.Defn.jit_apply(function, [t])

      assert result_nx.shape == result_mlir.shape
      assert result_nx.type == result_mlir.type
      # TO-DO (mlir): remove backend transfer when all_close is fully supported
      assert_all_close(Nx.backend_transfer(result_nx), Nx.backend_transfer(result_mlir))
    end

    for op <- [:acos, :atanh, :asin, :asinh] do
      test "#{op}" do
        function = fn t -> Nx.unquote(op)(t) end

        t =
          Nx.Defn.jit_apply(
            &Nx.divide(Nx.add(&1, &2), &3),
            [Nx.iota({2, 3, 1}, type: :f32), 1, 100],
            compiler: Nx.Defn.Evaluator
          )

        result_nx = Nx.Defn.jit_apply(function, [t], compiler: Nx.Defn.Evaluator)
        result_mlir = Nx.Defn.jit_apply(function, [t])

        assert result_nx.shape == result_mlir.shape
        assert result_nx.type == result_mlir.type
        # TO-DO (mlir): remove backend transfer when all_close is fully supported
        assert_all_close(Nx.backend_transfer(result_nx), Nx.backend_transfer(result_mlir))
      end
    end

    # TO-DO (mlir): this case depends on broadcasting being available
    test "sign with unsigned input" do
      function = fn t -> Nx.sign(t) end

      t = Nx.tensor([0, 1, 2], type: :s8)

      result_nx = Nx.Defn.jit_apply(function, [t], compiler: Nx.Defn.Evaluator)
      result_mlir = Nx.Defn.jit_apply(function, [t])

      assert result_nx.shape == result_mlir.shape
      assert result_nx.type == result_mlir.type
      assert_equal(result_nx, result_mlir)
    end
  end

  describe "constants" do
    test "iota" do
      for axis <- [0, 1, 2, nil] do
        function = fn -> Nx.iota({2, 3, 4}, axis: axis) end

        expected_result = Nx.Defn.jit_apply(function, [], compiler: Nx.Defn.Evaluator)
        mlir_result = Nx.Defn.jit_apply(function, [])

        assert_equal(expected_result, mlir_result)
      end
    end

    test "constant_r0" do
      for type <- @types do
        function = fn -> Nx.tensor(10, type: type) end

        expected_result = Nx.Defn.jit_apply(function, [], compiler: Nx.Defn.Evaluator)
        mlir_result = Nx.Defn.jit_apply(function, [])

        assert_equal(expected_result, mlir_result)
      end
    end

    test "constant_from_binary" do
      for type <- @types do
        function = fn -> Nx.tensor([[10], [20], [30]], type: type) end

        expected_result = Nx.Defn.jit_apply(function, [], compiler: Nx.Defn.Evaluator)
        mlir_result = Nx.Defn.jit_apply(function, [])

        assert_equal(expected_result, mlir_result)
      end
    end
  end

  describe "reshape" do
    test "works" do
      t = Nx.iota({24})
      function = fn t -> Nx.reshape(t, {2, 3, 4}) end
      result_nx = Nx.Defn.jit_apply(function, [t], compiler: Nx.Defn.Evaluator)
      result_mlir = Nx.Defn.jit_apply(function, [t])

      assert result_nx.shape == result_mlir.shape
      assert result_nx.type == result_mlir.type
      assert_equal(result_nx, result_mlir)
    end
  end

  describe "slice" do
    test "works" do
      t = Nx.iota({2, 3, 4})

      function = fn t -> Nx.slice(t, [0, 0, 0], [2, 3, 1]) end
      result_nx = Nx.Defn.jit_apply(function, [t], compiler: Nx.Defn.Evaluator)
      result_mlir = Nx.Defn.jit_apply(function, [t])

      assert result_nx.shape == result_mlir.shape
      assert result_nx.type == result_mlir.type
      assert_equal(result_nx, result_mlir)

      function = fn t -> Nx.slice(t, [0, Nx.tensor(0), Nx.tensor(1)], [2, 3, 4]) end
      result_nx = Nx.Defn.jit_apply(function, [t], compiler: Nx.Defn.Evaluator)
      result_mlir = Nx.Defn.jit_apply(function, [t])

      assert result_nx.shape == result_mlir.shape
      assert result_nx.type == result_mlir.type
      assert_equal(result_nx, result_mlir)
    end
  end

  describe "reverse" do
    test "works" do
      t = Nx.iota({2, 3, 4})
      axes = [[], 0, 1, 2]

      for ax1 <- axes, ax2 <- axes, ax3 <- axes do
        axes = Enum.uniq(List.flatten([ax1, ax2, ax3]))
        function = fn t -> Nx.reverse(t, axes: axes) end
        result_nx = Nx.Defn.jit_apply(function, [t], compiler: Nx.Defn.Evaluator)
        result_mlir = Nx.Defn.jit_apply(function, [t])

        assert result_nx.shape == result_mlir.shape
        assert result_nx.type == result_mlir.type
        assert_equal(result_nx, result_mlir)
      end
    end
  end

  describe "tranpose" do
    test "works" do
      t = Nx.iota({2, 3, 4})
      axes = [0, 1, 2]

      for ax1 <- axes, ax2 <- axes, ax3 <- axes, ax1 != ax2 and ax1 != ax3 and ax2 != ax3 do
        axes = [ax1, ax2, ax3]
        function = fn t -> Nx.transpose(t, axes: axes) end
        result_nx = Nx.Defn.jit_apply(function, [t], compiler: Nx.Defn.Evaluator)
        result_mlir = Nx.Defn.jit_apply(function, [t])

        assert result_nx.shape == result_mlir.shape
        assert result_nx.type == result_mlir.type
        assert_equal(result_nx, result_mlir)
      end
      |> then(fn x -> assert length(x) == 6 end)
    end
  end

  describe "dot_general" do
    test "works" do
      lhs = Nx.iota({2, 3, 4}, type: {:f, 32})
      rhs = Nx.iota({2, 3, 4}, type: {:f, 32})

      function = fn lhs, rhs -> Nx.dot(lhs, [2], [0], rhs, [2], [0]) end
      result_nx = Nx.Defn.jit_apply(function, [lhs, rhs], compiler: Nx.Defn.Evaluator)
      result_mlir = Nx.Defn.jit_apply(function, [lhs, rhs])

      assert result_nx.shape == result_mlir.shape
      assert result_nx.type == result_mlir.type
      assert_equal(result_nx, result_mlir)
    end
  end

  describe "broadcast_in_dim" do
    test "works" do
      t = Nx.iota({1, 2, 3})

      function = fn tensor -> Nx.broadcast(tensor, {3, 2, 3}) end
      result_nx = Nx.Defn.jit_apply(function, [t], compiler: Nx.Defn.Evaluator)
      result_mlir = Nx.Defn.jit_apply(function, [t])
      assert result_nx.shape == result_mlir.shape
      assert result_nx.type == result_mlir.type
      assert_equal(result_nx, result_mlir)
    end
  end

  describe "concatenate" do
    test "works" do
      inputs = [Nx.tensor([1, 2, 3]), Nx.tensor([4, 5, 6]), Nx.tensor([7, 8, 9])]

      function = fn tensors -> Nx.concatenate(tensors, axis: 0) end
      result_nx = Nx.Defn.jit_apply(function, [inputs], compiler: Nx.Defn.Evaluator)
      result_mlir = Nx.Defn.jit_apply(function, [inputs])

      assert result_nx.shape == result_mlir.shape
      assert result_nx.type == result_mlir.type
      assert_equal(result_nx, result_mlir)
    end
  end

  describe "clamp" do
    test "works" do
      value = Nx.tensor([-2.0, -1.0, 0.0, 1.0, 2.0, 3.0, 4.0, 5.0])
      min = Nx.tensor(1)
      max = Nx.tensor(3)

      function = fn value, min, max -> Nx.clip(value, min, max) end
      result_nx = Nx.Defn.jit_apply(function, [value, min, max], compiler: Nx.Defn.Evaluator)
      result_mlir = Nx.Defn.jit_apply(function, [value, min, max])

      assert result_nx.shape == result_mlir.shape
      assert result_nx.type == result_mlir.type
      assert_equal(result_nx, result_mlir)
    end
  end

  describe "select" do
    test "works" do
      pred = Nx.tensor([0, 1, 0, 1])
      on_true = Nx.tensor([1, 2, 3, 4])
      on_false = Nx.tensor([5, 6, 7, 8])

      function = fn x, y, z -> Nx.select(x, y, z) end

      result_nx =
        Nx.Defn.jit_apply(function, [pred, on_true, on_false], compiler: Nx.Defn.Evaluator)

      result_mlir = Nx.Defn.jit_apply(function, [pred, on_true, on_false])

      assert result_nx.shape == result_mlir.shape
      assert result_nx.type == result_mlir.type
      assert_equal(result_nx, result_mlir)
    end
  end

  describe "sort" do
    test "sorts with axis and direction" do
      for type <- [s: 64, u: 64, f: 32] do
        t = Nx.tensor([[0, 2, 1, 10], [10, 10, 20, 0]], type: type)

        result = EXLA.jit(&Nx.sort(&1, direction: :asc, axis: 0), compiler_mode: :mlir).(t)

        assert_equal(
          result,
          Nx.tensor(
            [
              [0, 2, 1, 0],
              [10, 10, 20, 10]
            ],
            type: type
          )
        )

        result = EXLA.jit(&Nx.sort(&1, direction: :asc, axis: 1), compiler_mode: :mlir).(t)

        assert_equal(
          result,
          Nx.tensor(
            [
              [0, 1, 2, 10],
              [0, 10, 10, 20]
            ],
            type: type
          )
        )

        result = EXLA.jit(&Nx.sort(&1, direction: :desc, axis: 0), compiler_mode: :mlir).(t)

        assert_equal(
          result,
          Nx.tensor(
            [
              [10, 10, 20, 10],
              [0, 2, 1, 0]
            ],
            type: type
          )
        )

        result = EXLA.jit(&Nx.sort(&1, direction: :desc, axis: 1), compiler_mode: :mlir).(t)

        assert_equal(
          result,
          Nx.tensor(
            [
              [10, 2, 1, 0],
              [20, 10, 10, 0]
            ],
            type: type
          )
        )
      end
    end
  end

  describe "argsort" do
    test "sorts with axis and direction" do
      for type <- [s: 64, u: 64, f: 32] do
        t = Nx.tensor([[0, 2, 1, 10], [10, 11, 20, 0]], type: type)

        result = EXLA.jit(&Nx.argsort(&1, direction: :asc, axis: 0), compiler_mode: :mlir).(t)

        assert_equal(
          result,
          Nx.tensor([
            [0, 0, 0, 1],
            [1, 1, 1, 0]
          ])
        )

        result = EXLA.jit(&Nx.argsort(&1, direction: :asc, axis: 1), compiler_mode: :mlir).(t)

        assert_equal(
          result,
          Nx.tensor([
            [0, 2, 1, 3],
            [3, 0, 1, 2]
          ])
        )

        result = EXLA.jit(&Nx.argsort(&1, direction: :desc, axis: 0), compiler_mode: :mlir).(t)

        assert_equal(
          result,
          Nx.tensor([
            [1, 1, 1, 0],
            [0, 0, 0, 1]
          ])
        )

        result = EXLA.jit(&Nx.argsort(&1, direction: :desc, axis: 1), compiler_mode: :mlir).(t)

        assert_equal(
          result,
          Nx.tensor([
            [3, 1, 2, 0],
            [2, 1, 0, 3]
          ])
        )
      end
    end
  end

  describe "indexed ops" do
    test "indexed_add" do
      t = Nx.iota({1, 2, 3})
      indices = Nx.tensor([[0, 0, 0], [0, 1, 1], [0, 0, 0], [0, 0, 2], [0, 1, 2]])
      updates = Nx.tensor([1, 3, 1, -2, 5])

      result = EXLA.jit(&Nx.indexed_add/3, compiler_mode: :mlir).(t, indices, updates)

      assert_equal(
        result,
        Nx.tensor([
          [
            [2, 1, 0],
            [3, 7, 10]
          ]
        ])
      )
    end

    test "indexed_put" do
      t = Nx.iota({1, 2, 3})
      indices = Nx.tensor([[0, 0, 0], [0, 1, 1], [0, 0, 0], [0, 0, 2], [0, 1, 2]])
      updates = Nx.tensor([1, 3, 1, -2, 5])

      result = EXLA.jit(&Nx.indexed_put/3, compiler_mode: :mlir).(t, indices, updates)

      assert_equal(
        result,
        Nx.tensor([
          [
            [1, 1, -2],
            [3, 3, 5]
          ]
        ])
      )
    end

    test "axes option support" do
      t = Nx.iota({1, 2, 3})
      indices = Nx.tensor([[0, 0], [0, 2]])
      updates = Nx.tensor([[0, 30], [20, 50]])

      result = EXLA.jit(&Nx.indexed_put(&1, &2, &3, axes: [0, 2])).(t, indices, updates)

      assert_equal(
        result,
        Nx.tensor([
          [
            [0, 1, 20],
            [30, 4, 50]
          ]
        ])
      )

      result = EXLA.jit(&Nx.indexed_add(&1, &2, &3, axes: [0, 2])).(t, indices, updates)

      assert_equal(
        result,
        Nx.tensor([
          [
            [0, 1, 22],
            [33, 4, 55]
          ]
        ])
      )
    end
  end

  describe "window_scatter" do
    test "window_scatter_max" do
      t =
        Nx.tensor([
          [7, 2, 5, 3, 10, 2],
          [3, 8, 9, 3, 4, 2],
          [1, 5, 7, 5, 6, 1],
          [0, 6, 2, 7, 2, 8]
        ])

      opts = [strides: [2, 3], padding: :valid]

      result =
        EXLA.jit(&Nx.window_scatter_max(&1, Nx.tensor([[2, 6], [3, 1]]), 0, {2, 3}, opts),
          compiler_mode: :mlir
        ).(t)

      assert_equal(
        result,
        Nx.tensor([
          [0, 0, 0, 0, 6, 0],
          [0, 0, 2, 0, 0, 0],
          [0, 0, 3, 0, 0, 0],
          [0, 0, 0, 0, 0, 1]
        ])
      )
    end

    test "window_scatter_min" do
      t =
        Nx.tensor([
          [7, 2, 5, 3, 10, 2],
          [3, 8, 9, 3, 4, 2],
          [1, 5, 7, 5, 6, 1],
          [0, 6, 2, 7, 2, 8]
        ])

      opts = [strides: [2, 3], padding: :valid]

      result =
        EXLA.jit(&Nx.window_scatter_min(&1, Nx.tensor([[2, 6], [3, 1]]), 0, {2, 3}, opts),
          compiler_mode: :mlir
        ).(t)

      assert_equal(
        result,
        Nx.tensor([
          [0, 2, 0, 0, 0, 0],
          [0, 0, 0, 0, 0, 6],
          [0, 0, 0, 0, 0, 1],
          [3, 0, 0, 0, 0, 0]
        ])
      )
    end
  end

  describe "fft" do
    test "fft and ifft" do
      t = Nx.tensor([[1, 0, 0, 0], [1, 1, 1, 1]])

      result = EXLA.jit(&(&1 |> Nx.fft() |> Nx.ifft()), compiler_mode: :mlir).(t)
      assert_equal(result, Nx.as_type(t, :c64))
    end

    test "fft2 and ifft2" do
      t = Nx.tensor([[1, 0, 0, 0], [1, 1, 1, 1]])

      result = EXLA.jit(&(&1 |> Nx.fft2() |> Nx.ifft2()), compiler_mode: :mlir).(t)
      assert_equal(result, Nx.as_type(t, :c64))
    end
  end

  describe "conv" do
    test "simple convolution" do
      right = Nx.iota({4, 1, 1, 1})
      left = Nx.iota({1, 1, 3, 3})
      result = EXLA.jit(&Nx.conv(&1, &2, strides: [1, 1]), compiler_mode: :mlir).(left, right)

      assert_equal(
        result,
        Nx.tensor([
          [
            [
              [0.0, 0.0, 0.0],
              [0.0, 0.0, 0.0],
              [0.0, 0.0, 0.0]
            ],
            [
              [0.0, 1.0, 2.0],
              [3.0, 4.0, 5.0],
              [6.0, 7.0, 8.0]
            ],
            [
              [0.0, 2.0, 4.0],
              [6.0, 8.0, 10.0],
              [12.0, 14.0, 16.0]
            ],
            [
              [0.0, 3.0, 6.0],
              [9.0, 12.0, 15.0],
              [18.0, 21.0, 24.0]
            ]
          ]
        ])
      )
    end
  end

  describe "reduce" do
    test "sum defaults" do
      for type <- @types do
        tensor = Nx.tensor([1, 2, 3, 4], type: type)

        function = &Nx.sum/1

        result_nx = Nx.Defn.jit_apply(function, [tensor], compiler: Nx.Defn.Evaluator)
        result_mlir = Nx.Defn.jit_apply(function, [tensor])

        assert_equal(result_nx, result_mlir)
      end
    end

    test "sum custom axes" do
      tensor = Nx.tensor([[[1, 2, 3.0], [4, 5, 6]]])

      function = &Nx.sum(&1, axes: [0, 2])

      result_nx = Nx.Defn.jit_apply(function, [tensor], compiler: Nx.Defn.Evaluator)
      result_mlir = Nx.Defn.jit_apply(function, [tensor])

      assert_equal(result_nx, result_mlir)
    end

    test "sum keep axes" do
      tensor = Nx.tensor([[[1, 2, 3.0], [4, 5, 6]]])

      function = &Nx.sum(&1, axes: [0, 2], keep_axes: true)

      result_nx = Nx.Defn.jit_apply(function, [tensor], compiler: Nx.Defn.Evaluator)
      result_mlir = Nx.Defn.jit_apply(function, [tensor])

      assert_equal(result_nx, result_mlir)
    end
  end

  describe "map" do
    test "works" do
      for type <- @types do
        tensor = Nx.tensor([1, 2, 3, 4], type: type)

        function = fn t -> Nx.map(t, &Nx.add(&1, 1)) end

        result_nx = Nx.Defn.jit_apply(function, [tensor], compiler: Nx.Defn.Evaluator)
        result_mlir = Nx.Defn.jit_apply(function, [tensor])

        assert_equal(result_nx, result_mlir)
      end
    end
  end

  describe "triangular_solve" do
    test "supports options" do
      a = Nx.tensor([[1, 1, 1], [0, 1, 1], [0, 0, 1]])
      b = Nx.tensor([[3, 1], [2, -1], [1, -1]])

      result =
        EXLA.jit(&Nx.LinAlg.triangular_solve(&1, &2, left_side: true), compiler_mode: :mlir).(
          a,
          b
        )

      assert_equal(
        result,
        Nx.tensor([
          [3.0, 1.0],
          [2.0, -1.0],
          [1.0, -1.0]
        ])
      )

      result =
        EXLA.jit(&Nx.LinAlg.triangular_solve(&1, &2, left_side: true, lower: false),
          compiler_mode: :mlir
        ).(a, b)

      assert_equal(
        result,
        Nx.tensor([
          [1.0, 2.0],
          [1.0, 0.0],
          [1.0, -1.0]
        ])
      )
    end
  end

  describe "put_slice" do
    test "purely static starts" do
      t = Nx.tensor([[1, 2, 3], [4, 5, 6]])
      u = Nx.tensor([[7, 8], [9, 10]])

      result = EXLA.jit(&Nx.put_slice(&1, [0, 1], &2)).(t, u)

      assert_equal(
        result,
        Nx.tensor([
          [1, 7, 8],
          [4, 9, 10]
        ])
      )
    end

    test "purely dynamic starts" do
      t = Nx.tensor([[1, 2, 3], [4, 5, 6]])
      u = Nx.tensor([[7, 8], [9, 10]])

      result = EXLA.jit(&Nx.put_slice(&1, [Nx.tensor(0), Nx.tensor(1)], &2)).(t, u)

      assert_equal(
        result,
        Nx.tensor([
          [1, 7, 8],
          [4, 9, 10]
        ])
      )
    end

    test "mixed starts" do
      t = Nx.tensor([[1, 2, 3], [4, 5, 6]])
      u = Nx.tensor([[7, 8], [9, 10]])
      result = EXLA.jit(&Nx.put_slice(&1, [Nx.tensor(1), 1], &2), compiler_mode: :mlir).(t, u)

      assert_equal(
        result,
        Nx.tensor([
          [1, 7, 8],
          [4, 9, 10]
        ])
      )
    end
  end
<<<<<<< HEAD
end


defmodule EXLA.MLIR.ExecutableFeedTest do
  # infeed/outfeed are global resources, so they either
  # need to be locked or we cannot run them concurrently.
  use ExUnit.Case, async: false

  alias EXLA.BinaryBuffer
  alias EXLA.DeviceBuffer
  alias EXLA.Client
  alias EXLA.Shape
  alias EXLA.MLIR.Value
  import EXLAHelpers

  describe "infeed/outfeed" do
    test "successfully sends to/from device asynchronously" do
      t = BinaryBuffer.from_binary(<<1::32-native>>, Shape.make_shape({:s, 32}, {}))

      assert res =
               Task.async(fn ->
                 run_one([], [compiler_mode: :mlir], Nx.template({}, {:s, 32}), fn b ->
                   token = Value.create_token(b)
                   val_and_token = Value.infeed(token, t.shape.dims)
                   val = Value.get_tuple_element(val_and_token, 0)
                   new_token = Value.get_tuple_element(val_and_token, 1)
                   outfeed_val = Value.add(val, val)
                   _outfeed_token = Value.outfeed(outfeed_val, new_token)
                   Value.tuple([Value.add(outfeed_val, val)])
                 end)
               end)

      assert :ok = Client.to_infeed(client(), 0, [{t.data, t.shape}])
      assert from_outfeed(client(), 0, Shape.make_shape({:s, 32}, {})) == <<2::32-native>>

      assert [a = %DeviceBuffer{}] = Task.await(res)
      assert DeviceBuffer.read(a) == <<3::32-native>>
    end
  end

  defp from_outfeed(client, device_id, shape) do
    ref = make_ref()
    Client.from_outfeed(client, device_id, [shape], self(), ref)

    receive do
      {^ref, msg} -> msg
=======

  describe "gather" do
    test "works" do
      t = Nx.tensor([[1, 2], [3, 4]])
      idx = Nx.tensor([[[1, 1], [0, 0]], [[1, 0], [0, 1]]])
      result = EXLA.jit(fn t, idx -> Nx.gather(t, idx) end, compiler_mode: :mlir).(t, idx)

      assert_equal(
        result,
        Nx.tensor([
          [4, 1],
          [3, 2]
        ])
      )
    end
  end

  describe "cond" do
    defn cond_single_clause(t, x) do
      pred = t == 1

      cond do
        pred ->
          t + 10 + pred

        true ->
          x - 20
      end
    end

    defn cond_multi_clause(t, x) do
      cond do
        t == 1 ->
          t + x

        t == 2 ->
          -t

        true ->
          x - 20
      end
    end

    test "single-clause" do
      f = EXLA.jit(&cond_single_clause/2, compiler_mode: :mlir)
      assert_equal(f.(Nx.tensor(1), Nx.tensor(10)), 12)
      assert_equal(f.(Nx.tensor(0), Nx.tensor(10.0)), -10.0)
    end

    test "multi-clause" do
      f = EXLA.jit(&cond_multi_clause/2, compiler_mode: :mlir)
      assert_equal(f.(Nx.tensor(1.0), Nx.tensor(10)), 11.0)
      assert_equal(f.(Nx.tensor(2), Nx.tensor(10.0)), -2.0)
      assert_equal(f.(Nx.tensor(3), Nx.tensor(10)), -10)
>>>>>>> 99b63267
    end
  end
end<|MERGE_RESOLUTION|>--- conflicted
+++ resolved
@@ -963,7 +963,62 @@
       )
     end
   end
-<<<<<<< HEAD
+
+  describe "gather" do
+    test "works" do
+      t = Nx.tensor([[1, 2], [3, 4]])
+      idx = Nx.tensor([[[1, 1], [0, 0]], [[1, 0], [0, 1]]])
+      result = EXLA.jit(fn t, idx -> Nx.gather(t, idx) end, compiler_mode: :mlir).(t, idx)
+
+      assert_equal(
+        result,
+        Nx.tensor([
+          [4, 1],
+          [3, 2]
+        ])
+      )
+    end
+  end
+
+  describe "cond" do
+    defn cond_single_clause(t, x) do
+      pred = t == 1
+
+      cond do
+        pred ->
+          t + 10 + pred
+
+        true ->
+          x - 20
+      end
+    end
+
+    defn cond_multi_clause(t, x) do
+      cond do
+        t == 1 ->
+          t + x
+
+        t == 2 ->
+          -t
+
+        true ->
+          x - 20
+      end
+    end
+
+    test "single-clause" do
+      f = EXLA.jit(&cond_single_clause/2, compiler_mode: :mlir)
+      assert_equal(f.(Nx.tensor(1), Nx.tensor(10)), 12)
+      assert_equal(f.(Nx.tensor(0), Nx.tensor(10.0)), -10.0)
+    end
+
+    test "multi-clause" do
+      f = EXLA.jit(&cond_multi_clause/2, compiler_mode: :mlir)
+      assert_equal(f.(Nx.tensor(1.0), Nx.tensor(10)), 11.0)
+      assert_equal(f.(Nx.tensor(2), Nx.tensor(10.0)), -2.0)
+      assert_equal(f.(Nx.tensor(3), Nx.tensor(10)), -10)
+    end
+  end
 end
 
 
@@ -1010,62 +1065,6 @@
 
     receive do
       {^ref, msg} -> msg
-=======
-
-  describe "gather" do
-    test "works" do
-      t = Nx.tensor([[1, 2], [3, 4]])
-      idx = Nx.tensor([[[1, 1], [0, 0]], [[1, 0], [0, 1]]])
-      result = EXLA.jit(fn t, idx -> Nx.gather(t, idx) end, compiler_mode: :mlir).(t, idx)
-
-      assert_equal(
-        result,
-        Nx.tensor([
-          [4, 1],
-          [3, 2]
-        ])
-      )
-    end
-  end
-
-  describe "cond" do
-    defn cond_single_clause(t, x) do
-      pred = t == 1
-
-      cond do
-        pred ->
-          t + 10 + pred
-
-        true ->
-          x - 20
-      end
-    end
-
-    defn cond_multi_clause(t, x) do
-      cond do
-        t == 1 ->
-          t + x
-
-        t == 2 ->
-          -t
-
-        true ->
-          x - 20
-      end
-    end
-
-    test "single-clause" do
-      f = EXLA.jit(&cond_single_clause/2, compiler_mode: :mlir)
-      assert_equal(f.(Nx.tensor(1), Nx.tensor(10)), 12)
-      assert_equal(f.(Nx.tensor(0), Nx.tensor(10.0)), -10.0)
-    end
-
-    test "multi-clause" do
-      f = EXLA.jit(&cond_multi_clause/2, compiler_mode: :mlir)
-      assert_equal(f.(Nx.tensor(1.0), Nx.tensor(10)), 11.0)
-      assert_equal(f.(Nx.tensor(2), Nx.tensor(10.0)), -2.0)
-      assert_equal(f.(Nx.tensor(3), Nx.tensor(10)), -10)
->>>>>>> 99b63267
     end
   end
 end