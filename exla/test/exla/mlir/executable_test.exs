--- conflicted
+++ resolved
@@ -374,7 +374,6 @@
     end
   end
 
-<<<<<<< HEAD
   describe "concatenate" do
     test "works" do
       inputs = [Nx.tensor([1, 2, 3]), Nx.tensor([4, 5, 6]), Nx.tensor([7, 8, 9])]
@@ -382,7 +381,13 @@
       function = fn tensors -> Nx.concatenate(tensors, axis: 0) end
       result_nx = Nx.Defn.jit_apply(function, [inputs], compiler: Nx.Defn.Evaluator)
       result_mlir = Nx.Defn.jit_apply(function, [inputs])
-=======
+      
+      assert result_nx.shape == result_mlir.shape
+      assert result_nx.type == result_mlir.type
+      assert_equal(result_nx, result_mlir)
+    end
+  end
+
   describe "clamp" do
     test "works" do
       value = Nx.tensor([-2.0, -1.0, 0.0, 1.0, 2.0, 3.0, 4.0, 5.0])
@@ -392,7 +397,6 @@
       function = fn value, min, max -> Nx.clip(value, min, max) end
       result_nx = Nx.Defn.jit_apply(function, [value, min, max], compiler: Nx.Defn.Evaluator)
       result_mlir = Nx.Defn.jit_apply(function, [value, min, max])
->>>>>>> 6b0c18f6
 
       assert result_nx.shape == result_mlir.shape
       assert result_nx.type == result_mlir.type
