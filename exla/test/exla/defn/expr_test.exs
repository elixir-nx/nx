defmodule EXLA.Defn.ExprTest do
  use EXLA.Case, async: true

  import Nx, only: :sigils
  import Nx.Defn

  defp evaluate(fun, args) do
    fun |> Nx.Defn.jit(compiler: Nx.Defn.Evaluator) |> apply(args)
  end

  describe "tuples" do
    defn add_subtract_tuple(a, b), do: {a + b, a - b}

    test "on results" do
      assert_equal(add_subtract_tuple(2, 3), {Nx.tensor(5), Nx.tensor(-1)})

      assert_equal(
        add_subtract_tuple(Nx.tensor([-1, 0, 1]), 10),
        {Nx.tensor([9, 10, 11]), Nx.tensor([-11, -10, -9])}
      )
    end

    defn pattern_tuple({a, b}), do: a + b

    test "on patterns" do
      assert_equal(pattern_tuple({2, 3}), Nx.tensor(5))

      assert_equal(
        pattern_tuple({Nx.tensor([1, 2]), Nx.tensor([[3], [4]])}),
        Nx.tensor([[4, 5], [5, 6]])
      )
    end

    defn calls_pattern_tuple(a, b), do: pattern_tuple({a, b})

    test "on inlined tuples" do
      assert_equal(calls_pattern_tuple(2, 3), Nx.tensor(5))

      assert_equal(
        calls_pattern_tuple(Nx.tensor([1, 2]), Nx.tensor([[3], [4]])),
        Nx.tensor([[4, 5], [5, 6]])
      )
    end
  end

  describe "tensor constants" do
    @two 2
    defn constants, do: @two
    defn add_two_attribute(t), do: t + @two

    @two_per_two Nx.tensor([[1, 2], [3, 4]])
    defn add_2x2_attribute(t), do: t + @two_per_two

    test "handles tensors as constants" do
      assert_equal(constants(), Nx.tensor(2))
    end

    test "expands module attributes to scalars" do
      assert_equal(add_two_attribute(1), Nx.tensor(3))
      assert_equal(add_two_attribute(Nx.tensor([1, 2, 3])), Nx.tensor([3, 4, 5]))
    end

    test "expands module attributes to tensors" do
      assert_equal(add_2x2_attribute(1), Nx.tensor([[2, 3], [4, 5]]))
      assert_equal(add_2x2_attribute(Nx.tensor([1, 2])), Nx.tensor([[2, 4], [4, 6]]))
    end
  end

  describe "non finite" do
    defn infinity, do: Nx.Constants.infinity()
    defn neg_infinity, do: Nx.Constants.neg_infinity()
    defn nan, do: Nx.Constants.nan()

    test "handles non-finite constants correctly" do
      assert_equal(infinity(), Nx.Constants.infinity())
      assert_equal(neg_infinity(), Nx.Constants.neg_infinity())
      assert_equal(nan(), Nx.Constants.nan())
    end

    defn negate_infinity, do: Nx.negate(Nx.Constants.infinity())
    defn negate_neg_infinity, do: Nx.negate(Nx.Constants.infinity())

    test "sanity check constants" do
      assert_equal(negate_infinity(), Nx.Constants.neg_infinity())
      assert_equal(infinity(), Nx.Constants.infinity())
    end
  end

  describe "float16" do
    defn return_float, do: Nx.tensor(1, type: {:f, 16})

    test "supports float16 return types" do
      assert_equal(return_float(), Nx.tensor(1, type: {:f, 16}))
    end
  end

  describe "complex" do
    defn return_complex, do: Nx.complex(1, 2)
    defn return_complex_tensor, do: Nx.broadcast(Nx.complex(1, 2), {3, 3, 3})

    test "supports complex return types" do
      assert_equal(return_complex(), Nx.tensor(Complex.new(1, 2)))
      assert_equal(return_complex_tensor(), Nx.broadcast(Complex.new(1, 2), {3, 3, 3}))
    end
  end

  describe "conjugate" do
    defn conjugate(x), do: Nx.conjugate(x)

    test "correctly returns complex conjugate" do
      assert_equal(conjugate(Nx.tensor(Complex.new(1, 2))), Nx.tensor(Complex.new(1, -2)))
      # This differs from the Nx doctest, which I believe should also return -0
      assert_equal(conjugate(Nx.tensor(1)), Nx.tensor(Complex.new(1, -0.0)))

      assert_equal(
        conjugate(Nx.tensor([Complex.new(1, 2), Complex.new(2, -4)])),
        Nx.tensor([Complex.new(1, -2), Complex.new(2, 4)])
      )
    end
  end

  describe "real" do
    defn real(x), do: Nx.real(x)

    test "correctly returns real part of complex" do
      assert_equal(real(Nx.tensor(Complex.new(1, 2))), Nx.tensor(1.0))
      assert_equal(real(Nx.tensor(1)), Nx.tensor(1.0))

      assert_equal(
        real(Nx.tensor([Complex.new(1, 2), Complex.new(2, -4)])),
        Nx.tensor([1.0, 2.0])
      )
    end
  end

  describe "imag" do
    defn imag(x), do: Nx.imag(x)

    test "correctly returns imaginary part of complex" do
      assert_equal(imag(Nx.tensor(Complex.new(1, 2))), Nx.tensor(2.0))
      assert_equal(imag(Nx.tensor(1)), Nx.tensor(0.0))

      assert_equal(
        imag(Nx.tensor([Complex.new(1, 2), Complex.new(2, -4)])),
        Nx.tensor([2.0, -4.0])
      )
    end
  end

  describe "+/2" do
    defn add_two(a, b), do: a + b

    test "same shape and type" do
      assert_equal(add_two(1.0, 2.0), Nx.tensor(3.0))
      assert_equal(add_two(1, 2), Nx.tensor(3))

      assert_equal(add_two(Nx.tensor([1, 2]), Nx.tensor([3, 4])), Nx.tensor([4, 6]))
      assert_equal(add_two(Nx.tensor([1.0, 2.0]), Nx.tensor([3.0, 4.0])), Nx.tensor([4.0, 6.0]))
    end

    test "different types" do
      tensors = [
        {1, 2},
        {1.0, 2},
        {1.0, 3.0},
        {Nx.tensor([1, 2], type: {:u, 8}), 3},
        {Nx.tensor([1, 2], type: {:u, 8}), -3},
        {Nx.tensor([1, 2], type: {:u, 8}), 3.0},
        {Nx.tensor([1, 2], type: {:s, 8}), 3},
        {Nx.tensor([1, 2], type: {:s, 8}), 3.0},
        {Nx.tensor([1, 2], type: {:f, 32}), 3},
        {Nx.tensor([1, 2], type: {:f, 32}), 3.0},
        {Nx.tensor([1, 2], type: {:u, 8}), Nx.tensor(3, type: {:u, 16})},
        {Nx.tensor([1, 2], type: {:u, 8}), Nx.tensor(-3, type: {:s, 16})},
        {Nx.tensor([1, 2], type: {:u, 8}), Nx.tensor(3.0, type: {:f, 32})},
        {Nx.tensor([1, 2], type: {:s, 8}), Nx.tensor(3, type: {:s, 16})},
        {Nx.tensor([1, 2], type: {:s, 8}), Nx.tensor(3.0, type: {:f, 32})},
        {Nx.tensor([1, 2], type: {:f, 32}), Nx.tensor(3, type: {:u, 16})},
        {Nx.tensor([1, 2], type: {:f, 32}), Nx.tensor(3, type: {:s, 16})},
        {Nx.tensor([1, 2], type: {:f, 32}), Nx.tensor(3.0, type: {:f, 64})}
      ]

      for {left, right} <- tensors do
        assert_all_close(add_two(left, right), evaluate(&add_two/2, [left, right]))
        assert_all_close(add_two(right, left), evaluate(&add_two/2, [right, left]))
      end
    end

    defn add_two_int(t), do: t + 2
    defn add_two_float(t), do: t + 2.0

    @tag :unsupported_64_bit_op
    test "constants f64" do
      t = Nx.tensor([1, 2], type: {:f, 64})
      assert_equal(add_two_int(t), Nx.add(t, 2))
      assert_equal(add_two_float(t), Nx.add(t, 2.0))
    end

    test "constants" do
      tensors = [
        Nx.tensor([1, 2], type: {:u, 8}),
        Nx.tensor([1, 2], type: {:u, 16}),
        Nx.tensor([1, 2], type: {:u, 32}),
        Nx.tensor([1, 2], type: {:s, 8}),
        Nx.tensor([1, 2], type: {:s, 32}),
        Nx.tensor([1, 2], type: {:f, 32})
      ]

      for t <- tensors do
        assert_equal(add_two_int(t), Nx.add(t, 2))
        assert_equal(add_two_float(t), Nx.add(t, 2.0))
      end
    end

    test "broadcast" do
      tensors = [
        {Nx.tensor([1, 2]), Nx.tensor([[1, 2], [3, 4]])},
        {Nx.tensor([1, 2]), Nx.tensor([[[1, 2], [3, 4]], [[4, 5], [6, 7]]])},
        {Nx.tensor([[1], [2]]), Nx.tensor([[10, 20]])},
        {Nx.tensor([[10, 20]]), Nx.tensor([[1], [2]])},
        {Nx.tensor([[[10], [20]]]), Nx.tensor([[[1, 2]], [[3, 4]]])},
        {Nx.tensor([[[100], [200], [300]]]),
         Nx.tensor([[[1, 2, 3]], [[4, 5, 6]], [[7, 8, 9]], [[10, 11, 12]]])},
        {Nx.tensor([[[[1]]]]), Nx.tensor([[1, 2], [3, 4]])},
        {Nx.tensor([[[[1]]]]), Nx.tensor([1, 2])},
        {Nx.tensor([[[10], [20]], [[30], [40]]]), Nx.tensor([[1, 2]])},
        {Nx.tensor([[[[10], [20]], [[30], [40]]]]), Nx.tensor([[[1, 2]], [[3, 4]]])},
        {Nx.tensor([[[[10], [20]], [[30], [40]]]]), Nx.tensor([[[[1, 2]]], [[[3, 4]]]])},
        {Nx.tensor([[[10], [20]], [[30], [40]]]), Nx.tensor([[[1, 2]], [[3, 4]]])}
      ]

      for {left, right} <- tensors do
        assert_all_close(add_two(left, right), evaluate(&add_two/2, [left, right]))
        assert_all_close(add_two(right, left), evaluate(&add_two/2, [right, left]))
      end
    end

    test "names" do
      left = Nx.tensor([[10, 20]], names: [nil, :tens])
      right = Nx.tensor([[1], [2]], names: [:ones, nil])
      assert add_two(left, right).names == [:ones, :tens]
    end
  end

  describe "//2" do
    defn divide_two(a, b), do: a / b

    test "parameters" do
      tensors = [
        {1, 2},
        {1, Nx.tensor([1.0, 2.0, 3.0])},
        {Nx.tensor([1, 2, 3]), 1},
        {Nx.tensor([[1], [2]]), Nx.tensor([[10, 20]])},
        {Nx.tensor([[1], [2]], type: {:s, 8}), Nx.tensor([[10, 20]], type: {:s, 8})},
        {Nx.tensor([[1], [2]], type: {:f, 32}), Nx.tensor([[10, 20]], type: {:f, 32})}
      ]

      for {left, right} <- tensors do
        assert_all_close(divide_two(left, right), Nx.divide(left, right))
        assert_all_close(divide_two(right, left), Nx.divide(right, left))
      end
    end

    defn divide_two_int(t), do: t / 2
    defn divide_two_float(t), do: t / 2.0

    test "constants" do
      tensors = [
        Nx.tensor([1, 2], type: {:u, 8}),
        Nx.tensor([1, 2], type: {:u, 16}),
        Nx.tensor([1, 2], type: {:u, 32}),
        Nx.tensor([1, 2], type: {:s, 8}),
        Nx.tensor([1, 2], type: {:s, 32}),
        Nx.tensor([1, 2], type: {:f, 32}),
        Nx.tensor([1, 2], type: {:f, 64})
      ]

      for t <- tensors do
        assert_all_close(divide_two_int(t), Nx.divide(t, 2))
        assert_all_close(divide_two_float(t), Nx.divide(t, 2.0))
      end
    end
  end

  describe "remainder" do
    defn remainder(a, b), do: Nx.remainder(a, b)

    test "integers" do
      left = Nx.tensor([-1023, 1023])
      right = Nx.tensor([[-4], [4]])
      assert Nx.shape(remainder(left, right)) == {2, 2}
      assert_all_close(remainder(left, right), Nx.remainder(left, right))
    end

    test "floats" do
      left = Nx.tensor([-8.3, -8.4, -8.5, 8.3, 8.4, 8.5])
      right = Nx.tensor([[-4.2], [-4.1], [-4.0], [4.0], [4.1], [4.2]])
      assert Nx.shape(remainder(left, right)) == {6, 6}
      assert_all_close(remainder(left, right), Nx.remainder(left, right))
    end
  end

  describe "element-wise arith operators" do
    @tensors [
      {1, 2},
      {1, Nx.tensor([1.0, 2.0, 3.0])},
      {Nx.tensor([1, 2, 3]), 1},
      {Nx.tensor([[1], [2]]), Nx.tensor([[10, 20]])},
      {Nx.tensor([[1], [2]], type: {:s, 8}), Nx.tensor([[10, 20]], type: {:s, 8})},
      {Nx.tensor([[1], [2]], type: {:f, 32}), Nx.tensor([[10, 20]], type: {:f, 32})}
    ]

    defn subtract_two(a, b), do: a - b

    test "-" do
      for {left, right} <- @tensors do
        assert_all_close(subtract_two(left, right), Nx.subtract(left, right))
        assert_all_close(subtract_two(right, left), Nx.subtract(right, left))
      end
    end

    defn multiply_two(a, b), do: a * b

    test "*" do
      for {left, right} <- @tensors do
        assert_all_close(multiply_two(left, right), Nx.multiply(left, right))
        assert_all_close(multiply_two(right, left), Nx.multiply(right, left))
      end
    end

    defn unary_minus(a), do: -a

    test "negate" do
      for t <- [
            Nx.tensor([-1, 0, 1], type: {:u, 8}),
            Nx.tensor([-1, 0, 1]),
            Nx.tensor([-1.0, 1.0])
          ] do
        assert_equal(unary_minus(t), Nx.negate(t))
      end
    end

    defn max_two(a, b), do: max(a, b)

    test "max" do
      for {left, right} <- @tensors do
        assert_all_close(max_two(left, right), Nx.max(left, right))
        assert_all_close(max_two(right, left), Nx.max(right, left))
      end
    end

    defn min_two(a, b), do: min(a, b)

    test "min" do
      for {left, right} <- @tensors do
        assert_all_close(min_two(left, right), Nx.min(left, right))
        assert_all_close(min_two(right, left), Nx.min(right, left))
      end
    end

    defn power_two(a, b), do: Nx.pow(a, b)

    test "pow" do
      for {left, right} <- @tensors do
        assert_all_close(power_two(left, right), Nx.pow(left, right))
        assert_all_close(power_two(right, left), Nx.pow(right, left))
      end
    end

    defn atan2_two(a, b), do: Nx.atan2(a, b)

    @tag :iree_wrong_result_error
    test "atan2" do
      <<neg_zero::float>> = <<0x8000000000000000::64>>
      left = Nx.tensor([-1.0, neg_zero, 0.0, 1.0])
      right = Nx.tensor([[-1.0], [neg_zero], [0.0], [1.0]])

      assert_all_close(atan2_two(left, right), Nx.atan2(left, right))
      assert_all_close(atan2_two(right, left), Nx.atan2(right, left))
    end

    defn quotient_two(a, b), do: Nx.quotient(a, b)

    test "quotient" do
      int_tensors = [
        {1, 2},
        {1, Nx.tensor([1, 2, 3])},
        {Nx.tensor([1, 2, 3]), 1},
        {Nx.tensor([[1], [2]]), Nx.tensor([[10, 20]])},
        {Nx.tensor([[1], [2]], type: {:s, 8}), Nx.tensor([[10, 20]], type: {:s, 8})},
        {Nx.tensor([[1], [2]], type: {:s, 8}), Nx.tensor([[10, 20]], type: {:s, 32})}
      ]

      for {left, right} <- int_tensors do
        assert_all_close(quotient_two(left, right), Nx.quotient(left, right))
        assert_all_close(quotient_two(right, left), Nx.quotient(right, left))
      end
    end
  end

  describe "element-wise bitwise operators" do
    @left Nx.tensor([-2, -1, 0, 1, 2])
    @right Nx.tensor([[-2], [-1], [0], [1], [2]])

    defn bitwise_and(a, b), do: a &&& b

    test "bitwise_and" do
      assert Nx.shape(bitwise_and(@left, @right)) == {5, 5}
      assert_equal(bitwise_and(@left, @right), Nx.bitwise_and(@left, @right))
    end

    defn bitwise_or(a, b), do: a ||| b

    test "bitwise_or" do
      assert Nx.shape(bitwise_or(@left, @right)) == {5, 5}
      assert_equal(bitwise_or(@left, @right), Nx.bitwise_or(@left, @right))
    end

    defn bitwise_not(a), do: ~~~a

    test "bitwise_not" do
      assert Nx.shape(bitwise_not(@left)) == {5}
      assert_equal(bitwise_not(@left), Nx.bitwise_not(@left))
    end

    defn bitwise_pc(a), do: Nx.population_count(a)

    @tag :iree_illegal_op_error
    test "population_count" do
      assert Nx.shape(bitwise_pc(@left)) == {5}
      assert_equal(bitwise_pc(@left), Nx.population_count(@left))
    end

    defn bitwise_clz(a), do: Nx.count_leading_zeros(a)

    @tag :iree_illegal_op_error
    test "count_leading_zeros" do
      assert Nx.shape(bitwise_clz(@left)) == {5}
      assert_equal(bitwise_clz(@left), Nx.count_leading_zeros(@left))
    end

    @left Nx.tensor([-2, -1, 0, 1, 2])
    @right Nx.tensor([[0], [1], [2], [3], [4]])

    defn left_shift(a, b), do: a <<< b

    test "left_shift" do
      assert Nx.shape(left_shift(@left, @right)) == {5, 5}
      assert_equal(left_shift(@left, @right), Nx.left_shift(@left, @right))
    end

    @left_signed Nx.tensor([-128, -127, -2, -1, 0, 1, 2, 126, 127], type: {:s, 8})
    @right_signed Nx.tensor([[0], [1], [2], [3], [4], [5], [6], [7], [8]], type: {:s, 8})

    @left_unsigned Nx.tensor([0, 1, 2, 253, 254, 255], type: {:u, 8})
    @right_unsigned Nx.tensor([[0], [1], [2], [3], [4], [5]], type: {:u, 8})

    defn right_shift(a, b), do: a >>> b

    @tag :iree_wrong_result_error
    test "right_shift" do
      assert Nx.shape(right_shift(@left_signed, @right_signed)) == {9, 9}

      assert_equal(
        right_shift(@left_signed, @right_signed),
        Nx.right_shift(@left_signed, @right_signed)
      )

      assert Nx.shape(right_shift(@left_unsigned, @right_unsigned)) == {6, 6}

      assert_equal(
        right_shift(@left_unsigned, @right_unsigned),
        Nx.right_shift(@left_unsigned, @right_unsigned)
      )
    end
  end

  describe "exp" do
    defn exp(t), do: Nx.exp(t)

    test "computes the exp across types" do
      assert_all_close(
        Nx.tensor([1, 2, 3]) |> exp(),
        Nx.tensor([2.718281828459045, 7.38905609893065, 20.085536923187668])
      )

      assert_all_close(
        Nx.tensor([1, 2, 3], type: {:s, 8}) |> exp(),
        Nx.tensor([2.718281828459045, 7.38905609893065, 20.085536923187668], type: {:f, 32})
      )

      assert_all_close(
        Nx.tensor([1, 2, 3], type: {:u, 8}) |> exp(),
        Nx.tensor([2.718281828459045, 7.38905609893065, 20.085536923187668], type: {:f, 32})
      )

      assert_all_close(
        Nx.tensor([1.0, 2.0, 3.0]) |> exp(),
        Nx.tensor([2.718281828459045, 7.38905609893065, 20.085536923187668])
      )

      assert_all_close(
        Nx.tensor([1.0, 2.0, 3.0], type: {:f, 32}) |> exp(),
        Nx.tensor([2.718281828459045, 7.38905609893065, 20.085536923187668], type: {:f, 32})
      )
    end
  end

  describe "equal" do
    defn equal(a, b), do: Nx.equal(a, b)

    test "computes equality of scalars" do
      assert_equal(equal(Nx.tensor(1), Nx.tensor(2)), Nx.tensor(0, type: {:u, 8}))
    end

    test "computes equality with broadcasting" do
      assert_equal(equal(Nx.tensor(1), Nx.tensor([1, 2, 3])), Nx.tensor([1, 0, 0], type: {:u, 8}))
    end

    test "computes equality with mixed types" do
      assert_equal(
        equal(Nx.tensor([1, 2, 3]), Nx.tensor([1.0, 2.0, 3.0])),
        Nx.tensor([1, 1, 1], type: {:u, 8})
      )
    end

    defn successive_compare(y_true, y_pred) do
      y_pred
      |> Nx.equal(y_pred)
      |> Nx.equal(y_true)
    end

    test "computes successive comparisons" do
      assert_equal(successive_compare(Nx.tensor(1), Nx.tensor(1)), Nx.tensor(1, type: {:u, 8}))
    end
  end

  describe "not equal" do
    defn not_equal(a, b), do: Nx.not_equal(a, b)

    test "computes equality of scalars" do
      assert_equal(not_equal(Nx.tensor(1), Nx.tensor(2)), Nx.tensor(1, type: {:u, 8}))
    end

    test "computes equality with broadcasting" do
      assert_equal(
        not_equal(Nx.tensor(1), Nx.tensor([1, 2, 3])),
        Nx.tensor([0, 1, 1], type: {:u, 8})
      )
    end

    test "computes equality with mixed types" do
      assert_equal(
        not_equal(Nx.tensor([1, 2, 3]), Nx.tensor([1.0, 2.0, 3.0])),
        Nx.tensor([0, 0, 0], type: {:u, 8})
      )
    end
  end

  describe "less" do
    defn less(a, b), do: Nx.less(a, b)

    test "compares scalars" do
      assert_equal(less(Nx.tensor(1), Nx.tensor(2)), Nx.tensor(1, type: {:u, 8}))
    end

    test "compares with broadcasting" do
      assert_equal(less(Nx.tensor(1), Nx.tensor([1, 2, 3])), Nx.tensor([0, 1, 1], type: {:u, 8}))
    end

    test "compares with mixed types" do
      assert_equal(
        less(Nx.tensor([1, 2, 3]), Nx.tensor([1.0, 2.0, 3.0])),
        Nx.tensor([0, 0, 0], type: {:u, 8})
      )
    end
  end

  describe "greater" do
    defn greater(a, b), do: Nx.greater(a, b)

    test "compares scalars" do
      assert_equal(greater(Nx.tensor(1), Nx.tensor(2)), Nx.tensor(0, type: {:u, 8}))
    end

    test "compares with broadcasting" do
      assert_equal(
        greater(Nx.tensor(1), Nx.tensor([1, 2, 3])),
        Nx.tensor([0, 0, 0], type: {:u, 8})
      )
    end

    test "compares with mixed types" do
      assert_equal(
        greater(Nx.tensor([1, 2, 3]), Nx.tensor([1.0, 2.0, 3.0])),
        Nx.tensor([0, 0, 0], type: {:u, 8})
      )
    end
  end

  describe "less equal" do
    defn less_equal(a, b), do: Nx.less_equal(a, b)

    test "compares scalars" do
      assert_equal(less_equal(Nx.tensor(1), Nx.tensor(2)), Nx.tensor(1, type: {:u, 8}))
    end

    test "compares with broadcasting" do
      assert_equal(
        less_equal(Nx.tensor(1), Nx.tensor([1, 2, 3])),
        Nx.tensor([1, 1, 1], type: {:u, 8})
      )
    end

    test "compares with mixed types" do
      assert_equal(
        less_equal(Nx.tensor([1, 2, 3]), Nx.tensor([1.0, 2.0, 3.0])),
        Nx.tensor([1, 1, 1], type: {:u, 8})
      )
    end
  end

  describe "greater equal" do
    defn greater_equal(a, b), do: Nx.greater_equal(a, b)

    test "compares scalars" do
      assert_equal(greater_equal(Nx.tensor(1), Nx.tensor(2)), Nx.tensor(0, type: {:u, 8}))
    end

    test "compares with broadcasting" do
      assert_equal(
        greater_equal(Nx.tensor(1), Nx.tensor([1, 2, 3])),
        Nx.tensor([1, 0, 0], type: {:u, 8})
      )
    end

    test "compares with mixed types" do
      assert_equal(
        greater_equal(Nx.tensor([1, 2, 3]), Nx.tensor([1.0, 2.0, 3.0])),
        Nx.tensor([1, 1, 1], type: {:u, 8})
      )
    end
  end

  describe "logical" do
    defn logical_and(a, b), do: Nx.logical_and(a, b)

    test "and" do
      assert_equal(
        logical_and(Nx.tensor([-1, 0, 1]), Nx.tensor([[-1], [0], [1]])),
        Nx.tensor(
          [
            [1, 0, 1],
            [0, 0, 0],
            [1, 0, 1]
          ],
          type: {:u, 8}
        )
      )

      assert_equal(
        logical_and(Nx.tensor([-1.0, 0.0, 1.0]), Nx.tensor([[-1], [0], [1]])),
        Nx.tensor(
          [
            [1, 0, 1],
            [0, 0, 0],
            [1, 0, 1]
          ],
          type: {:u, 8}
        )
      )
    end

    defn logical_or(a, b), do: Nx.logical_or(a, b)

    test "or" do
      assert_equal(
        logical_or(Nx.tensor([-1, 0, 1]), Nx.tensor([[-1], [0], [1]])),
        Nx.tensor(
          [
            [1, 1, 1],
            [1, 0, 1],
            [1, 1, 1]
          ],
          type: {:u, 8}
        )
      )

      assert_equal(
        logical_or(Nx.tensor([-1.0, 0.0, 1.0]), Nx.tensor([[-1], [0], [1]])),
        Nx.tensor(
          [
            [1, 1, 1],
            [1, 0, 1],
            [1, 1, 1]
          ],
          type: {:u, 8}
        )
      )
    end

    defn logical_xor(a, b), do: Nx.logical_xor(a, b)

    test "xor" do
      assert_equal(
        logical_xor(Nx.tensor([-1, 0, 1]), Nx.tensor([[-1], [0], [1]])),
        Nx.tensor(
          [
            [0, 1, 0],
            [1, 0, 1],
            [0, 1, 0]
          ],
          type: {:u, 8}
        )
      )

      assert_equal(
        logical_xor(Nx.tensor([-1.0, 0.0, 1.0]), Nx.tensor([[-1], [0], [1]])),
        Nx.tensor(
          [
            [0, 1, 0],
            [1, 0, 1],
            [0, 1, 0]
          ],
          type: {:u, 8}
        )
      )
    end

    defn logical_not(a), do: Nx.logical_not(a)

    @tag :iree_key_not_found_error
    test "not" do
      assert_equal(
        logical_not(Nx.tensor([-2, -1, 0, 1, 2])),
        Nx.tensor([0, 0, 1, 0, 0], type: {:u, 8})
      )
    end

    defn logical_and_all_finite(a, b, c) do
      Nx.logical_and(
        Nx.logical_and(is_finite(a), is_finite(b)),
        is_finite(c)
      )
    end

    defnp is_finite(x), do: Nx.all(Nx.logical_not(Nx.is_infinity(x)))

    @tag :iree_key_not_found_error
    test "logical and/not with all predicate" do
      assert_equal(logical_and_all_finite(1, 0, 2.0), Nx.u8(1))
    end
  end

  describe "select" do
    defn select(pred, x, y), do: Nx.select(pred, x, y)

    test "selects one or the other with a scalar" do
      assert_equal(
        select(Nx.tensor(1), Nx.tensor([1, 2, 3]), Nx.tensor([4, 5, 6])),
        Nx.tensor([1, 2, 3])
      )
    end

    test "selects with type" do
      assert_equal(
        select(
          Nx.tensor(1),
          Nx.tensor([1, 2, 3], type: {:u, 8}),
          Nx.tensor([4, 5, 6], type: {:u, 8})
        ),
        Nx.tensor([1, 2, 3], type: {:u, 8})
      )

      assert_equal(
        select(
          Nx.tensor(1),
          Nx.tensor([1, 2, 3], type: {:u, 8}),
          Nx.tensor([4, 5, 6], type: {:f, 32})
        ),
        Nx.tensor([1, 2, 3], type: {:f, 32})
      )
    end

    test "selects with broadcasting" do
      assert_equal(
        select(Nx.tensor([1, 0, 1, 0, 1]), Nx.tensor([10]), Nx.tensor([1, 2, 3, 4, 5])),
        Nx.tensor([10, 2, 10, 4, 10])
      )

      assert_equal(
        select(Nx.tensor([-2, -1, 0, 1, 2]), Nx.tensor([10]), Nx.tensor([1, 2, 3, 4, 5])),
        Nx.tensor([10, 10, 3, 10, 10])
      )
    end
  end

  describe "unary float ops" do
    @int_tensor Nx.tensor([1, 2, 3])
    @float_tensor Nx.tensor([1.0, 2.0, 3.0])

    for fun <-
          [:exp, :expm1, :log, :log1p, :sigmoid, :cos, :sin, :tanh, :sqrt, :rsqrt, :cbrt, :is_nan] ++
            [:is_infinity, :tan, :acosh, :asinh, :cosh, :sinh, :erf, :erfc] do
      defn_fun = :"unary_#{fun}"
      defn_var = Macro.var(defn_fun, __MODULE__)
      defn unquote(defn_fun)(t), do: Nx.unquote(fun)(t)

      test "#{fun}" do
        assert_all_close(
          unquote(defn_fun)(@float_tensor),
          evaluate(&(unquote(defn_var) / 1), [@float_tensor])
        )

        assert_all_close(
          unquote(defn_fun)(@int_tensor),
          evaluate(&(unquote(defn_var) / 1), [@int_tensor])
        )
      end
    end
  end

  describe "complex ops" do
    @describetag :iree_illegal_op_error
    defn fft(t, opts \\ []), do: Nx.fft(t, opts)
    defn ifft(t, opts \\ []), do: Nx.ifft(t, opts)

    test "fft" do
      assert_all_close(
        fft(Nx.tensor([1, 1, 0, 0]), length: 5),
        ~VEC[2.0+0.0i 1.3090-0.9511i 0.1909-0.5877i 0.1909+0.5877i 1.3090+0.9510i]
      )

      assert_all_close(
        fft(Nx.tensor([1, 1, 0, 0, 2, 3]), length: 4),
        ~VEC[2.0+0.0i 1.0-1.0i 0.0+0.0i 1.0+1.0i]
      )

      assert_all_close(
        fft(Nx.tensor([1, 1, 0]), length: :power_of_two),
        ~VEC[2.0+0.0i 1.0-1.0i 0.0+0.0i 1.0+1.0i]
      )
    end

    test "fft - n dim tensor" do
      assert_all_close(
        fft(
          Nx.tensor([
            [
              [1, 1, 0, 0],
              [1, 0, 0, 0],
              [0, 1, 0, 0]
            ],
            [
              [0, 1, 0, 0],
              [1, 0, 0, 0],
              [1, 1, 0, 0]
            ]
          ]),
          length: :power_of_two
        ),
        Nx.stack([
          ~MAT[
                2 1.0-1.0i 0 1.0+1.0i
                1 1 1 1
                1 -1i -1 1i
              ],
          ~MAT[
                1 -1i -1 1i
                1 1 1 1
                2 1.0-1.0i 0 1.0+1.0i
              ]
        ])
      )

      assert_all_close(
        fft(
          Nx.tensor([
            [
              [1, 1, 0, 0, 1, 2],
              [1, 0, 0, 0, 3, 4],
              [0, 1, 0, 0, 5, 6]
            ],
            [
              [0, 1, 0, 0, 7, 8],
              [1, 0, 0, 0, 9, 10],
              [1, 1, 0, 0, 11, 12]
            ]
          ]),
          length: 4
        ),
        Nx.stack([
          ~MAT[
                2 1.0-1.0i 0 1.0+1.0i
                1 1 1 1
                1 -1i -1 1i
              ],
          ~MAT[
                1 -1i -1 1i
                1 1 1 1
                2 1.0-1.0i 0 1.0+1.0i
              ]
        ])
      )

      assert_all_close(
        fft(
          Nx.tensor([
            [
              [1, 1, 0],
              [1, 0, 0],
              [0, 1, 0]
            ],
            [
              [0, 1, 0],
              [1, 0, 0],
              [1, 1, 0]
            ]
          ]),
          length: 4
        ),
        Nx.stack([
          ~MAT[
                2 1.0-1.0i 0 1.0+1.0i
                1 1 1 1
                1 -1i -1 1i
              ],
          ~MAT[
                1 -1i -1 1i
                1 1 1 1
                2 1.0-1.0i 0 1.0+1.0i
              ]
        ])
      )
    end

    test "ifft" do
      assert_all_close(
        ifft(~VEC[5 5 5 5 5],
          length: 5
        ),
        Nx.tensor([5, 0, 0, 0, 0])
      )

      assert_all_close(
        ifft(~VEC[2.0+0.0i 1.0-1.0i 0.0+0.0i 1.0+1.0i 5 6], length: 4),
        Nx.tensor([1, 1, 0, 0])
      )

      assert_all_close(
        ifft(~VEC[2 0 0], length: :power_of_two),
        Nx.tensor([0.5, 0.5, 0.5, 0.5])
      )
    end

    test "ifft - n dim tensor" do
      assert_all_close(
        ifft(
          Nx.stack([
            ~MAT[
                2 1.0-1.0i 0 1.0+1.0i
                1 1 1 1
                1 -1i -1 1i
              ],
            ~MAT[
                1 -1i -1 1i
                1 1 1 1
                2 1.0-1.0i 0 1.0+1.0i
              ]
          ]),
          length: :power_of_two
        ),
        Nx.tensor([
          [
            [1, 1, 0, 0],
            [1, 0, 0, 0],
            [0, 1, 0, 0]
          ],
          [
            [0, 1, 0, 0],
            [1, 0, 0, 0],
            [1, 1, 0, 0]
          ]
        ])
      )

      assert_all_close(
        ifft(
          Nx.tensor([
            [
              [4, 4, 0, 0, 1, 2],
              [4, 0, 0, 0, 3, 4],
              [0, 4, 0, 0, 5, 6]
            ],
            [
              [0, 4, 0, 0, 7, 8],
              [4, 0, 0, 0, 9, 10],
              [4, 4, 0, 0, 11, 12]
            ]
          ]),
          length: 4
        ),
        Nx.stack([
          ~MAT[
                2 1.0+1.0i 0 1.0-1.0i
                1 1 1 1
                1 1i -1 -1i
              ],
          ~MAT[
                1 1i -1 -1i
                1 1 1 1
                2 1.0+1.0i 0 1.0-1.0i
              ]
        ])
      )

      assert_all_close(
        ifft(
          Nx.tensor([
            [
              [4, 4, 0],
              [4, 0, 0],
              [0, 4, 0]
            ],
            [
              [0, 4, 0],
              [4, 0, 0],
              [4, 4, 0]
            ]
          ]),
          length: 4
        ),
        Nx.stack([
          ~MAT[
                2 1.0+1.0i 0 1.0-1.0i
                1 1 1 1
                1 1i -1 -1i
              ],
          ~MAT[
                1 1i -1 -1i
                1 1 1 1
                2 1.0+1.0i 0 1.0-1.0i
              ]
        ])
      )
    end
  end

  describe "unary float ops, restricted domain" do
    @int_tensor Nx.tensor([0.1, 0.5, 0.9])
    @float_tensor Nx.tensor([0.1, 0.5, 0.9])

    for fun <- [:atanh, :acos, :asin, :atan, :erf_inv] do
      defn_fun = :"unary_#{fun}"
      defn_var = Macro.var(defn_fun, __MODULE__)
      defn unquote(defn_fun)(t), do: Nx.unquote(fun)(t)

      test "#{fun}" do
        assert_all_close(
          unquote(defn_fun)(@float_tensor),
          evaluate(&(unquote(defn_var) / 1), [@float_tensor])
        )

        assert_all_close(
          unquote(defn_fun)(@int_tensor),
          evaluate(&(unquote(defn_var) / 1), [@int_tensor])
        )
      end
    end
  end

  describe "unary round+sign ops" do
    @uint_tensor Nx.tensor([0, 1, 2], type: {:u, 8})
    @sint_tensor Nx.tensor([-2, -1, 0, 1, 2])
    @float_tensor Nx.tensor([-1.5, 0.5, -0.0, 0.0, 0.5, 1.5])

    funs = [:abs, :sign, :floor, :ceil, :round]

    for fun <- funs do
      defn_fun = :"unary_#{fun}"
      defn_var = Macro.var(defn_fun, __MODULE__)
      defn unquote(defn_fun)(t), do: Nx.unquote(fun)(t)

      test "#{fun}" do
        assert_all_close(
          unquote(defn_fun)(@uint_tensor),
          evaluate(&(unquote(defn_var) / 1), [@uint_tensor])
        )

        assert_all_close(
          unquote(defn_fun)(@sint_tensor),
          evaluate(&(unquote(defn_var) / 1), [@sint_tensor])
        )

        assert_all_close(
          unquote(defn_fun)(@float_tensor),
          evaluate(&(unquote(defn_var) / 1), [@float_tensor])
        )
      end
    end
  end

  describe "as_type" do
    defn to_float(t), do: Nx.as_type(t, {:f, 32})

    test "converts tensor type" do
      assert_equal(to_float(Nx.tensor([1, 2, 3])), Nx.tensor([1.0, 2.0, 3.0], type: {:f, 32}))
    end

    defn generic_as_type(t, template), do: Nx.as_type(t, template.type)

    test "converts non-finite types" do
      non_finite =
        Nx.stack([Nx.Constants.infinity(), Nx.Constants.nan(), Nx.Constants.neg_infinity()])

      assert_equal(
        generic_as_type(non_finite, Nx.template({}, {:u, 8})),
        Nx.tensor([255, 0, 0], type: {:u, 8})
      )

      assert_equal(
        generic_as_type(non_finite, Nx.template({}, {:s, 16})),
        Nx.tensor([32767, 0, -32768], type: {:s, 16})
      )
    end
  end

  describe "bitcast" do
    defn bitcast_to_float(t), do: Nx.bitcast(t, {:f, 32})

    test "converts tensor type" do
      assert_equal(
        bitcast_to_float(Nx.tensor([0, 0, 0], type: {:s, 32})),
        Nx.tensor([0.0, 0.0, 0.0])
      )
    end
  end

  describe "if" do
    defn if3(a, b, c), do: if(a, do: b, else: c)

    test "one param per branch" do
      assert_equal(
        if3(Nx.tensor(0), Nx.tensor(1, type: {:s, 16}), Nx.tensor(2, type: {:f, 32})),
        Nx.tensor(2, type: {:f, 32})
      )

      assert_equal(
        if3(Nx.tensor(1), Nx.tensor(1, type: {:s, 16}), Nx.tensor(2, type: {:f, 32})),
        Nx.tensor(1, type: {:f, 32})
      )

      assert_equal(
        if3(Nx.tensor(2), Nx.tensor(1, type: {:s, 16}), Nx.tensor(2, type: {:f, 32})),
        Nx.tensor(1, type: {:f, 32})
      )

      assert_equal(
        if3(Nx.tensor(0), Nx.tensor([1, 2]), Nx.tensor([[3], [4]])),
        Nx.tensor([[3, 3], [4, 4]])
      )

      assert_equal(
        if3(Nx.tensor(1), Nx.tensor([1, 2]), Nx.tensor([[3], [4]])),
        Nx.tensor([[1, 2], [1, 2]])
      )
    end

    defn if_params(a, b, c), do: if(a, do: b + c, else: b - c)

    test "two params per branch" do
      assert_equal(if_params(Nx.tensor(0), Nx.tensor(1), Nx.tensor(2)), Nx.tensor(-1))
      assert_equal(if_params(Nx.tensor(1), Nx.tensor(1), Nx.tensor(2)), Nx.tensor(3))
    end

    defn if_shared(a, b, c) do
      d = b + c
      if a, do: 2 * d * a, else: -1
    end

    test "shared params between pred+branch and no params" do
      assert_equal(if_shared(Nx.tensor(0), Nx.tensor(1), Nx.tensor(2)), Nx.tensor(-1))
      assert_equal(if_shared(Nx.tensor(2), Nx.tensor(1), Nx.tensor(2)), Nx.tensor(12))
    end

    defn if_tuple(a, b, c), do: if(a, do: {{a, b}, c}, else: {{c, b}, a})

    test "with tuples" do
      assert_equal(
        if_tuple(Nx.tensor(0), Nx.tensor(10), Nx.tensor(20)),
        {{Nx.tensor(20), Nx.tensor(10)}, Nx.tensor(0)}
      )

      assert_equal(
        if_tuple(Nx.tensor(1), Nx.tensor(10), Nx.tensor(20)),
        {{Nx.tensor(1), Nx.tensor(10)}, Nx.tensor(20)}
      )

      assert_equal(
        if_tuple(Nx.tensor(0), Nx.tensor(10), Nx.tensor([20, 30])),
        {{Nx.tensor([20, 30]), Nx.tensor(10)}, Nx.tensor([0, 0])}
      )

      assert_equal(
        if_tuple(Nx.tensor(1), Nx.tensor(10), Nx.tensor([20, 30])),
        {{Nx.tensor([1, 1]), Nx.tensor(10)}, Nx.tensor([20, 30])}
      )
    end

    defn if_tuple_match(a, b, c) do
      {{x, y}, z} = if(a, do: {{a, b}, c}, else: {{c, b}, a})
      x * y - z
    end

    test "with matched tuples" do
      assert_equal(if_tuple_match(Nx.tensor(0), Nx.tensor(10), Nx.tensor(20)), Nx.tensor(200))
      assert_equal(if_tuple_match(Nx.tensor(1), Nx.tensor(10), Nx.tensor(20)), Nx.tensor(-10))
    end

    defn if_tuple_match_twice(a, b) do
      {a, b} = if(a, do: {a, b}, else: {a, b})
      {a, b} = if(a, do: {a, b}, else: {a, b})
      a + b
    end

    test "with matched tuples twice" do
      assert_equal(if_tuple_match_twice(Nx.tensor(1), Nx.tensor(1)), Nx.tensor(2))
    end

    defn if_tuple_return(a, b, c) do
      {xy, _} = if(a, do: {{a, b}, c}, else: {{c, b}, a})
      xy
    end

    test "with return tuple" do
      assert_equal(
        if_tuple_return(Nx.tensor(0), Nx.tensor(10), Nx.tensor(20)),
        {Nx.tensor(20), Nx.tensor(10)}
      )

      assert_equal(
        if_tuple_return(Nx.tensor(1), Nx.tensor(10), Nx.tensor(20)),
        {Nx.tensor(1), Nx.tensor(10)}
      )
    end

    defn if_map(a, b, c), do: if(a, do: {%{a: a, b: b, c: 1}, c}, else: {%{a: c, b: b, c: 2}, a})

    @tag :iree_segfault_error
    test "with map" do
      assert_equal(
        if_map(Nx.tensor(0), Nx.tensor(10), Nx.tensor(20)),
        {%{a: Nx.tensor(20), b: Nx.tensor(10), c: Nx.tensor(2)}, Nx.tensor(0)}
      )

      assert_equal(
        if_map(Nx.tensor(1), Nx.tensor(10), Nx.tensor(20)),
        {%{a: Nx.tensor(1), b: Nx.tensor(10), c: Nx.tensor(1)}, Nx.tensor(20)}
      )

      assert_equal(
        if_map(Nx.tensor(0), Nx.tensor(10), Nx.tensor([20, 30])),
        {%{a: Nx.tensor([20, 30]), b: Nx.tensor(10), c: Nx.tensor(2)}, Nx.tensor([0, 0])}
      )

      assert_equal(
        if_map(Nx.tensor(1), Nx.tensor(10), Nx.tensor([20, 30])),
        {%{a: Nx.tensor([1, 1]), b: Nx.tensor(10), c: Nx.tensor(1)}, Nx.tensor([20, 30])}
      )
    end

    defn if_map_match(a, b, c) do
      {%{a: x, b: y}, z} = if(a, do: {%{a: a, b: b}, c}, else: {%{a: c, b: b}, a})
      x * y - z
    end

    test "with matched map" do
      assert_equal(if_map_match(Nx.tensor(0), Nx.tensor(10), Nx.tensor(20)), Nx.tensor(200))
      assert_equal(if_map_match(Nx.tensor(1), Nx.tensor(10), Nx.tensor(20)), Nx.tensor(-10))
    end

    defn grad_if_tuple(t) do
      grad(t, fn t ->
        {{a, b}, c} =
          if t > 0 do
            {{Nx.pow(t, 2), Nx.pow(t, 3)}, Nx.pow(t, 4)}
          else
            {{Nx.pow(t, 4), Nx.pow(t, 3)}, Nx.pow(t, 2)}
          end

        d = if t > 0, do: 123, else: 456

        a * b + c - d
      end)
    end

    test "grad with tuple" do
      assert_equal(grad_if_tuple(Nx.tensor(1)), Nx.tensor(9.0))
      assert_equal(grad_if_tuple(Nx.tensor(2)), Nx.tensor(112.0))
      assert_equal(grad_if_tuple(Nx.tensor(-1)), Nx.tensor(5.0))
      assert_equal(grad_if_tuple(Nx.tensor(-2)), Nx.tensor(444.0))
    end
  end

  describe "metadata" do
    defn add_with_stop_grad(a, b), do: stop_grad(Nx.add(a, b))

    test "ignores metadata nodes" do
      assert_equal(add_with_stop_grad(1, 2), Nx.tensor(3))
    end
  end

  describe "cond" do
    defn cond3(a, b, c) do
      d = Nx.sum(a)

      cond do
        Nx.all(Nx.greater(a, 0)) -> b * c * d
        Nx.all(Nx.less(a, 0)) -> b + c + d
        true -> -b - c - d
      end
    end

    test "computes cond" do
      assert_equal(cond3(Nx.tensor([-1, 0, 1]), Nx.tensor(2), Nx.tensor(3.0)), Nx.tensor(-5.0))
      assert_equal(cond3(Nx.tensor([1, 2, 3]), Nx.tensor(2), Nx.tensor(3.0)), Nx.tensor(36.0))
      assert_equal(cond3(Nx.tensor([-1, -2, -3]), Nx.tensor(2), Nx.tensor(3.0)), Nx.tensor(-1.0))
    end

    defn cond_unused_and_slice(_result, state) do
      cond do
        Nx.equal(Nx.sum(state[0..1]), 0) -> state[0]
        Nx.equal(Nx.sum(state[3..4]), 0) -> state[4]
        true -> state[2]
      end
    end

    test "computes cond with slice and unused vars" do
      assert_equal(cond_unused_and_slice(Nx.tensor(1), Nx.iota({5})), Nx.tensor(2))

      assert_equal(
        cond_unused_and_slice(Nx.tensor(1), Nx.tensor([-1, 1, 0, 1, 2])),
        Nx.tensor(-1)
      )

      assert_equal(cond_unused_and_slice(Nx.tensor(1), Nx.tensor([2, 1, 0, -1, 1])), Nx.tensor(1))
    end

    defn nested_cond(i) do
      new_i =
        if i > 0 do
          i + 1
        else
          i - 1
        end

      if new_i > 0 do
        1
      else
        0
      end
    end

    @tag :iree_offset_error
    test "computes cond with cond as parameter" do
      assert_equal(nested_cond(Nx.tensor(10)), Nx.tensor(1))
      assert_equal(nested_cond(Nx.tensor(-10)), Nx.tensor(0))
    end

    defn cond_predicate(a, b) do
      cond do
        Nx.all(Nx.greater(a, 0)) -> Nx.greater(b, 0)
        true -> 0
      end
    end

    test "with predicate" do
      assert_equal(cond_predicate(Nx.tensor(1), Nx.tensor(2)), Nx.tensor(1, type: {:u, 8}))
      assert_equal(cond_predicate(Nx.tensor(1), Nx.tensor(-2)), Nx.tensor(0, type: {:u, 8}))
    end
  end

  describe "while/3" do
    @describetag :iree_key_not_found_error
    defn upto10(x) do
      while x, Nx.less(x, 10) do
        x + 1
      end
    end

    test "simple" do
      assert_equal(upto10(0), Nx.tensor(10))
      assert_equal(upto10(5), Nx.tensor(10))
    end

    defn factorial_tuple(x) do
      {factorial, _} =
        while {factorial = 1.0, x}, Nx.greater(x, 1) do
          {factorial * x, x - 1}
        end

      factorial
    end

    test "factorial" do
      assert_equal(factorial_tuple(5), Nx.tensor(120.0))
      assert_equal(factorial_tuple(10.0), Nx.tensor(3_628_800.0))
    end

    defn factorial_map(x) do
      factorial = Nx.tensor(1, type: Nx.type(x))

      %{factorial: factorial} =
        while map = %{factorial: factorial, x: x}, Nx.greater(map.x, 1) do
          %{map | factorial: map.factorial * map.x, x: map.x - 1}
        end

      factorial
    end

    test "factorial map" do
      assert_equal(factorial_map(5), Nx.tensor(120))
      assert_equal(factorial_map(10.0), Nx.tensor(3_628_800.0))
    end

    defn factorial_map_input(map) do
      %{factorial: factorial} =
        while map, Nx.greater(map.x, 1) do
          %{map | factorial: map.factorial * map.x, x: map.x - 1}
        end

      factorial
    end

    test "factorial map input" do
      assert_equal(factorial_map_input(%{factorial: 1, x: 5}), Nx.tensor(120))
      assert_equal(factorial_map_input(%{factorial: 1.0, x: 10.0}), Nx.tensor(3_628_800.0))
    end

    defn while_predicate(x) do
      while {exit_condition = Nx.tensor(true), x}, exit_condition do
        res = Nx.multiply(x, x)
        {not Nx.all(res >= 0), res}
      end
    end

    test "with predicate" do
      {truth, double} = while_predicate(Nx.tensor([1.0, -2.0, 3.0]))
      assert_equal(truth, Nx.tensor(0, type: {:u, 8}))
      assert_equal(double, Nx.tensor([1.0, 4.0, 9.0]))
    end

    defn while_nested_initial(x, y) do
      while {x, {y, z = x + y, {i = 0}}}, i < 10 do
        {x + 1, {y + 1, z + 1, {i + 1}}}
      end
    end

    test "nested initial argument" do
      assert {a, {b, c, {d}}} = while_nested_initial(1, 2)
      assert_equal(a, 11)
      assert_equal(b, 12)
      assert_equal(c, 13)
      assert_equal(d, 10)
    end

    defn while_inside_cond(tensor, condition) do
      if condition do
        tensor
      else
        {_i, tensor} =
          while {i = 0, tensor}, i < 1 do
            {i + 1, tensor + 1}
          end

        tensor
      end
    end

    test "while inside cond" do
      assert_equal(while_inside_cond(1, 1), 1)
      assert_equal(while_inside_cond(1, 0), 2)
    end

    defn cond_inside_while_vectorized(t, size) do
      down = Nx.u8(0)
      up = Nx.u8(1)
      mode = down
      i = Nx.s64(0)

      [t, node, i, size, mode] =
        Nx.broadcast_vectors([t, 0, i, size, mode])

      {t, _} =
        while {t, {node, i, _mode = mode, size, up}},
              node != -1 and i >= 0 do
          mode =
            cond do
              node >= size -> up
              true -> -1
            end

          {t, {node, i - 1, mode, size, up}}
        end

      t
    end

    test "cond inside vectorized while" do
      assert_raise CompileError,
                   ~r/the do-block in while must return tensors with the same shape, type, and names as the initial arguments./,
                   fn ->
                     cond_inside_while_vectorized(Nx.vectorize(Nx.tensor([1, 2, 3]), :a), 3)
                   end
    end
  end

<<<<<<< HEAD
  describe "map" do
    defn map_plus(t), do: Nx.map(t, fn x -> x + 1 end)
    defn map_equal(t), do: Nx.map(t, [type: {:f, 64}], fn x -> Nx.equal(x, 1) end)
    defn map_exp(t), do: Nx.map(t, [type: {:f, 64}], fn x -> Nx.exp(x) end)

    @tag :unsupported_64_bit_op
    @tag :iree_wrong_result_error
    test "maps a function over the tensor" do
      assert_equal(map_plus(Nx.tensor([[1, 2, 3], [4, 5, 6]])), Nx.tensor([[2, 3, 4], [5, 6, 7]]))
    end

    @tag :unsupported_64_bit_op
    @tag :iree_illegal_op_error
    test "maps a function with an output type" do
      assert_equal(
        map_equal(Nx.tensor([[1, 2, 3], [4, 5, 6]])),
        Nx.tensor([[1.0, 0.0, 0.0], [0.0, 0.0, 0.0]], type: {:f, 64})
      )

      assert_equal(
        map_exp(Nx.tensor([[1, 2, 3], [4, 5, 6]])),
        Nx.tensor(
          [
            [2.718281828459045, 7.38905609893065, 20.085536923187668],
            [54.598150033144236, 148.4131591025766, 403.4287934927351]
          ],
          type: {:f, 64}
        )
      )
    end

    defn map_conditional(t), do: Nx.map(t, fn x -> if x > 0, do: x, else: -x end)

    @tag :conditional_inside_map_reduce
    @tag :unsupported_64_bit_op
    @tag :iree_illegal_op_error
    test "maps a function with conditional" do
      assert_equal(
        map_conditional(Nx.tensor([-2, -1, 0, 1, 2])),
        Nx.tensor([2, 1, 0, 1, 2])
      )
    end

    defn while_inside_if(pred, x) do
      if pred do
        {x, _} =
          while {x, i = 0}, i < 10 do
            {x, i + 1}
          end
=======
  defn while_inside_if(pred, x) do
    if pred do
      {x, _} =
        while {x, i = 0}, i < 10 do
          {x, i + 1}
        end
>>>>>>> 773f4d6c

      x
    else
      x
    end
  end

<<<<<<< HEAD
    @tag :iree_key_not_found_error
    test "while inside if" do
      assert %{a: a, b: b} = while_inside_if(1, %{a: 1, b: 2.0})
      assert_all_close(a, 1)
      assert_all_close(b, 2.0)
    end
=======
  test "while inside if" do
    assert %{a: a, b: b} = while_inside_if(1, %{a: 1, b: 2.0})
    assert_all_close(a, 1)
    assert_all_close(b, 2.0)
>>>>>>> 773f4d6c
  end

  describe "reduce" do
    defn reduce(t), do: Nx.reduce(t, 1, fn a, b -> a * b end)
    defn reduce_keep(t), do: Nx.reduce(t, 1, [keep_axes: true], fn a, b -> a * b end)

    defn reduce_keep_2(t),
      do: Nx.reduce(t, 1, [keep_axes: true, axes: [0, 2]], fn a, b -> a * b end)

    test "computes the reduce" do
      assert_equal(Nx.tensor([1, 2, 3]) |> reduce(), Nx.tensor(6))
      assert_equal(Nx.tensor([1.0, 2.0, 3.0]) |> reduce(), Nx.tensor(6.0))

      assert_equal(Nx.tensor([1, 2, 3], type: {:u, 8}) |> reduce(), Nx.tensor(6, type: {:u, 8}))
      assert_equal(Nx.tensor([1, 2, 3], type: {:s, 8}) |> reduce(), Nx.tensor(6, type: {:s, 8}))
      assert_equal(Nx.tensor([1, 2, 3], type: {:f, 32}) |> reduce(), Nx.tensor(6, type: {:f, 32}))
    end

    test "computes the reduce, keeping dimensions" do
      assert_equal(Nx.tensor([1, 2, 3]) |> reduce_keep(), Nx.tensor([6]))
      assert_equal(Nx.tensor([1.0, 2.0, 3.0]) |> reduce_keep(), Nx.tensor([6.0]))

      assert_equal(
        Nx.tensor([[[1, 2, 3], [4, 5, 6]], [[1, 2, 3], [4, 5, 6]]]) |> reduce_keep_2(),
        Nx.tensor([[[36], [14400]]])
      )
    end
  end

  describe "reduce window" do
    defn window_reduce_valid_no_stride(t),
      do: Nx.window_reduce(t, 0, {2, 2}, fn a, b -> a + b end)

    defn window_reduce_valid_stride(t),
      do: Nx.window_reduce(t, 0, {2, 2}, [strides: [2, 2]], fn a, b -> a + b end)

    defn window_reduce_same_no_stride(t),
      do: Nx.window_reduce(t, 0, {2, 2}, [padding: :same], fn a, b -> a + b end)

    defn window_reduce_same_stride(t),
      do: Nx.window_reduce(t, 0, {2, 2}, [padding: :same, strides: [2, 1]], fn a, b -> a + b end)

    defn window_reduce_general_no_stride(t),
      do: Nx.window_reduce(t, 0, {2, 2}, [padding: [{2, 1}, {1, 2}]], fn a, b -> a + b end)

    defn window_reduce_general_stride(t) do
      Nx.window_reduce(t, 0, {2, 2}, [padding: [{1, 2}, {2, 1}], strides: [2, 1]], fn a, b ->
        a + b
      end)
    end

    defn window_reduce_nd(t) do
      Nx.window_reduce(
        t,
        0,
        {1, 2, 1, 2, 1, 2},
        [padding: :same, strides: [2, 1, 1, 1, 1, 2]],
        fn a, b -> a + b end
      )
    end

    defn dilated_window_reduce(t) do
      Nx.window_reduce(
        t,
        0,
        {2, 1, 2},
        [padding: :same, strides: [1, 2, 1], window_dilations: [2, 1, 1]],
        fn a, b -> a + b end
      )
    end

    test "valid padding, no stride" do
      t = Nx.iota({6, 7})

      assert_equal(
        window_reduce_valid_no_stride(t),
        Nx.window_reduce(t, 0, {2, 2}, fn a, b -> a + b end)
      )
    end

    test "valid padding, stride" do
      t = Nx.iota({11, 10})

      assert_equal(
        window_reduce_valid_stride(t),
        Nx.window_reduce(t, 0, {2, 2}, [strides: [2, 2]], fn a, b -> a + b end)
      )
    end

    test "same padding, no stride" do
      t = Nx.iota({3, 3})

      assert_equal(
        window_reduce_same_no_stride(t),
        Nx.window_reduce(t, 0, {2, 2}, [padding: :same], fn a, b -> a + b end)
      )
    end

    test "same padding, stride" do
      t = Nx.iota({8, 8})

      assert_equal(
        window_reduce_same_stride(t),
        Nx.window_reduce(t, 0, {2, 2}, [padding: :same, strides: [2, 1]], fn a, b ->
          a + b
        end)
      )
    end

    test "general padding, no stride" do
      t = Nx.iota({3, 3})

      assert_equal(
        window_reduce_general_no_stride(t),
        Nx.window_reduce(t, 0, {2, 2}, [padding: [{2, 1}, {1, 2}]], fn a, b -> a + b end)
      )
    end

    test "general padding, stride" do
      t = Nx.iota({7, 7})

      assert_equal(
        window_reduce_general_stride(t),
        Nx.window_reduce(
          t,
          0,
          {2, 2},
          [padding: [{1, 2}, {2, 1}], strides: [2, 1]],
          fn a, b -> a + b end
        )
      )
    end

    test "n-d reduce window" do
      t = Nx.iota({4, 2, 4, 3, 1, 3})

      assert_equal(
        window_reduce_nd(t),
        Nx.window_reduce(
          t,
          0,
          {1, 2, 1, 2, 1, 2},
          [padding: :same, strides: [2, 1, 1, 1, 1, 2]],
          fn a, b -> a + b end
        )
      )
    end

    @tag :unsupported_dilated_window_reduce
    test "computes a dilated reduce window" do
      t = Nx.iota({6, 4, 3})

      assert_equal(
        dilated_window_reduce(t),
        Nx.window_reduce(
          t,
          0,
          {2, 1, 2},
          [padding: :same, strides: [1, 2, 1], window_dilations: [2, 1, 1]],
          fn a, b -> a + b end
        )
      )
    end
  end

  describe "window_scatter_min/max" do
    @describetag :iree_segfault_error
    defn window_scatter_max_no_padding(t) do
      Nx.window_scatter_max(
        t,
        Nx.tensor([[2, 6], [3, 1]]),
        0,
        {2, 3},
        padding: :valid,
        strides: [2, 3]
      )
    end

    @tag :unsupported_64_bit_op
    test "window_scatter_max produces the same result as Nx with no padding" do
      x =
        Nx.tensor([
          [7, 2, 5, 3, 10, 2],
          [3, 8, 9, 3, 4, 2],
          [1, 5, 7, 5, 6, 1],
          [0, 6, 2, 7, 2, 8]
        ])

      lhs = window_scatter_max_no_padding(x)

      rhs =
        Nx.window_scatter_max(
          x,
          Nx.tensor([[2, 6], [3, 1]]),
          0,
          {2, 3},
          padding: :valid,
          strides: [2, 3]
        )

      assert_all_close(lhs, rhs)
    end

    defn window_scatter_min_no_padding(t) do
      Nx.window_scatter_min(
        t,
        Nx.tensor([[2, 6], [3, 1]]),
        0,
        {2, 3},
        padding: :valid,
        strides: [2, 3]
      )
    end

    @tag :unsupported_64_bit_op
    test "window_scatter_min produces the same result as Nx with no padding" do
      x =
        Nx.tensor([
          [7, 2, 5, 3, 10, 2],
          [3, 8, 9, 3, 4, 2],
          [1, 5, 7, 5, 6, 1],
          [0, 6, 2, 7, 2, 8]
        ])

      lhs = window_scatter_min_no_padding(x)

      rhs =
        Nx.window_scatter_min(
          x,
          Nx.tensor([[2, 6], [3, 1]]),
          0,
          {2, 3},
          padding: :valid,
          strides: [2, 3]
        )

      assert_all_close(lhs, rhs)
    end
  end

  describe "indexed_add" do
    defn indexed_add(t, i, u) do
      Nx.indexed_add(t, i, u)
    end

    test "indexed_add works for multi-dim tensor" do
      target = Nx.broadcast(0, {2, 3, 4})

      indices =
        Nx.tensor([
          [0, 0, 0],
          [0, 0, 1],
          [0, 0, 0],
          [0, 1, 1],
          [1, 2, 2],
          [1, 2, 3],
          [1, 0, 3]
        ])

      updates =
        Nx.tensor([
          1,
          1,
          -1,
          2,
          -1,
          3,
          4
        ])

      assert_equal(
        Nx.tensor([
          [
            [0, 1, 0, 0],
            [0, 2, 0, 0],
            [0, 0, 0, 0]
          ],
          [
            [0, 0, 0, 4],
            [0, 0, 0, 0],
            [0, 0, -1, 3]
          ]
        ]),
        indexed_add(target, indices, updates)
      )
    end

    test "indexed_add handles different input types" do
      target = Nx.tensor([0])
      indices = Nx.tensor([[0]])
      updates = Nx.tensor([1])

      assert_equal(indexed_add(target, indices, updates), Nx.tensor([1], type: {:s, 64}))

      target = Nx.tensor([0])
      indices = Nx.tensor([[0]])
      updates = Nx.tensor([1.0])

      assert_equal(indexed_add(target, indices, updates), Nx.tensor([1.0], type: {:f, 32}))

      target = Nx.tensor([0.0])
      indices = Nx.tensor([[0]])
      updates = Nx.tensor([1])

      assert_equal(indexed_add(target, indices, updates), Nx.tensor([1.0], type: {:f, 32}))

      target = Nx.tensor([0.0], type: {:f, 64})
      indices = Nx.tensor([[0]])
      updates = Nx.tensor([1.0], type: {:f, 32})

      assert_equal(indexed_add(target, indices, updates), Nx.tensor([1.0], type: {:f, 64}))
    end
  end

  describe "indexed_put" do
    defn indexed_put(t, i, u) do
      Nx.indexed_put(t, i, u)
    end

    test "indexed_add works for multi-dim tensor" do
      target = Nx.broadcast(0, {2, 3, 4})

      indices =
        Nx.tensor([
          [0, 0, 1],
          [0, 0, 0],
          [0, 1, 1],
          [1, 2, 2],
          [1, 2, 3],
          [1, 0, 3]
        ])

      updates =
        Nx.tensor([
          1,
          -1,
          2,
          -1,
          3,
          4
        ])

      assert_equal(
        Nx.tensor([
          [
            [-1, 1, 0, 0],
            [0, 2, 0, 0],
            [0, 0, 0, 0]
          ],
          [
            [0, 0, 0, 4],
            [0, 0, 0, 0],
            [0, 0, -1, 3]
          ]
        ]),
        indexed_put(target, indices, updates)
      )
    end

    test "indexed_put handles different input types" do
      target = Nx.tensor([0])
      indices = Nx.tensor([[0]])
      updates = Nx.tensor([1])

      assert_equal(indexed_put(target, indices, updates), Nx.tensor([1], type: {:s, 64}))

      target = Nx.tensor([0])
      indices = Nx.tensor([[0]])
      updates = Nx.tensor([1.0])

      assert_equal(indexed_put(target, indices, updates), Nx.tensor([1.0], type: {:f, 32}))

      target = Nx.tensor([0.0])
      indices = Nx.tensor([[0]])
      updates = Nx.tensor([1])

      assert_equal(indexed_put(target, indices, updates), Nx.tensor([1.0], type: {:f, 32}))

      target = Nx.tensor([0.0], type: {:f, 64})
      indices = Nx.tensor([[0]])
      updates = Nx.tensor([1.0], type: {:f, 32})

      assert_equal(indexed_put(target, indices, updates), Nx.tensor([1.0], type: {:f, 64}))
    end
  end

  describe "all" do
    defn all(t), do: Nx.all(t)
    defn all_axis_0(t), do: Nx.all(t, axes: [0])
    defn all_axis_1(t), do: Nx.all(t, axes: [1])
    defn all_keep_axes(t), do: Nx.all(t, keep_axes: true)

    test "computes the bitwise and across types" do
      assert_equal(all(Nx.tensor([1, 2, 3])), Nx.tensor(1, type: {:u, 8}))
      assert_equal(all(Nx.tensor([0, 1, 2])), Nx.tensor(0, type: {:u, 8}))
      assert_equal(all(Nx.tensor([0.0, 1.0, 2.0])), Nx.tensor(0, type: {:u, 8}))
    end

    test "computes the bitwise and on given axes" do
      assert_equal(
        all_axis_0(Nx.tensor([[-1, 0, 1], [2, 3, 4]])),
        Nx.tensor([1, 0, 1], type: {:u, 8})
      )

      assert_equal(
        all_axis_1(Nx.tensor([[-1, 0, 1], [2, 3, 4]])),
        Nx.tensor([0, 1], type: {:u, 8})
      )
    end

    test "computes the bitwise and keeps axes" do
      assert_equal(
        all_keep_axes(Nx.tensor([[-1, 0, 1], [2, 3, 4]])),
        Nx.tensor([[0]], type: {:u, 8})
      )
    end
  end

  describe "any" do
    defn any(t), do: Nx.any(t)
    defn any_axis_0(t), do: Nx.any(t, axes: [0])
    defn any_axis_1(t), do: Nx.any(t, axes: [1])

    test "computes the bitwise and across types" do
      assert_equal(any(Nx.tensor([-1, 0, 1])), Nx.tensor(1, type: {:u, 8}))
      assert_equal(any(Nx.tensor([0, 0, 0])), Nx.tensor(0, type: {:u, 8}))
      assert_equal(any(Nx.tensor([-1.0, 0.0, 1.0])), Nx.tensor(1, type: {:u, 8}))
    end

    test "computes the bitwise and on given axes" do
      assert_equal(
        any_axis_0(Nx.tensor([[0, 1, 0], [0, 1, 2]])),
        Nx.tensor([0, 1, 1], type: {:u, 8})
      )

      assert_equal(
        any_axis_1(Nx.tensor([[0, 1, 0], [0, 1, 2]])),
        Nx.tensor([1, 1], type: {:u, 8})
      )
    end
  end

  describe "sum" do
    defn sum(t), do: Nx.sum(t)

    test "computes the sum across types" do
      assert_equal(Nx.tensor([1, 2, 3]) |> sum(), Nx.tensor(6))
      assert_equal(Nx.tensor([1, 2, 3], type: {:s, 8}) |> sum(), Nx.tensor(6))
      assert_equal(Nx.tensor([1, 2, 3], type: {:u, 8}) |> sum(), Nx.tensor(6, type: {:u, 64}))
      assert_equal(Nx.tensor([1.0, 2.0, 3.0]) |> sum(), Nx.tensor(6.0))

      assert_equal(
        Nx.tensor([1.0, 2.0, 3.0], type: {:f, 32}) |> sum(),
        Nx.tensor(6, type: {:f, 32})
      )
    end

    defn sum_pos_axis(t), do: Nx.sum(t, axes: [1])
    defn sum_neg_axis(t), do: Nx.sum(t, axes: [-3])
    defn sum_pos_neg_axis(t), do: Nx.sum(t, axes: [1, -3])

    test "computes the sum on a given axis" do
      t = Nx.tensor([[[1, 2, 3], [4, 5, 6]], [[7, 8, 9], [10, 11, 12]]])
      assert_equal(sum_pos_axis(t), Nx.sum(t, axes: [1]))
      assert_equal(sum_neg_axis(t), Nx.sum(t, axes: [-3]))
      assert_equal(sum_pos_neg_axis(t), Nx.sum(t, axes: [1, -3]))
    end

    defn sum_equal(t), do: Nx.sum(Nx.equal(t, 1.0))

    test "does not overflow" do
      assert_equal(sum_equal(Nx.tensor(1)), Nx.tensor(1, type: {:u, 64}))
      assert_equal(sum_equal(Nx.tensor([1, 1, 1])), Nx.tensor(3, type: {:u, 64}))
      assert_equal(sum_equal(Nx.tensor([1, 2, 3])), Nx.tensor(1, type: {:u, 64}))
    end

    defn sum_keep(t), do: Nx.sum(t, keep_axes: true)
    defn sum_keep_2(t), do: Nx.sum(t, axes: [0, 2], keep_axes: true)

    test "keeps dimensions if keep_axes" do
      assert_equal(Nx.tensor([1, 2, 3]) |> sum_keep(), Nx.tensor([6]))
      assert_equal(Nx.tensor([1.0, 2.0, 3.0]) |> sum_keep(), Nx.tensor([6.0]))

      assert_equal(
        Nx.tensor([[[1, 2, 3], [4, 5, 6]], [[1, 2, 3], [4, 5, 6]]]) |> sum_keep_2(),
        Nx.tensor([[[12], [30]]])
      )
    end
  end

  describe "product" do
    defn product(t), do: Nx.product(t)

    test "computes the product across types" do
      assert_equal(Nx.tensor([1, 2, 3]) |> product(), Nx.tensor(6))
      assert_equal(Nx.tensor([1, 2, 3], type: {:s, 8}) |> product(), Nx.tensor(6))
      assert_equal(Nx.tensor([1, 2, 3], type: {:u, 8}) |> product(), Nx.tensor(6, type: {:u, 64}))
      assert_equal(Nx.tensor([1.0, 2.0, 3.0]) |> product(), Nx.tensor(6.0))

      assert_equal(
        Nx.tensor([1.0, 2.0, 3.0], type: {:f, 32}) |> product(),
        Nx.tensor(6, type: {:f, 32})
      )
    end

    defn product_pos_axis(t), do: Nx.product(t, axes: [1])
    defn product_neg_axis(t), do: Nx.product(t, axes: [-3])
    defn product_pos_neg_axis(t), do: Nx.product(t, axes: [1, -3])

    test "computes the sum on a given axis" do
      t = Nx.tensor([[[1, 2, 3], [4, 5, 6]], [[7, 8, 9], [10, 11, 12]]])
      assert_equal(product_pos_axis(t), Nx.product(t, axes: [1]))
      assert_equal(product_neg_axis(t), Nx.product(t, axes: [-3]))
      assert_equal(product_pos_neg_axis(t), Nx.product(t, axes: [1, -3]))
    end

    defn product_equal(t), do: Nx.product(Nx.equal(t, 1.0))

    test "does not overflow" do
      assert_equal(product_equal(Nx.tensor(1)), Nx.tensor(1, type: {:u, 64}))
      assert_equal(product_equal(Nx.tensor([1, 1, 1])), Nx.tensor(1, type: {:u, 64}))
      assert_equal(product_equal(Nx.tensor([1, 2, 3])), Nx.tensor(0, type: {:u, 64}))
    end

    defn product_keep(t), do: Nx.product(t, keep_axes: true)
    defn product_keep_2(t), do: Nx.product(t, axes: [0, 2], keep_axes: true)

    test "keeps dimensions if keep_axes" do
      assert_equal(Nx.tensor([1, 2, 3]) |> product_keep(), Nx.tensor([6]))
      assert_equal(Nx.tensor([1.0, 2.0, 3.0]) |> product_keep(), Nx.tensor([6.0]))

      assert_equal(
        Nx.tensor([[[1, 2, 3], [4, 5, 6]], [[1, 2, 3], [4, 5, 6]]]) |> product_keep_2(),
        Nx.tensor([[[36], [14400]]])
      )
    end
  end

  describe "mean" do
    defn mean(t), do: Nx.mean(t)

    test "computes mean without axis" do
      assert_equal(mean(Nx.tensor(42)), Nx.tensor(42.0))
      assert_equal(mean(Nx.tensor([1, 2, 3])), Nx.tensor(2.0))
      assert_equal(mean(Nx.tensor([1, 2, 3], type: {:u, 8})), Nx.tensor(2.0, type: {:f, 32}))
    end

    defn mean_over_single_axis(t), do: Nx.mean(t, axes: [0])

    test "computes mean over a single axis" do
      assert_equal(mean_over_single_axis(Nx.tensor([1, 2, 3])), Nx.tensor(2.0))

      assert_equal(
        mean_over_single_axis(Nx.tensor([[[1, 2, 3], [4, 5, 6]], [[7, 8, 9], [10, 11, 12]]])),
        Nx.tensor([
          [4.0, 5.0, 6.0],
          [7.0, 8.0, 9.0]
        ])
      )
    end

    defn mean_over_multiple_axes(t), do: Nx.mean(t, axes: [0, 2])

    @tag :iree_segfault_error
    test "computes mean over multiple axes" do
      assert_equal(
        mean_over_multiple_axes(Nx.tensor([[[1, 2, 3], [4, 5, 6]], [[7, 8, 9], [10, 11, 12]]])),
        Nx.tensor([5.0, 8.0])
      )
    end

    defn mean_over_negative_axis(t), do: Nx.mean(t, axes: [-1])

    test "computes mean over negative axes" do
      assert_equal(
        mean_over_negative_axis(Nx.tensor([[[1, 2, 3], [4, 5, 6]], [[7, 8, 9], [10, 11, 12]]])),
        Nx.tensor([[2.0, 5.0], [8.0, 11.0]])
      )
    end

    defn mean_equal(t), do: Nx.mean(Nx.equal(t, 1.0))

    test "does not overflow" do
      assert_equal(mean_equal(Nx.tensor(1)), Nx.tensor(1.0))
      assert_equal(mean_equal(Nx.tensor([1, 1, 1])), Nx.tensor(1.0))
      assert_equal(mean_equal(Nx.tensor([1, 2, 3])), Nx.tensor(0.3333333333333333))
    end

    defn mean_keep(t), do: Nx.mean(t, keep_axes: true)
    defn mean_keep_2(t), do: Nx.mean(t, axes: [0, 2], keep_axes: true)

    test "keeps dimensions if keep_axes" do
      assert_equal(Nx.tensor([1, 2, 3]) |> mean_keep(), Nx.tensor([2.0]))
      assert_equal(Nx.tensor([1.0, 2.0, 3.0]) |> mean_keep(), Nx.tensor([2.0]))

      assert_equal(
        Nx.tensor([[[1, 2, 3], [4, 5, 6]], [[1, 2, 3], [4, 5, 6]]]) |> mean_keep_2(),
        Nx.tensor([[[2.0], [5.0]]])
      )
    end
  end

  describe "reduce_max" do
    defn reduce_max(t), do: Nx.reduce_max(t)

    test "computes the maximum across types" do
      assert_equal(Nx.tensor([1, 2, 3]) |> reduce_max(), Nx.tensor(3))

      assert_equal(
        Nx.tensor([1, 2, 3], type: {:s, 8}) |> reduce_max(),
        Nx.tensor(3, type: {:s, 8})
      )

      assert_equal(
        Nx.tensor([1, 2, 3], type: {:u, 8}) |> reduce_max(),
        Nx.tensor(3, type: {:u, 8})
      )

      assert_equal(Nx.tensor([1.0, 2.0, 3.0]) |> reduce_max(), Nx.tensor(3.0))

      assert_equal(
        Nx.tensor([1.0, 2.0, 3.0], type: {:f, 32}) |> reduce_max(),
        Nx.tensor(3, type: {:f, 32})
      )
    end

    defn reduce_max_pos_axis(t), do: Nx.reduce_max(t, axes: [1])
    defn reduce_max_neg_axis(t), do: Nx.reduce_max(t, axes: [-3])
    defn reduce_max_pos_neg_axis(t), do: Nx.reduce_max(t, axes: [1, -3])

    test "computes the max on a given axis" do
      t = Nx.tensor([[[1, 2, 3], [4, 5, 6]], [[7, 8, 9], [10, 11, 12]]])
      assert_equal(reduce_max_pos_axis(t), Nx.reduce_max(t, axes: [1]))
      assert_equal(reduce_max_neg_axis(t), Nx.reduce_max(t, axes: [-3]))
      assert_equal(reduce_max_pos_neg_axis(t), Nx.reduce_max(t, axes: [1, -3]))
    end

    defn reduce_max_keep(t), do: Nx.reduce_max(t, keep_axes: true)
    defn reduce_max_keep_2(t), do: Nx.reduce_max(t, axes: [0, 2], keep_axes: true)

    test "keeps dimensions if keep_axes" do
      assert_equal(Nx.tensor([1, 2, 3]) |> reduce_max_keep(), Nx.tensor([3]))
      assert_equal(Nx.tensor([1.0, 2.0, 3.0]) |> reduce_max_keep(), Nx.tensor([3.0]))

      assert_equal(
        Nx.tensor([[[1, 2, 3], [4, 5, 6]], [[1, 2, 3], [4, 5, 6]]]) |> reduce_max_keep_2(),
        Nx.tensor([[[3], [6]]])
      )
    end
  end

  describe "reduce_min" do
    defn reduce_min(t), do: Nx.reduce_min(t)

    test "computes the minimum across types" do
      assert_equal(Nx.tensor([1, 2, 3]) |> reduce_min(), Nx.tensor(1))

      assert_equal(
        Nx.tensor([1, 2, 3], type: {:s, 8}) |> reduce_min(),
        Nx.tensor(1, type: {:s, 8})
      )

      assert_equal(
        Nx.tensor([1, 2, 3], type: {:u, 8}) |> reduce_min(),
        Nx.tensor(1, type: {:u, 8})
      )

      assert_equal(Nx.tensor([1.0, 2.0, 3.0]) |> reduce_min(), Nx.tensor(1.0))

      assert_equal(
        Nx.tensor([1.0, 2.0, 3.0], type: {:f, 32}) |> reduce_min(),
        Nx.tensor(1, type: {:f, 32})
      )
    end

    test "computes the minimum across nan" do
      assert_equal(Nx.tensor([:nan, :nan, :nan]) |> reduce_min(), Nx.tensor(:nan))
    end

    defn reduce_min_pos_axis(t), do: Nx.reduce_min(t, axes: [1])
    defn reduce_min_neg_axis(t), do: Nx.reduce_min(t, axes: [-3])
    defn reduce_min_pos_neg_axis(t), do: Nx.reduce_min(t, axes: [1, -3])

    @tag :iree_wrong_result_error
    test "computes the min on a given axis" do
      t = Nx.tensor([[[1, 2, 3], [4, 5, 6]], [[7, 8, 9], [10, 11, 12]]])
      assert_equal(reduce_min_pos_axis(t), Nx.reduce_min(t, axes: [1]))
      assert_equal(reduce_min_neg_axis(t), Nx.reduce_min(t, axes: [-3]))
      assert_equal(reduce_min_pos_neg_axis(t), Nx.reduce_min(t, axes: [1, -3]))
    end

    defn reduce_min_keep(t), do: Nx.reduce_min(t, keep_axes: true)
    defn reduce_min_keep_2(t), do: Nx.reduce_min(t, axes: [0, 2], keep_axes: true)

    @tag :iree_wrong_result_error
    test "keeps dimensions if keep_axes" do
      assert_equal(Nx.tensor([1, 2, 3]) |> reduce_min_keep(), Nx.tensor([1]))
      assert_equal(Nx.tensor([1.0, 2.0, 3.0]) |> reduce_min_keep(), Nx.tensor([1.0]))

      assert_equal(
        Nx.tensor([[[1, 2, 3], [4, 5, 6]], [[1, 2, 3], [4, 5, 6]]]) |> reduce_min_keep_2(),
        Nx.tensor([[[1], [4]]])
      )
    end
  end

  describe "argmax/argmin" do
    @describetag :iree_wrong_result_error
    defn argmax(t), do: Nx.argmax(t)
    defn argmin(t), do: Nx.argmin(t)
    defn argmax_axis(t), do: Nx.argmax(t, axis: 1)
    defn argmin_axis(t), do: Nx.argmin(t, axis: 1)
    defn argmax_high(t), do: Nx.argmax(t, axis: 1, tie_break: :high)
    defn argmin_high(t), do: Nx.argmin(t, axis: 1, tie_break: :high)
    defn argmax_keep_axis(t), do: Nx.argmax(t, axis: 1, keep_axis: true)
    defn argmin_keep_axis(t), do: Nx.argmin(t, axis: 1, keep_axis: true)

    test "computes the argmax across types" do
      assert_equal(argmax(Nx.tensor([1, 2, 3])), Nx.tensor(2))
      assert_equal(argmax(Nx.tensor([1, 2, 3], type: {:s, 8})), Nx.tensor(2))
      assert_equal(argmax(Nx.tensor([1, 2, 3], type: {:u, 8})), Nx.tensor(2))
      assert_equal(argmax(Nx.tensor([1.0, 2.0, 3.0])), Nx.tensor(2))
      assert_equal(argmax(Nx.tensor([1.0, 2.0, 3.0], type: {:f, 32})), Nx.tensor(2))
      assert_equal(argmax(Nx.tensor([1.0, 2.0, 3.0], type: {:bf, 16})), Nx.tensor(2))
      assert_equal(argmax(Nx.tensor([[1, 2, 3], [4, 5, 6]])), Nx.tensor(5))
    end

    test "computes the argmin across types" do
      assert_equal(argmin(Nx.tensor([1, 2, 3])), Nx.tensor(0))
      assert_equal(argmin(Nx.tensor([1, 2, 3], type: {:s, 8})), Nx.tensor(0))
      assert_equal(argmin(Nx.tensor([1, 2, 3], type: {:u, 8})), Nx.tensor(0))
      assert_equal(argmin(Nx.tensor([1.0, 2.0, 3.0])), Nx.tensor(0))
      assert_equal(argmin(Nx.tensor([1.0, 2.0, 3.0], type: {:f, 32})), Nx.tensor(0))
      assert_equal(argmin(Nx.tensor([1.0, 2.0, 3.0], type: {:bf, 16})), Nx.tensor(0))
      assert_equal(argmin(Nx.tensor([[1, 2, 3], [4, 5, 6]])), Nx.tensor(0))
    end

    test "computes the argmax on an axis" do
      assert_equal(
        argmax_axis(Nx.tensor([[[1, 1, 1], [1, 1, 3]], [[6, 2, 3], [2, 8, 3]]])),
        Nx.tensor([[0, 0, 1], [0, 1, 0]])
      )
    end

    test "computes the argmin on an axis" do
      assert_equal(
        argmin_axis(Nx.tensor([[[4, 2, 3], [1, -5, 3]], [[6, 2, 3], [4, 8, 3]]])),
        Nx.tensor([[1, 1, 0], [1, 0, 0]])
      )
    end

    test "computes argmax with tie_break: :high" do
      assert_equal(argmax_axis(Nx.tensor([[1, 2, 2], [1, 2, 2]])), Nx.tensor([1, 1]))
      assert_equal(argmax_high(Nx.tensor([[1, 2, 2], [1, 2, 2]])), Nx.tensor([2, 2]))
    end

    test "computes argmax with keep_axis: true" do
      assert_equal(
        argmax_keep_axis(Nx.tensor([[[4, 2, 3], [1, -5, 3]], [[6, 2, 3], [4, 8, 3]]])),
        Nx.tensor([
          [[0, 0, 0]],
          [[0, 1, 0]]
        ])
      )
    end

    test "computes argmin with keep_axis: true" do
      assert_equal(
        argmin_keep_axis(Nx.tensor([[[4, 2, 3], [1, -5, 3]], [[6, 2, 3], [4, 8, 3]]])),
        Nx.tensor([
          [[1, 1, 0]],
          [[1, 0, 0]]
        ])
      )
    end
  end

  describe "window sum" do
    @describetag :iree_segfault_error
    defn window_sum1(t), do: Nx.window_sum(t, {1, 2, 1})

    defn window_sum2(t),
      do: Nx.window_sum(t, {2, 2, 1}, strides: [1, 2, 3], padding: [{0, 1}, {2, 0}, {1, 1}])

    defn window_sum3(t),
      do: Nx.window_sum(t, {2, 1, 1}, strides: [2, 1, 1], padding: [{1, 1}, {0, 0}, {1, 1}])

    defn dilated_window_sum(t) do
      Nx.window_sum(t, {3, 2, 1}, strides: [1, 1, 1], padding: :same, window_dilations: [1, 2, 2])
    end

    test "computes the sum of a window" do
      assert_equal(
        window_sum1(Nx.tensor([[[1, 2, 3], [4, 5, 6]], [[1, 2, 3], [4, 5, 6]]])),
        Nx.tensor([[[5, 7, 9]], [[5, 7, 9]]])
      )

      assert_equal(
        window_sum2(Nx.tensor([[[1, 2, 3], [4, 5, 6]], [[1, 2, 3], [4, 5, 6]]])),
        Nx.tensor([[[0, 0], [0, 18]], [[0, 0], [0, 9]]])
      )

      assert_equal(
        window_sum3(
          Nx.tensor([[[4.0, 2.0, 3.0], [2.0, 5.0, 6.5]], [[1.2, 2.2, 3.2], [4.0, 5.0, 6.2]]])
        ),
        Nx.tensor([
          [[0.0, 4.0, 2.0, 3.0, 0.0], [0.0, 2.0, 5.0, 6.5, 0.0]],
          [[0.0, 1.2, 2.2, 3.2, 0.0], [0.0, 4.0, 5.0, 6.2, 0.0]]
        ])
      )
    end

    @tag :unsupported_dilated_window_reduce
    test "computes the sum of a dilated window" do
      t = Nx.iota({8, 10, 12})

      assert_equal(
        dilated_window_sum(t),
        Nx.window_sum(t, {3, 2, 1},
          strides: [1, 1, 1],
          padding: :same,
          window_dilations: [1, 2, 2]
        )
      )
    end
  end

  describe "window mean" do
    @describetag :iree_segfault_error
    defn window_mean1(t), do: Nx.window_mean(t, {1, 2, 1})

    defn window_mean2(t),
      do: Nx.window_mean(t, {2, 2, 1}, strides: [1, 2, 3], padding: [{0, 1}, {2, 0}, {1, 1}])

    defn window_mean3(t),
      do: Nx.window_mean(t, {2, 1, 1}, strides: [2, 1, 1], padding: [{1, 1}, {0, 0}, {1, 1}])

    defn dilated_window_mean(t) do
      Nx.window_mean(t, {3, 2, 1},
        strides: [1, 1, 1],
        padding: :same,
        window_dilations: [1, 2, 2]
      )
    end

    test "computes the mean of a window" do
      assert_equal(
        window_mean1(Nx.tensor([[[1, 2, 3], [4, 5, 6]], [[1, 2, 3], [4, 5, 6]]])),
        Nx.tensor([[[2.5, 3.5, 4.5]], [[2.5, 3.5, 4.5]]])
      )

      assert_equal(
        window_mean2(Nx.tensor([[[1, 2, 3], [4, 5, 6]], [[1, 2, 3], [4, 5, 6]]])),
        Nx.tensor([[[0, 0], [0, 4.5]], [[0, 0], [0, 2.25]]])
      )

      assert_equal(
        window_mean3(
          Nx.tensor([[[4.0, 2.0, 3.0], [2.0, 5.0, 6.5]], [[1.2, 2.2, 3.2], [4.0, 5.0, 6.2]]])
        ),
        Nx.tensor([
          [[0.0, 2.0, 1.0, 1.5, 0.0], [0.0, 1.0, 2.5, 3.25, 0.0]],
          [[0.0, 0.6, 1.1, 1.6, 0.0], [0.0, 2.0, 2.5, 3.1, 0.0]]
        ])
      )
    end

    @tag :unsupported_dilated_window_reduce
    test "computes the mean of a dilated window" do
      t = Nx.iota({8, 10, 12})
      lhs = dilated_window_mean(t)

      rhs =
        Nx.window_mean(t, {3, 2, 1},
          strides: [1, 1, 1],
          padding: :same,
          window_dilations: [1, 2, 2]
        )

      assert_all_close(lhs, rhs)
    end
  end

  describe "window max" do
    @describetag :iree_segfault_error
    defn window_max1(t), do: Nx.window_max(t, {1, 2, 1})

    defn window_max2(t),
      do: Nx.window_max(t, {2, 2, 1}, strides: [1, 2, 3], padding: [{0, 1}, {2, 0}, {1, 1}])

    defn window_max3(t),
      do: Nx.window_max(t, {2, 1, 1}, strides: [2, 1, 1], padding: [{1, 1}, {0, 0}, {1, 1}])

    defn dilated_window_max(t) do
      Nx.window_max(t, {3, 2, 1}, strides: [1, 1, 1], padding: :same, window_dilations: [1, 2, 2])
    end

    test "computes the max of a window" do
      assert_equal(
        window_max1(Nx.tensor([[[1, 2, 3], [4, 5, 6]], [[1, 2, 3], [4, 5, 6]]])),
        Nx.tensor([[[4, 5, 6]], [[4, 5, 6]]])
      )

      assert_equal(
        window_max2(Nx.tensor([[[1, 2, 3], [4, 5, 6]], [[1, 2, 3], [4, 5, 6]]])),
        Nx.tensor([
          [
            [-9_223_372_036_854_775_808, -9_223_372_036_854_775_808],
            [-9_223_372_036_854_775_808, 6]
          ],
          [
            [-9_223_372_036_854_775_808, -9_223_372_036_854_775_808],
            [-9_223_372_036_854_775_808, 6]
          ]
        ])
      )

      assert_equal(
        window_max3(
          Nx.tensor([[[4.0, 2.0, 3.0], [2.0, 5.0, 6.5]], [[1.2, 2.2, 3.2], [4.0, 5.0, 6.2]]])
        ),
        Nx.tensor([
          [
            [:neg_infinity, 4.0, 2.0, 3.0, :neg_infinity],
            [:neg_infinity, 2.0, 5.0, 6.5, :neg_infinity]
          ],
          [
            [:neg_infinity, 1.2, 2.2, 3.2, :neg_infinity],
            [:neg_infinity, 4.0, 5.0, 6.2, :neg_infinity]
          ]
        ])
      )
    end

    @tag :unsupported_dilated_window_reduce
    test "computes the max of a dilated window" do
      t = Nx.iota({8, 10, 12}, type: {:f, 64})

      assert_equal(
        dilated_window_max(t),
        Nx.window_max(t, {3, 2, 1},
          strides: [1, 1, 1],
          padding: :same,
          window_dilations: [1, 2, 2]
        )
      )
    end
  end

  describe "window min" do
    @describetag :iree_segfault_error
    defn window_min0(t), do: Nx.window_min(t, {2})
    defn window_min1(t), do: Nx.window_min(t, {1, 2, 1})

    defn window_min2(t),
      do: Nx.window_min(t, {2, 2, 1}, strides: [1, 2, 3], padding: [{0, 1}, {2, 0}, {1, 1}])

    defn window_min3(t),
      do: Nx.window_min(t, {2, 1, 1}, strides: [2, 1, 1], padding: [{1, 1}, {0, 0}, {1, 1}])

    defn dilated_window_min(t) do
      Nx.window_min(t, {3, 2, 1}, strides: [1, 1, 1], padding: :same, window_dilations: [1, 2, 2])
    end

    test "computes the min of a window" do
      assert_equal(
        window_min1(Nx.tensor([[[1, 2, 3], [4, 5, 6]], [[1, 2, 3], [4, 5, 6]]])),
        Nx.tensor([[[1, 2, 3]], [[1, 2, 3]]])
      )

      assert_equal(
        window_min2(Nx.tensor([[[1, 2, 3], [4, 5, 6]], [[1, 2, 3], [4, 5, 6]]])),
        Nx.tensor([
          [
            [9_223_372_036_854_775_807, 9_223_372_036_854_775_807],
            [9_223_372_036_854_775_807, 3]
          ],
          [
            [9_223_372_036_854_775_807, 9_223_372_036_854_775_807],
            [9_223_372_036_854_775_807, 3]
          ]
        ])
      )

      assert_equal(
        window_min3(
          Nx.tensor([[[4.0, 2.0, 3.0], [2.0, 5.0, 6.5]], [[1.2, 2.2, 3.2], [4.0, 5.0, 6.2]]])
        ),
        Nx.tensor([
          [
            [:infinity, 4.0, 2.0, 3.0, :infinity],
            [:infinity, 2.0, 5.0, 6.5, :infinity]
          ],
          [
            [:infinity, 1.2, 2.2, 3.2, :infinity],
            [:infinity, 4.0, 5.0, 6.2, :infinity]
          ]
        ])
      )
    end

    @tag :unsupported_dilated_window_reduce
    test "computes the min of a dilated window" do
      t = Nx.iota({8, 10, 12})

      assert_equal(
        dilated_window_min(t),
        Nx.window_min(t, {3, 2, 1},
          strides: [1, 1, 1],
          padding: :same,
          window_dilations: [1, 2, 2]
        )
      )
    end

    test "computes the minimum across nan" do
      assert_equal(Nx.tensor([:nan, :nan, :nan]) |> window_min0(), Nx.tensor([:nan, :nan]))
    end
  end

  describe "window product" do
    @describetag :iree_segfault_error
    defn window_product1(t), do: Nx.window_product(t, {1, 2, 1})

    defn window_product2(t),
      do: Nx.window_product(t, {2, 2, 1}, strides: [1, 2, 3], padding: [{0, 1}, {2, 0}, {1, 1}])

    defn window_product3(t),
      do: Nx.window_product(t, {2, 1, 1}, strides: [2, 1, 1], padding: [{1, 1}, {0, 0}, {1, 1}])

    defn dilated_window_product(t) do
      Nx.window_product(t, {3, 2, 1},
        strides: [1, 1, 1],
        padding: :same,
        window_dilations: [1, 2, 2]
      )
    end

    test "computes the product of a window" do
      assert_equal(
        window_product1(Nx.tensor([[[1, 2, 3], [4, 5, 6]], [[1, 2, 3], [4, 5, 6]]])),
        Nx.tensor([[[4, 10, 18]], [[4, 10, 18]]])
      )

      assert_equal(
        window_product2(Nx.tensor([[[1, 2, 3], [4, 5, 6]], [[1, 2, 3], [4, 5, 6]]])),
        Nx.tensor([[[1, 1], [1, 324]], [[1, 1], [1, 18]]])
      )

      assert_equal(
        window_product3(
          Nx.tensor([[[4.0, 2.0, 3.0], [2.0, 5.0, 6.5]], [[1.2, 2.2, 3.2], [4.0, 5.0, 6.2]]])
        ),
        Nx.tensor([
          [[1.0, 4.0, 2.0, 3.0, 1.0], [1.0, 2.0, 5.0, 6.5, 1.0]],
          [[1.0, 1.2, 2.2, 3.2, 1.0], [1.0, 4.0, 5.0, 6.2, 1.0]]
        ])
      )
    end

    @tag :unsupported_dilated_window_reduce
    test "computes the product of a dilated window" do
      t = Nx.iota({8, 10, 12})

      assert_equal(
        dilated_window_product(t),
        Nx.window_product(t, {3, 2, 1},
          strides: [1, 1, 1],
          padding: :same,
          window_dilations: [1, 2, 2]
        )
      )
    end
  end

  describe "dot product" do
    defn dot(a, b), do: Nx.dot(a, b)

    test "computes the dot product of scalars" do
      assert_equal(dot(Nx.tensor(2), Nx.tensor(2)), Nx.tensor(4))
      assert_equal(dot(Nx.tensor(2.0), Nx.tensor(2.0)), Nx.tensor(4.0))
      assert_equal(dot(Nx.tensor(-2.0), Nx.tensor(-2)), Nx.tensor(4.0))
    end

    test "computes the dot product of vectors" do
      assert_equal(
        dot(Nx.tensor([1, 2, 3], type: {:s, 32}), Nx.tensor([4, 5, 6], type: {:s, 32})),
        Nx.tensor(32, type: {:s, 32})
      )

      assert_equal(
        dot(Nx.tensor([1.0, 2.0, 3.0], type: {:f, 32}), Nx.tensor([4, 5, 6])),
        Nx.tensor(32.0)
      )

      assert_equal(dot(Nx.tensor([1.0, 2.0, 3.0]), Nx.tensor([4.0, 5.0, 6.0])), Nx.tensor(32.0))
    end

    test "computes the dot product of matrices" do
      assert_equal(
        dot(
          Nx.tensor([[1, 2, 3], [4, 5, 6]], type: {:s, 32}),
          Nx.tensor([[7, 8], [9, 10], [11, 12]], type: {:s, 32})
        ),
        Nx.tensor([[58, 64], [139, 154]], type: {:s, 32})
      )

      assert_equal(
        dot(
          Nx.tensor([[1.0, 2.0, 3.0], [4.0, 5.0, 6.0]]),
          Nx.tensor([[7.0, 8.0], [9.0, 10.0], [11.0, 12.0]])
        ),
        Nx.tensor([[58.0, 64.0], [139.0, 154.0]])
      )

      assert_equal(
        dot(
          Nx.tensor([[1.0, 2.0, 3.0], [4.0, 5.0, 6.0]]),
          Nx.tensor([[7, 8], [9, 10], [11, 12]])
        ),
        Nx.tensor([[58.0, 64.0], [139.0, 154.0]])
      )
    end

    test "computes the dot product of tensors" do
      assert_equal(
        dot(
          Nx.tensor(
            [[[1, 2, 3], [4, 5, 6], [7, 8, 9]], [[1, 2, 3], [4, 5, 6], [7, 8, 9]]],
            type: {:s, 32}
          ),
          Nx.tensor(
            [[[1, 2, 3], [3, 4, 5], [5, 6, 7]]],
            type: {:s, 32}
          )
        ),
        Nx.tensor(
          [
            [[[22, 28, 34]], [[49, 64, 79]], [[76, 100, 124]]],
            [[[22, 28, 34]], [[49, 64, 79]], [[76, 100, 124]]]
          ],
          type: {:s, 32}
        )
      )
    end

    defn batched_dot(t1, t2), do: Nx.dot(t1, [1], [0], t2, [1], [0])

    test "computes a batched dot product" do
      assert_equal(
        batched_dot(Nx.iota({3, 2, 3}, type: {:f, 32}), Nx.iota({3, 2, 2}, type: {:f, 32})),
        Nx.tensor([
          [[6.0, 9.0], [8.0, 13.0], [10.0, 17.0]],
          [[78.0, 93.0], [88.0, 105.0], [98.0, 117.0]],
          [[246.0, 273.0], [264.0, 293.0], [282.0, 313.0]]
        ])
      )
    end

    defn general_dot(t1, t2), do: Nx.dot(t1, [0, 1], [], t2, [1, 2], [])

    test "computes a general dot product" do
      assert_equal(
        general_dot(Nx.iota({4, 5, 2}, type: {:f, 32}), Nx.iota({2, 4, 5}, type: {:f, 32})),
        Nx.tensor([[4940.0, 12540.0], [5130.0, 13130.0]])
      )
    end
  end

  describe "convolution" do
    defn conv_valid_no_stride(inp, kernel), do: Nx.conv(inp, kernel)

    defn conv_valid_stride(inp, kernel),
      do: Nx.conv(inp, kernel, strides: [2, 2], padding: :valid)

    defn conv_same_no_stride(inp, kernel),
      do: Nx.conv(inp, kernel, strides: [1, 1], padding: :same)

    defn conv_same_stride(inp, kernel), do: Nx.conv(inp, kernel, strides: [3, 3], padding: :same)

    defn conv_general_no_stride(inp, kernel),
      do: Nx.conv(inp, kernel, strides: [1, 1], padding: [{-1, 2}, {3, -1}])

    defn conv_general_stride(inp, kernel),
      do: Nx.conv(inp, kernel, strides: [2, 1], padding: [{2, 2}, {-2, 4}])

    defn conv_3d(inp, kernel), do: Nx.conv(inp, kernel, strides: [1, 2, 1], padding: :same)

    defn dilated_conv(inp, kernel),
      do: Nx.conv(inp, kernel, strides: [1, 1], padding: :same, kernel_dilation: [1, 2])

    defn dilated_input_conv(inp, kernel),
      do: Nx.conv(inp, kernel, strides: [1, 1], padding: :same, input_dilation: [2, 1])

    defn dilated_input_kernel_conv(inp, kernel),
      do:
        Nx.conv(inp, kernel,
          strides: [2, 1],
          padding: :same,
          kernel_dilation: [2, 1],
          input_dilation: [1, 2]
        )

    defn grouped_conv_valid_no_stride(inp, kernel),
      do: Nx.conv(inp, kernel, strides: 1, padding: :valid, feature_group_size: 2)

    defn grouped_conv_same_stride(inp, kernel),
      do: Nx.conv(inp, kernel, strides: [2, 1, 2], padding: :same, feature_group_size: 4)

    defn conv_valid_no_stride_channels_last(inp, kernel) do
      Nx.conv(inp, kernel,
        padding: :valid,
        input_permutation: [:batch, :channels, :height, :width],
        output_permutation: [:batch, :channels, :height, :width]
      )
    end

    defn conv_same_stride_permuted(inp, kernel) do
      Nx.conv(inp, kernel,
        padding: :same,
        strides: [2, 1],
        input_permutation: [3, 2, 0, 1],
        kernel_permutation: [2, 0, 3, 1],
        output_permutation: [2, 3, 0, 1]
      )
    end

    defn conv_writes_default_output(inp, kernel) do
      Nx.conv(inp, kernel,
        padding: :valid,
        input_permutation: [:batch, :channels, :height, :width]
      )
    end

    defn batch_grouped_conv(inp, kernel) do
      Nx.conv(inp, kernel, batch_group_size: 2)
    end

    defn batch_grouped_conv_padding_dilated(inp, kernel) do
      Nx.conv(inp, kernel,
        batch_group_size: 4,
        padding: [{2, -1}, {1, 0}],
        input_dilation: [2, 1]
      )
    end

    @tag :iree_illegal_op_error
    test "computes a convolution with channels last" do
      img = Nx.iota({8, 12, 12, 3}, type: {:f, 32}, names: [:batch, :height, :width, :channels])
      kernel = Nx.iota({6, 3, 2, 2}, type: {:f, 32})

      lhs = conv_valid_no_stride_channels_last(img, kernel)

      rhs =
        Nx.conv(img, kernel,
          padding: :valid,
          input_permutation: [:batch, :channels, :height, :width],
          output_permutation: [:batch, :channels, :height, :width]
        )

      assert_all_close(lhs, rhs)
      assert %{names: [:batch, :height, :width, :channels], shape: {8, 11, 11, 6}} = lhs
    end

    @tag :iree_illegal_op_error
    test "computes a convolution with a permutation" do
      img = Nx.iota({12, 12, 3, 4}, type: {:f, 32})
      kernel = Nx.iota({3, 2, 32, 2}, type: {:f, 32})

      lhs = conv_same_stride_permuted(img, kernel)

      rhs =
        Nx.conv(img, kernel,
          padding: :same,
          strides: [2, 1],
          input_permutation: [3, 2, 0, 1],
          kernel_permutation: [2, 0, 3, 1],
          output_permutation: [2, 3, 0, 1]
        )

      assert_all_close(lhs, rhs)
      assert %{shape: {6, 12, 4, 32}} = lhs
    end

    test "computes a convolution with default channels first output despite input config" do
      img = Nx.iota({8, 12, 12, 3}, type: {:f, 32}, names: [:batch, :height, :width, :channels])
      kernel = Nx.iota({6, 3, 2, 2}, type: {:f, 32})

      lhs = conv_writes_default_output(img, kernel)

      rhs =
        Nx.conv(img, kernel,
          padding: :valid,
          input_permutation: [:batch, :channels, :height, :width]
        )

      assert_all_close(lhs, rhs)
      assert %{names: [:batch, :channels, :height, :width]} = lhs
    end

    @tag :unsupported_64_bit_op
    @tag :iree_illegal_op_error
    test "computes the convolution with valid padding, no stride" do
      img = Nx.iota({5, 1, 12, 12}, type: {:f, 64})
      kernel = Nx.iota({32, 1, 3, 3}, type: {:f, 64})

      lhs = conv_valid_no_stride(img, kernel)
      rhs = Nx.conv(img, kernel, strides: [1, 1])
      assert_all_close(lhs, rhs)
    end

    @tag :unsupported_64_bit_op
    @tag :iree_illegal_op_error
    test "computes the convolution with valid padding, {2, 2} stride" do
      img = Nx.iota({25, 1, 11, 8}, type: {:f, 64})
      kernel = Nx.iota({32, 1, 3, 3}, type: {:f, 64})

      lhs = conv_valid_stride(img, kernel)
      rhs = Nx.conv(img, kernel, strides: [2, 2], padding: :valid)
      assert_all_close(lhs, rhs)
    end

    @tag :unsupported_64_bit_op
    @tag :iree_illegal_op_error
    test "computes the convolution with same padding, no stride" do
      img = Nx.iota({13, 3, 10, 6}, type: {:f, 64})
      kernel = Nx.iota({32, 3, 3, 3}, type: {:f, 64})

      lhs = conv_same_no_stride(img, kernel)
      rhs = Nx.conv(img, kernel, strides: [1, 1], padding: :same)
      assert_all_close(lhs, rhs)
    end

    @tag :unsupported_64_bit_op
    @tag :iree_illegal_op_error
    test "computes the convolution with same padding, stride" do
      img = Nx.iota({32, 1, 9, 9}, type: {:f, 64})
      kernel = Nx.iota({32, 1, 7, 7}, type: {:f, 64})

      lhs = conv_same_stride(img, kernel)
      rhs = Nx.conv(img, kernel, strides: [3, 3], padding: :same)
      assert_all_close(lhs, rhs)
    end

    @tag :unsupported_64_bit_op
    test "computes the convolution with general padding, no stride" do
      img = Nx.iota({1, 1, 14, 14}, type: {:f, 64})
      kernel = Nx.iota({10, 1, 5, 5}, type: {:f, 64})

      lhs = conv_general_no_stride(img, kernel)
      rhs = Nx.conv(img, kernel, strides: [1, 1], padding: [{-1, 2}, {3, -1}])

      assert_all_close(lhs, rhs)
    end

    @tag :unsupported_64_bit_op
    test "computes the convolution with general padding, stride" do
      img = Nx.iota({2, 1, 12, 24}, type: {:f, 64})
      kernel = Nx.iota({2, 1, 6, 6}, type: {:f, 64})

      lhs = conv_general_stride(img, kernel)
      rhs = Nx.conv(img, kernel, strides: [2, 1], padding: [{2, 2}, {-2, 4}])

      assert_all_close(lhs, rhs)
    end

    @tag :unsupported_64_bit_op
    test "computes a 3d convolution" do
      img = Nx.iota({3, 3, 5, 5, 5}, type: {:f, 64})
      kernel = Nx.iota({6, 3, 2, 2, 2}, type: {:f, 64})

      lhs = conv_3d(img, kernel)
      rhs = Nx.conv(img, kernel, strides: [1, 2, 1], padding: :same)

      assert_all_close(lhs, rhs)
    end

    test "computes a convolution with mixed types" do
      img = Nx.iota({3, 2, 10, 10})
      kernel = Nx.iota({6, 2, 4, 4}, type: {:f, 32})

      lhs = conv_valid_no_stride(img, kernel)
      rhs = Nx.conv(img, kernel, strides: [1, 1], padding: :valid)

      assert_all_close(lhs, rhs)
    end

    @tag :unsupported_64_bit_op
    @tag :iree_illegal_op_error
    test "computes a dilated convolution" do
      img = Nx.iota({4, 3, 10, 10}, type: {:f, 64})
      kernel = Nx.iota({6, 3, 2, 2}, type: {:f, 64})

      lhs = dilated_conv(img, kernel)
      rhs = Nx.conv(img, kernel, strides: [1, 1], padding: :same, kernel_dilation: [1, 2])

      assert_all_close(lhs, rhs)
    end

    test "computes an input dilated convolution" do
      img = Nx.iota({4, 3, 10, 10}, type: {:f, 32})
      kernel = Nx.iota({6, 3, 2, 2}, type: {:f, 32})

      lhs = dilated_input_conv(img, kernel)
      rhs = Nx.conv(img, kernel, strides: [1, 1], padding: :same, input_dilation: [2, 1])

      assert_all_close(lhs, rhs)
    end

    @tag :iree_illegal_op_error
    test "computes a conv with both dilations" do
      img = Nx.iota({4, 3, 15, 15}, type: {:f, 32})
      kernel = Nx.iota({6, 3, 3, 2}, type: {:f, 32})

      lhs = dilated_input_kernel_conv(img, kernel)

      rhs =
        Nx.conv(img, kernel,
          strides: [2, 1],
          padding: :same,
          input_dilation: [1, 2],
          kernel_dilation: [2, 1]
        )

      assert_all_close(lhs, rhs)
    end

    test "computes a grouped convolution with valid padding, no stride" do
      img = Nx.iota({4, 6, 10, 10}, type: {:f, 32})
      kernel = Nx.iota({6, 3, 2, 2}, type: {:f, 32})
      lhs = grouped_conv_valid_no_stride(img, kernel)
      rhs = Nx.conv(img, kernel, strides: 1, padding: :valid, feature_group_size: 2)

      assert_all_close(lhs, rhs)
    end

    test "computes a grouped convolution with same padding, stride, 3-d" do
      img = Nx.iota({4, 8, 5, 7, 5}, type: {:f, 32})
      kernel = Nx.iota({4, 2, 2, 2, 1}, type: {:f, 32})

      lhs = grouped_conv_same_stride(img, kernel)
      rhs = Nx.conv(img, kernel, strides: [2, 1, 2], padding: :same, feature_group_size: 4)

      assert_all_close(lhs, rhs)
    end

    test "computes a batch grouped convolution" do
      img = Nx.iota({2, 4, 4, 4}, type: {:f, 32})
      kernel = Nx.iota({4, 4, 2, 2}, type: {:f, 32})

      lhs = batch_grouped_conv(img, kernel)
      rhs = Nx.conv(img, kernel, batch_group_size: 2)

      assert_all_close(lhs, rhs)
    end

    test "computes a batch grouped convolution with general padding, input dilation" do
      img = Nx.iota({8, 2, 4, 4}, type: {:f, 32})
      kernel = Nx.iota({4, 2, 2, 2}, type: {:f, 32})

      lhs = batch_grouped_conv_padding_dilated(img, kernel)

      rhs =
        Nx.conv(img, kernel,
          batch_group_size: 4,
          padding: [{2, -1}, {1, 0}],
          input_dilation: [2, 1]
        )

      assert_all_close(lhs, rhs)
    end
  end

  describe "transpose" do
    defn transpose(t), do: Nx.transpose(t)
    defn transpose_scalar(t), do: Nx.transpose(t, axes: [])
    defn transpose_perm1(t), do: Nx.transpose(t, axes: [2, 1, 0])
    defn transpose_perm2(t), do: Nx.transpose(t, axes: [2, 0, 1])
    defn transpose_perm3(t), do: Nx.transpose(t, axes: [0, 2, 1])

    test "transposes without axes" do
      assert_equal(transpose(Nx.tensor(1)), Nx.tensor(1))

      assert_equal(
        transpose(Nx.iota({2, 3, 4})),
        Nx.tensor([
          [[0, 12], [4, 16], [8, 20]],
          [[1, 13], [5, 17], [9, 21]],
          [[2, 14], [6, 18], [10, 22]],
          [[3, 15], [7, 19], [11, 23]]
        ])
      )
    end

    test "transposes with axes" do
      assert_equal(transpose_scalar(Nx.tensor(1)), Nx.tensor(1))

      assert_equal(
        transpose_perm1(Nx.iota({2, 3, 4})),
        Nx.tensor([
          [[0, 12], [4, 16], [8, 20]],
          [[1, 13], [5, 17], [9, 21]],
          [[2, 14], [6, 18], [10, 22]],
          [[3, 15], [7, 19], [11, 23]]
        ])
      )

      assert_equal(
        transpose_perm2(Nx.iota({2, 3, 4})),
        Nx.tensor([
          [[0, 4, 8], [12, 16, 20]],
          [[1, 5, 9], [13, 17, 21]],
          [[2, 6, 10], [14, 18, 22]],
          [[3, 7, 11], [15, 19, 23]]
        ])
      )

      assert_equal(
        transpose_perm3(Nx.iota({2, 3, 4})),
        Nx.tensor([
          [
            [0, 4, 8],
            [1, 5, 9],
            [2, 6, 10],
            [3, 7, 11]
          ],
          [
            [12, 16, 20],
            [13, 17, 21],
            [14, 18, 22],
            [15, 19, 23]
          ]
        ])
      )
    end
  end

  describe "softmax" do
    defn softmax(t), do: Nx.exp(t) / Nx.sum(Nx.exp(t))

    test "computes softmax" do
      assert_all_close(
        softmax(Nx.tensor([1.0, 2.0, 3.0, 4.0])),
        Nx.tensor([
          0.03205860328008499,
          0.08714431874203257,
          0.23688281808991013,
          0.6439142598879722
        ])
      )
    end
  end

  describe "reshape" do
    defn reshape_with_shape(t), do: Nx.reshape(t, {2, 2})

    test "with shape" do
      assert_equal(reshape_with_shape(Nx.tensor([1, 2, 3, 4])), Nx.tensor([[1, 2], [3, 4]]))
    end

    defn reshape_with_tensor(t, shape), do: Nx.reshape(t, shape)

    test "with tensor" do
      assert_equal(
        reshape_with_tensor(Nx.tensor([1, 2, 3, 4]), Nx.tensor([[0, 0], [0, 0]])),
        Nx.tensor([[1, 2], [3, 4]])
      )

      assert_equal(
        reshape_with_tensor(Nx.tensor([1, 2, 3, 4]), Nx.tensor([[0], [0], [0], [0]])),
        Nx.tensor([[1], [2], [3], [4]])
      )
    end
  end

  describe "pad" do
    defn pad_scalar(t), do: Nx.pad(t, 0, [])
    defn pad_vector(t), do: Nx.pad(t, 0, [{1, 1, 0}])
    defn pad_matrix(t), do: Nx.pad(t, 0, [{1, 1, 0}, {1, 1, 0}])
    defn pad_tensor(t), do: Nx.pad(t, 0.0, [{1, 2, 0}, {1, 0, 0}, {0, 1, 0}])
    defn pad_vector_negative_value(t), do: Nx.pad(t, 0.0, [{-1, -1, 0}])
    defn pad_matrix_negative_value(t), do: Nx.pad(t, 0, [{0, 0, 0}, {-1, 1, 0}])
    defn pad_tensor_negative_value(t), do: Nx.pad(t, 0, [{-1, 0, 0}, {-1, -1, 0}, {0, -1, 0}])

    test "with scalar" do
      assert_equal(pad_scalar(Nx.tensor(1)), Nx.tensor(1))
    end

    test "with vector" do
      assert_equal(pad_vector(Nx.tensor([1, 2, 3])), Nx.tensor([0, 1, 2, 3, 0]))
    end

    test "with matrix" do
      assert_equal(
        pad_matrix(Nx.tensor([[1, 2, 3], [4, 5, 6]])),
        Nx.tensor([[0, 0, 0, 0, 0], [0, 1, 2, 3, 0], [0, 4, 5, 6, 0], [0, 0, 0, 0, 0]])
      )
    end

    test "with tensor" do
      result =
        Nx.tensor([
          [
            [0.0, 0.0, 0.0],
            [0.0, 0.0, 0.0],
            [0.0, 0.0, 0.0]
          ],
          [
            [0.0, 0.0, 0.0],
            [1.0, 2.0, 0.0],
            [3.0, 4.0, 0.0]
          ],
          [
            [0.0, 0.0, 0.0],
            [5.0, 6.0, 0.0],
            [7.0, 8.0, 0.0]
          ],
          [
            [0.0, 0.0, 0.0],
            [0.0, 0.0, 0.0],
            [0.0, 0.0, 0.0]
          ],
          [
            [0.0, 0.0, 0.0],
            [0.0, 0.0, 0.0],
            [0.0, 0.0, 0.0]
          ]
        ])

      assert_equal(pad_tensor(Nx.tensor([[[1, 2], [3, 4]], [[5, 6], [7, 8]]])), result)

      assert_equal(
        pad_tensor(Nx.tensor([[[1.0, 2.0], [3.0, 4.0]], [[5.0, 6.0], [7.0, 8.0]]])),
        result
      )
    end

    test "with negative value" do
      assert_equal(
        pad_vector_negative_value(Nx.tensor([1.0, 1.0, 2.0, 3.0, 0.0])),
        Nx.tensor([1.0, 2.0, 3.0])
      )

      assert_equal(
        pad_matrix_negative_value(Nx.tensor([[0, 1, 2, 3], [0, 4, 5, 6]])),
        Nx.tensor([[1, 2, 3, 0], [4, 5, 6, 0]])
      )

      assert_equal(
        pad_tensor_negative_value(
          Nx.tensor([
            [[0, 0, 0], [0, 0, 0], [0, 0, 0], [0, 0, 0]],
            [[0, 0, 0], [1, 2, 0], [3, 4, 0], [0, 0, 0]],
            [[0, 0, 0], [5, 6, 0], [7, 8, 0], [0, 0, 0]]
          ])
        ),
        Nx.tensor([[[1, 2], [3, 4]], [[5, 6], [7, 8]]])
      )
    end
  end

  describe "broadcast" do
    defn broadcast_with_shape(t), do: Nx.broadcast(t, {2, 2})

    test "with shape" do
      assert_equal(broadcast_with_shape(Nx.tensor([1, 2])), Nx.tensor([[1, 2], [1, 2]]))
      assert_equal(broadcast_with_shape(Nx.tensor([[1, 2]])), Nx.tensor([[1, 2], [1, 2]]))
      assert_equal(broadcast_with_shape(Nx.tensor([[1], [2]])), Nx.tensor([[1, 1], [2, 2]]))
    end

    defn broadcast_with_tensor(t, shape), do: Nx.broadcast(t, shape)

    test "with tensor" do
      tensors = [
        {Nx.tensor([1, 2]), Nx.tensor([[[[0, 0]]]])},
        {Nx.tensor([[1, 2]]), Nx.tensor([[[0, 0], [0, 0]], [[0, 0], [0, 0]]])}
      ]

      for {left, right} <- tensors do
        assert_equal(Nx.broadcast(left, right), broadcast_with_tensor(left, right))
      end
    end

    defn broadcast_with_axes_2(t), do: Nx.broadcast(t, {3, 2}, axes: [0])
    defn broadcast_with_axes_3(t), do: Nx.broadcast(t, {2, 3, 2}, axes: [1])

    test "with axes" do
      assert_equal(
        broadcast_with_axes_2(Nx.tensor([1, 2, 3])),
        Nx.tensor([[1, 1], [2, 2], [3, 3]])
      )

      assert_equal(
        broadcast_with_axes_3(Nx.tensor([1, 2, 3])),
        Nx.tensor([[[1, 1], [2, 2], [3, 3]], [[1, 1], [2, 2], [3, 3]]])
      )
    end
  end

  describe "squeeze" do
    defn squeeze(t), do: Nx.squeeze(t)
    defn squeeze2(t), do: Nx.squeeze(t, axes: [0, 1])

    test "with scalar" do
      assert_equal(squeeze(Nx.tensor(1)), Nx.tensor(1))
    end

    test "with tensors" do
      assert_equal(squeeze(Nx.tensor([[1, 2, 3]])), Nx.tensor([1, 2, 3]))
      assert_equal(squeeze(Nx.tensor([[[[[1]]]]])), Nx.tensor(1))
      assert_equal(squeeze2(Nx.tensor([[[[[1]]]]])), Nx.tensor([[[1]]]))
    end
  end

  describe "iota" do
    defn iota_with_shape, do: Nx.iota({3, 4, 2, 3}, axis: 2)

    test "generates with shape" do
      assert_equal(iota_with_shape(), Nx.iota({3, 4, 2, 3}, axis: 2))
    end

    defn iota_with_type, do: Nx.iota({1, 2, 3}, axis: 1, type: {:f, 32})

    test "generates with type" do
      assert_equal(iota_with_type(), Nx.iota({1, 2, 3}, axis: 1, type: {:f, 32}))
    end

    defn iota_no_axis, do: Nx.iota({2, 2, 2})

    test "generates without axis" do
      assert_equal(iota_no_axis(), Nx.iota({2, 2, 2}))
    end

    defn iota_neg_axis, do: Nx.iota({2, 2, 2}, axis: -2)

    test "generates with negative axis" do
      assert_equal(iota_neg_axis(), Nx.iota({2, 2, 2}, axis: -2))
    end
  end

  describe "eye" do
    defn eye, do: Nx.eye(2)

    test "generates with shape" do
      assert_equal(eye(), Nx.tensor([[1, 0], [0, 1]]))
    end

    defn eye_with_type, do: Nx.eye(1, type: {:f, 32})

    test "generates with type" do
      assert_equal(eye_with_type(), Nx.tensor([[1]], type: {:f, 32}))
    end
  end

  describe "clip" do
    defn clip_both(value), do: Nx.clip(value, 2, 4)
    defn clip_mixed_types(value), do: Nx.clip(value, 2.0, 3)
    defn clip_with_tensor(value), do: Nx.clip(value, Nx.tensor(2.0), Nx.max(1.0, 3.0))

    test "works with both set" do
      assert_equal(
        clip_both(Nx.tensor([[1, 2, 3], [4, 5, 6]])),
        Nx.tensor([[2, 2, 3], [4, 4, 4]])
      )
    end

    test "works with mxied types" do
      assert_equal(
        clip_mixed_types(Nx.tensor([[1, 2, 3], [4, 5, 6]])),
        Nx.tensor([[2.0, 2.0, 3.0], [3.0, 3.0, 3.0]])
      )
    end

    test "works with tensor min/max" do
      assert_equal(
        clip_with_tensor(Nx.tensor([[1, 2, 3], [4, 5, 6]])),
        Nx.tensor([[2.0, 2.0, 3.0], [3.0, 3.0, 3.0]])
      )
    end

    test "works with floating point" do
      assert_equal(
        clip_both(Nx.tensor([[1.0, 2.0, 3.0], [4.0, 5.0, 6.0]])),
        Nx.tensor([[2.0, 2.0, 3.0], [4.0, 4.0, 4.0]])
      )
    end
  end

  describe "slicing" do
    defn slice1(t), do: Nx.slice(t, [0, 6, 2], [2, 1, 3])

    defn slice1_dynamic(t), do: Nx.slice(t, [Nx.tensor(0), Nx.tensor(6), Nx.tensor(2)], [2, 1, 3])

    defn slice2(t), do: Nx.slice(t, [1, 4, 10], [1, 1, 10], strides: [1, 2, 3])

    defn slice2_dynamic(t),
      do: Nx.slice(t, [Nx.tensor(1), Nx.tensor(4), Nx.tensor(10)], [1, 1, 10], strides: [1, 2, 3])

    defn slice3(t), do: Nx.slice(t, [0, 4, 11], [2, 3, 9], strides: [2, 1, 3])

    defn slice3_dynamic(t),
      do: Nx.slice(t, [Nx.tensor(0), Nx.tensor(4), Nx.tensor(11)], [2, 3, 9], strides: [2, 1, 3])

    @tag :iree_segfault_error
    test "works without stride" do
      t = Nx.iota({900})
      t = Nx.reshape(t, {2, 15, 30})
      assert_equal(slice1(t), Nx.tensor([[[182, 183, 184]], [[632, 633, 634]]]))
      assert_equal(slice1_dynamic(t), Nx.tensor([[[182, 183, 184]], [[632, 633, 634]]]))
    end

    test "works with stride" do
      t = Nx.iota({900})
      t = Nx.reshape(t, {2, 15, 30})
      assert_equal(slice2(t), Nx.tensor([[[580, 583, 586, 589]]]))
      assert_equal(slice2_dynamic(t), Nx.tensor([[[580, 583, 586, 589]]]))

      assert_equal(
        slice3(t),
        Nx.tensor([
          [
            [131, 134, 137],
            [161, 164, 167],
            [191, 194, 197]
          ]
        ])
      )

      assert_equal(
        slice3_dynamic(t),
        Nx.tensor([
          [
            [131, 134, 137],
            [161, 164, 167],
            [191, 194, 197]
          ]
        ])
      )
    end
  end

  describe "put slice" do
    defn put_slice1(t1, t2), do: Nx.put_slice(t1, [2], t2)
    defn put_slice2(t1, t2), do: Nx.put_slice(t1, [1, 2], t2)
    defn put_slice3(t1, t2), do: Nx.put_slice(t1, [2, 2], t2)
    defn put_slice4(t1, t2), do: Nx.put_slice(t1, [Nx.tensor(0), Nx.tensor(2)], t2)

    test "works with one dimension" do
      assert_equal(
        put_slice1(Nx.tensor([0, 1, 2, 3, 4]), Nx.tensor([5, 6])),
        Nx.tensor([0, 1, 5, 6, 4])
      )
    end

    test "works with two dimensions" do
      assert_equal(
        put_slice2(Nx.tensor([[1, 2, 3], [4, 5, 6]]), Nx.tensor([[7, 8], [9, 10]])),
        Nx.tensor([[1, 7, 8], [4, 9, 10]])
      )
    end

    test "works with float types" do
      assert_equal(
        put_slice3(
          Nx.tensor([[1.0, 2.0, 3.0], [4.0, 5.0, 6.0]]),
          Nx.tensor([[7.0, 8.0, 9.0], [10.0, 11.0, 12.0]])
        ),
        Nx.tensor([[7.0, 8.0, 9.0], [10.0, 11.0, 12.0]])
      )
    end

    test "works with mixed types" do
      assert_equal(
        put_slice4(Nx.tensor([[1, 2, 3], [4, 5, 6]]), Nx.tensor([[10.0, 11.0]])),
        Nx.tensor([[1.0, 10.0, 11.0], [4.0, 5.0, 6.0]])
      )
    end
  end

  describe "take" do
    defn take_axis_0(t, idx), do: Nx.take(t, idx)
    defn take_axis_1(t, idx), do: Nx.take(t, idx, axis: 1)

    test "1d indices" do
      assert_equal(
        take_axis_0(Nx.tensor([[1, 2], [3, 4]]), Nx.tensor([1, 0, 1])),
        Nx.tensor([[3, 4], [1, 2], [3, 4]])
      )

      assert_equal(
        take_axis_1(Nx.tensor([[1, 2], [3, 4]]), Nx.tensor([1, 0, 1])),
        Nx.tensor([[2, 1, 2], [4, 3, 4]])
      )
    end

    test "2d indices" do
      assert_equal(
        take_axis_1(
          Nx.tensor([[[1, 2], [11, 12]], [[101, 102], [111, 112]]]),
          Nx.tensor([[0, 0, 0], [1, 1, 1], [0, 0, 0]])
        ),
        Nx.tensor([
          [
            [
              [1, 2],
              [1, 2],
              [1, 2]
            ],
            [
              [11, 12],
              [11, 12],
              [11, 12]
            ],
            [
              [1, 2],
              [1, 2],
              [1, 2]
            ]
          ],
          [
            [
              [101, 102],
              [101, 102],
              [101, 102]
            ],
            [
              [111, 112],
              [111, 112],
              [111, 112]
            ],
            [
              [101, 102],
              [101, 102],
              [101, 102]
            ]
          ]
        ])
      )
    end
  end

  describe "gather" do
    defn gather(t, idx), do: Nx.gather(t, idx)

    test "1d result" do
      assert_equal(
        gather(Nx.tensor([[1, 2], [3, 4]]), Nx.tensor([[1, 1], [0, 1], [1, 0]])),
        Nx.tensor([4, 2, 3])
      )

      assert_equal(
        gather(
          Nx.tensor([[[1, 2], [11, 12]], [[101, 102], [111, 112]]]),
          Nx.tensor([[0, 0, 0], [0, 1, 1], [1, 1, 1]])
        ),
        Nx.tensor([1, 12, 112])
      )

      assert_equal(
        gather(Nx.tensor([[1, 2], [3, 4]]), Nx.tensor([[-1, -1], [10, 11], [-1, 10]])),
        Nx.tensor([1, 4, 2])
      )
    end

    test "2d result" do
      assert_equal(
        gather(Nx.tensor([[1, 2], [3, 4]]), Nx.tensor([[[1, 1], [0, 0]], [[1, 0], [0, 1]]])),
        Nx.tensor([[4, 1], [3, 2]])
      )
    end
  end

  describe "reverse" do
    defn reverse(t), do: Nx.reverse(t)
    defn reverse1(t), do: Nx.reverse(t, axes: [1])
    defn reverse2(t), do: Nx.reverse(t, axes: [0, 2])
    defn reverse3(t), do: Nx.reverse(t, axes: [1, 2, 4])

    test "works on all dims" do
      assert_equal(reverse(Nx.iota({10})), Nx.tensor([9, 8, 7, 6, 5, 4, 3, 2, 1, 0]))
      assert_equal(reverse(Nx.iota({2, 4})), Nx.tensor([[7, 6, 5, 4], [3, 2, 1, 0]]))

      assert_equal(
        reverse(Nx.iota({3, 3, 3})),
        Nx.tensor([
          [[26, 25, 24], [23, 22, 21], [20, 19, 18]],
          [[17, 16, 15], [14, 13, 12], [11, 10, 9]],
          [[8, 7, 6], [5, 4, 3], [2, 1, 0]]
        ])
      )

      assert_equal(
        reverse(Nx.iota({2, 1, 4, 2})),
        Nx.tensor([
          [[[15, 14], [13, 12], [11, 10], [9, 8]]],
          [[[7, 6], [5, 4], [3, 2], [1, 0]]]
        ])
      )
    end

    test "works with 1 dim" do
      assert_equal(reverse1(Nx.iota({2, 3})), Nx.tensor([[2, 1, 0], [5, 4, 3]]))
    end

    test "works with 2 dims" do
      assert_equal(
        reverse2(Nx.iota({2, 3, 4})),
        Nx.tensor([
          [
            [15, 14, 13, 12],
            [19, 18, 17, 16],
            [23, 22, 21, 20]
          ],
          [
            [3, 2, 1, 0],
            [7, 6, 5, 4],
            [11, 10, 9, 8]
          ]
        ])
      )
    end

    test "works with 3 dims" do
      assert_equal(
        reverse3(Nx.iota({2, 2, 1, 3, 4})),
        Nx.tensor([
          [
            [
              [
                [15, 14, 13, 12],
                [19, 18, 17, 16],
                [23, 22, 21, 20]
              ]
            ],
            [
              [
                [3, 2, 1, 0],
                [7, 6, 5, 4],
                [11, 10, 9, 8]
              ]
            ]
          ],
          [
            [
              [
                [39, 38, 37, 36],
                [43, 42, 41, 40],
                [47, 46, 45, 44]
              ]
            ],
            [
              [
                [27, 26, 25, 24],
                [31, 30, 29, 28],
                [35, 34, 33, 32]
              ]
            ]
          ]
        ])
      )
    end
  end

  describe "concatenate" do
    defn concatenate0(t1, t2, t3), do: Nx.concatenate([t1, t2, t3], axis: 0)
    defn concatenate1(t1, t2, t3), do: Nx.concatenate([t1, t2, t3], axis: 1)
    defn concatenate2(t1, t2, t3), do: Nx.concatenate([t1, t2, t3], axis: 2)
    defn concatenate1_inp(t1), do: Nx.concatenate([t1], axis: 2)
    defn concat_constants(), do: Nx.concatenate([Nx.tensor([1]), Nx.tensor([2])], axis: 0)

    test "works 0th axis" do
      t1 = Nx.iota({2, 2, 2})
      t2 = Nx.iota({1, 2, 2})
      t3 = Nx.iota({1, 2, 2})

      assert_equal(
        concatenate0(t1, t2, t3),
        Nx.tensor([
          [
            [0, 1],
            [2, 3]
          ],
          [
            [4, 5],
            [6, 7]
          ],
          [
            [0, 1],
            [2, 3]
          ],
          [
            [0, 1],
            [2, 3]
          ]
        ])
      )
    end

    test "works on 1st axis" do
      t1 = Nx.iota({1, 3, 2})
      t2 = Nx.iota({1, 1, 2})
      t3 = Nx.iota({1, 2, 2})

      assert_equal(
        concatenate1(t1, t2, t3),
        Nx.tensor([
          [
            [0, 1],
            [2, 3],
            [4, 5],
            [0, 1],
            [0, 1],
            [2, 3]
          ]
        ])
      )

      t1 = Nx.iota({2, 2, 2})
      t2 = Nx.add(t1, 10)
      t3 = Nx.add(t1, 20)

      assert_equal(
        concatenate1(t1, t2, t3),
        Nx.tensor([
          [
            [0, 1],
            [2, 3],
            [10, 11],
            [12, 13],
            [20, 21],
            [22, 23]
          ],
          [
            [4, 5],
            [6, 7],
            [14, 15],
            [16, 17],
            [24, 25],
            [26, 27]
          ]
        ])
      )
    end

    test "works on 2nd axis" do
      t1 = Nx.iota({2, 1, 4})
      t2 = Nx.iota({2, 1, 1})
      t3 = Nx.iota({2, 1, 3})

      assert_equal(
        concatenate2(t1, t2, t3),
        Nx.tensor([
          [
            [0, 1, 2, 3, 0, 0, 1, 2]
          ],
          [
            [4, 5, 6, 7, 1, 3, 4, 5]
          ]
        ])
      )
    end

    test "works with 1 input" do
      assert_equal(
        concatenate1_inp(Nx.iota({2, 1, 4})),
        Nx.tensor([
          [
            [0, 1, 2, 3]
          ],
          [
            [4, 5, 6, 7]
          ]
        ])
      )
    end

    test "works with mixed types" do
      t1 = Nx.iota({2, 2, 2}, type: {:f, 32})
      t2 = Nx.iota({1, 2, 2}, type: {:u, 8})
      t3 = Nx.iota({1, 2, 2}, type: {:bf, 16})

      assert_equal(
        concatenate0(t1, t2, t3),
        Nx.tensor(
          [
            [
              [0.0, 1.0],
              [2.0, 3.0]
            ],
            [
              [4.0, 5.0],
              [6.0, 7.0]
            ],
            [
              [0.0, 1.0],
              [2.0, 3.0]
            ],
            [
              [0.0, 1.0],
              [2.0, 3.0]
            ]
          ],
          type: {:f, 32}
        )
      )
    end

    test "works with constants" do
      assert_equal(concat_constants(), Nx.tensor([1, 2]))
    end

    test "works with mixed backends" do
      opts = [[backend: Nx.BinaryBackend], []]

      for opts1 <- opts, opts2 <- opts do
        t1 = Nx.tensor([1, 2], opts1)
        t2 = Nx.tensor([3, 4], opts2)
        t3 = Nx.tensor([5, 6], opts1)

        assert_all_close(Nx.tensor([1, 2, 3, 4, 5, 6]), Nx.concatenate([t1, t2, t3]))
      end
    end
  end

  describe "decompositions" do
    defn ts(a, b, opts \\ []), do: Nx.LinAlg.triangular_solve(a, b, opts)

    @tag :iree_key_not_found_error
    test "triangular_solve" do
      a = Nx.tensor([[3, 0, 0, 0], [2, 1, 0, 0], [1, 0, 1, 0], [1, 1, 1, 1]])
      b = Nx.tensor([4, 2, 4, 2])
      assert_all_close(Nx.dot(a, ts(a, b)), b)

      a = Nx.tensor([[1, 0, 0], [1, 1, 0], [0, 1, 1]])
      b = Nx.tensor([[1, 2, 3], [2, 2, 4], [2, 0, 1]])
      assert_all_close(Nx.dot(a, ts(a, b)), b)

      upper = Nx.transpose(a)
      assert_all_close(Nx.dot(upper, ts(upper, b, lower: false)), b)
      assert_all_close(Nx.dot(ts(upper, b, left_side: false, lower: false), upper), b)
      assert_all_close(Nx.dot(Nx.transpose(a), ts(a, b, transform_a: :transpose)), b)
    end

    defn qr(t), do: Nx.LinAlg.qr(t)
    defn qr_complete(t), do: Nx.LinAlg.qr(t, mode: :complete)

    @tag :iree_key_not_found_error
    test "qr" do
      input = Nx.iota({3, 2})
      output = Nx.as_type(input, {:f, 32})

      assert {q, r} = qr(input)

      assert q.shape == {3, 2}
      assert r.shape == {2, 2}
      assert_all_close(Nx.dot(q, r), output)

      assert {q, r} = qr_complete(Nx.iota({3, 2}))
      assert q.shape == {3, 3}
      assert r.shape == {3, 2}
      assert_all_close(Nx.dot(q, r), output, atol: 1.0e-5, rtol: 1.0e-5)

      input = Nx.iota({2, 3})
      output = Nx.as_type(input, {:f, 32})
      assert {q, r} = qr_complete(input)
      assert q.shape == {2, 2}
      assert r.shape == {2, 3}
      assert_all_close(Nx.dot(q, r), output, atol: 1.0e-5, rtol: 1.0e-5)
    end

    defn svd(t), do: Nx.LinAlg.svd(t)

    @tag :iree_key_not_found_error
    test "svd" do
      input = Nx.iota({3, 3})
      output = Nx.as_type(input, {:f, 32})

      assert {u, s, vt} = svd(input)
      assert u.shape == {3, 3}
      assert s.shape == {3}
      assert vt.shape == {3, 3}
      s_full = Nx.multiply(s, Nx.tensor([[1, 0, 0], [0, 1, 0], [0, 0, 1]]))

      assert_all_close(u |> Nx.dot(s_full) |> Nx.dot(vt), output,
        atol: 1.0e-2,
        rtol: 1.0e-2
      )
    end

    @tag :iree_key_not_found_error
    test "svd (tall matrix)" do
      input = Nx.tensor([[2, 0], [0, 1], [0, 0]])
      output = Nx.as_type(input, {:f, 32})

      assert {u, s, vt} = svd(input)
      assert u.shape == {3, 3}
      assert s.shape == {2}
      assert vt.shape == {2, 2}
      s_full = Nx.multiply(s, Nx.tensor([[1, 0], [0, 1], [0, 0]]))

      assert_all_close(u |> Nx.dot(s_full) |> Nx.dot(vt), output,
        atol: 1.0e-5,
        rtol: 1.0e-2
      )
    end

    @tag :iree_key_not_found_error
    test "svd (wide matrix)" do
      input = Nx.tensor([[2, 0, 0], [0, 1, 0]])
      output = Nx.as_type(input, {:f, 32})

      assert {u, s, vt} = svd(input)
      assert u.shape == {2, 2}
      assert s.shape == {2}
      assert vt.shape == {3, 3}
      s_full = Nx.multiply(Nx.reshape(s, {2, 1}), Nx.tensor([[1, 0, 0], [0, 1, 0]]))

      assert_all_close(u |> Nx.dot(s_full) |> Nx.dot(Nx.transpose(vt)), output,
        atol: 1.0e-5,
        rtol: 1.0e-2
      )
    end
  end

  describe "sort" do
    @describetag :iree_segfault_error
    defn sort0(t), do: Nx.sort(t, axis: 0)
    defn sort1(t), do: Nx.sort(t, axis: 1)
    defn sort1_asc(t), do: Nx.sort(t, axis: 1, direction: :asc)
    defn sort2(t), do: Nx.sort(t, axis: 2)

    test "sorts a 1d tensor" do
      assert_equal(sort0(Nx.tensor([0, 5, 2, 1, 3, 4])), Nx.tensor([0, 1, 2, 3, 4, 5]))
    end

    test "sorts a 2d tensor along the 0th axis" do
      assert_equal(sort0(Nx.tensor([[3, 1, 7], [2, 5, 4]])), Nx.tensor([[2, 1, 4], [3, 5, 7]]))
    end

    test "sorts a 2d tensor along the 1st axis" do
      assert_equal(sort1(Nx.tensor([[3, 1, 7], [2, 5, 4]])), Nx.tensor([[1, 3, 7], [2, 4, 5]]))
    end

    test "sorts a 2d tensor along the 1st axis ascending" do
      assert_equal(
        sort1_asc(Nx.tensor([[3, 1, 7], [2, 5, 4]])),
        Nx.tensor([[1, 3, 7], [2, 4, 5]])
      )
    end

    test "sorts a 3d tensor along the 2nd axis" do
      assert_equal(
        sort2(Nx.tensor([[[4, 5, 2], [2, 5, 3], [5, 0, 2]], [[1, 9, 8], [2, 1, 3], [2, 1, 4]]])),
        Nx.tensor([
          [
            [2, 4, 5],
            [2, 3, 5],
            [0, 2, 5]
          ],
          [
            [1, 8, 9],
            [1, 2, 3],
            [1, 2, 4]
          ]
        ])
      )
    end
  end

  describe "top_k" do
    @describetag :iree_segfault_error
    defn top_1(t), do: Nx.top_k(t, k: 1)

    test "returns top 1 values and indices" do
      a = Nx.iota({5})
      assert_equal(top_1(a), {Nx.tensor([4]), Nx.tensor([4])})

      a = Nx.iota({5, 5}, axis: 1)
      assert_equal(top_1(a), {Nx.broadcast(4, {5, 1}), Nx.broadcast(4, {5, 1})})

      a = Nx.iota({5, 5, 5}, axis: 2)
      assert_equal(top_1(a), {Nx.broadcast(4, {5, 5, 1}), Nx.broadcast(4, {5, 5, 1})})
    end
  end

  describe "argsort" do
    @describetag :iree_segfault_error
    defn argsort0(t), do: Nx.argsort(t, axis: 0)
    defn argsort1(t), do: Nx.argsort(t, axis: 1)
    defn argsort1_asc(t), do: Nx.argsort(t, axis: 1, direction: :asc)
    defn argsort2(t), do: Nx.argsort(t, axis: 2)

    test "sorts a 1d tensor and returns its indices" do
      assert_equal(argsort0(Nx.tensor([0, 5, 2, 1, 3, 4])), Nx.tensor([0, 3, 2, 4, 5, 1]))
    end

    test "sorts a 2d tensor along the 0th axis and returns its indices" do
      assert_equal(argsort0(Nx.tensor([[3, 1, 7], [2, 5, 4]])), Nx.tensor([[1, 0, 1], [0, 1, 0]]))
    end

    test "sorts a 2d tensor along the 1st axis and returns its indices" do
      assert_equal(argsort1(Nx.tensor([[3, 1, 7], [2, 5, 4]])), Nx.tensor([[1, 0, 2], [0, 2, 1]]))
    end

    test "sorts a 2d tensor along the 1st axis ascending and returns its indices" do
      assert_equal(
        argsort1_asc(Nx.tensor([[3, 1, 7], [2, 5, 4]])),
        Nx.tensor([[1, 0, 2], [0, 2, 1]])
      )
    end

    test "sorts a 3d tensor along the 2nd axis and returns its indices" do
      assert_equal(
        argsort2(
          Nx.tensor([[[4, 5, 2], [2, 5, 3], [5, 0, 2]], [[1, 9, 8], [2, 1, 3], [2, 1, 4]]])
        ),
        Nx.tensor([
          [
            [2, 0, 1],
            [0, 2, 1],
            [1, 2, 0]
          ],
          [
            [0, 2, 1],
            [1, 0, 2],
            [1, 0, 2]
          ]
        ])
      )
    end

    test "sorts a floating-point tensor and returns its indices" do
      assert_equal(
        argsort0(Nx.tensor([42.0, 23.0, 16.0, 15.0, 8.0, 4.0])),
        Nx.tensor([5, 4, 3, 2, 1, 0])
      )
    end
  end

  describe "optional" do
    defn determinant(t), do: Nx.LinAlg.determinant(t)

    @tag :iree_key_not_found_error
    test "determinant" do
      two_by_two = Nx.tensor([[1, 2], [3, 4]], names: [:x, :y])
      assert_equal(determinant(two_by_two), Nx.tensor(-2.0))
    end

    defn double_determinant(a, b), do: Nx.LinAlg.determinant(a) * Nx.LinAlg.determinant(b)

    @tag :iree_key_not_found_error
    test "multiple determinant" do
      from_one = Nx.tensor([[1, 2], [3, 4]])
      from_ten = Nx.tensor([[10, 20], [30, 40]])
      assert_equal(double_determinant(from_one, from_ten), Nx.tensor(400.0))
    end
  end

  describe "cholesky" do
    defn cholesky(t), do: Nx.LinAlg.cholesky(t)

    @tag :iree_key_not_found_error
    test "works on 2x2 matrix" do
      lhs = cholesky(Nx.tensor([[20.0, 17.6], [17.6, 16.0]]))
      rhs = Nx.tensor([[4.47213595499958, 0.0], [3.93547964039963, 0.7155417527999305]])
      assert_all_close(lhs, rhs)

      lhs = cholesky(Nx.tensor([[1, 2], [2, 5]]))
      rhs = Nx.tensor([[1.0, 0.0], [2.0, 1.0]])
      assert_all_close(lhs, rhs)
    end

    @tag :iree_key_not_found_error
    test "works on a 4x4 matrix" do
      lhs =
        cholesky(
          Nx.tensor([
            [6.0, 3.0, 4.0, 8.0],
            [3.0, 6.0, 5.0, 1.0],
            [4.0, 5.0, 10.0, 7.0],
            [8.0, 1.0, 7.0, 25.0]
          ])
        )

      rhs =
        Nx.tensor([
          [2.449489742783178, 0.0, 0.0, 0.0],
          [1.2247448713915892, 2.1213203435596424, 0.0, 0.0],
          [1.6329931618554523, 1.414213562373095, 2.309401076758503, 0.0],
          [3.2659863237109046, -1.4142135623730956, 1.5877132402714704, 3.1324910215354165]
        ])

      assert_all_close(lhs, rhs)
    end

    @tag :iree_key_not_found_error
    test "works on a 50x50 matrix" do
      tensor =
        Nx.tensor(
          for _ <- 1..50 do
            for _ <- 1..50, do: :rand.normal()
          end
        )

      tensor = Nx.dot(tensor, Nx.transpose(tensor))
      tensor = Nx.add(tensor, Nx.multiply(50, Nx.eye(Nx.shape(tensor))))

      l = cholesky(tensor)
      assert_all_close(Nx.dot(l, Nx.transpose(l)), tensor, atol: 1.0e-4, rtol: 1.0e-2)
    end
  end

  describe "bfloat16" do
    defn add(t1, t2), do: t1 + t2

    test "accepts bfloat16 input" do
      lhs = Nx.tensor([1.0, 2.0, 3.0], type: {:bf, 16})
      rhs = Nx.tensor([4.0, 5.0, 6.0], type: {:bf, 16})
      assert_equal(add(lhs, rhs), Nx.tensor([5.0, 7.0, 9.0], type: {:bf, 16}))
    end
  end

  describe "precision" do
    defn precision(t1, t2), do: Nx.dot(t1, t2)

    test "raises on bad precision" do
      valid_precision =
        ":default, :high, or :highest"

      assert_raise ArgumentError,
                   "expected precision configuration to be one of" <>
                     " #{valid_precision}, got: :bad",
                   fn ->
                     EXLA.jit(&precision/2, precision: :bad).(
                       Nx.tensor([1, 2, 3], type: {:bf, 16}),
                       Nx.tensor([1, 2, 3], type: {:bf, 16})
                     )
                   end
    end

    test "succeeds on good precision" do
      assert_equal(
        EXLA.jit(&precision/2, precision: :high).(
          Nx.tensor([1, 2, 3], type: {:bf, 16}),
          Nx.tensor([1, 2, 3], type: {:bf, 16})
        ),
        Nx.tensor(14, type: {:bf, 16})
      )
    end
  end

  describe "take_along_axis/3" do
    defn take_along_axis(t, idx, opts \\ [axis: 0]), do: Nx.take_along_axis(t, idx, opts)

    defn sort_with_take_along_axis(t, opts \\ []) do
      idx = Nx.argsort(t, opts)
      Nx.take_along_axis(t, idx, axis: opts[:axis])
    end

    test "works for {3, 2, 2} tensor along axis 2" do
      t = Nx.tensor([[[1, 2], [3, 4]], [[5, 6], [7, 8]], [[9, 10], [11, 12]]])
      i = Nx.tensor([[[0, 1], [0, 1]], [[0, 1], [0, 1]], [[0, 1], [0, 1]]])

      assert_equal(
        take_along_axis(t, i, axis: 2),
        Nx.tensor([[[1, 2], [3, 4]], [[5, 6], [7, 8]], [[9, 10], [11, 12]]])
      )
    end

    test "works for {3, 2, 2} tensor growing along axis = 2" do
      t = Nx.tensor([[[1, 2], [3, 4]], [[5, 6], [7, 8]], [[9, 10], [11, 12]]])

      i =
        Nx.tensor([
          [[0, 1, 1, 0], [0, 1, 1, 0]],
          [[0, 1, 1, 0], [0, 1, 1, 0]],
          [[0, 1, 1, 0], [0, 1, 1, 0]]
        ])

      assert_equal(
        take_along_axis(t, i, axis: 2),
        Nx.tensor([
          [[1, 2, 2, 1], [3, 4, 4, 3]],
          [[5, 6, 6, 5], [7, 8, 8, 7]],
          [[9, 10, 10, 9], [11, 12, 12, 11]]
        ])
      )
    end

    test "works for {3, 2, 2} tensor growing along axis = 0" do
      t = Nx.tensor([[[1, 2], [3, 4]], [[5, 6], [7, 8]], [[9, 10], [11, 12]]])

      i =
        Nx.tensor([
          [
            [0, 0],
            [0, 0]
          ],
          [
            [1, 1],
            [1, 1]
          ],
          [
            [2, 2],
            [2, 2]
          ],
          [
            [2, 1],
            [1, 0]
          ]
        ])

      assert_equal(
        take_along_axis(t, i),
        Nx.tensor([
          [[1, 2], [3, 4]],
          [[5, 6], [7, 8]],
          [[9, 10], [11, 12]],
          [[9, 6], [7, 4]]
        ])
      )
    end

    test "uses argsort indices properly" do
      t = Nx.tensor([[[1, 2], [3, 4]], [[5, 6], [7, 8]], [[9, 10], [11, 12]]])

      assert_equal(
        sort_with_take_along_axis(t, axis: 1, direction: :desc),
        Nx.sort(t, axis: 1, direction: :desc)
      )
    end
  end

  defn while_in_cond(i) do
    cond do
      i < 5 ->
        while {i}, i < 5 do
          {i + 1}
        end

      true ->
        {i}
    end
  end

  @tag :iree_key_not_found_error
  test "computes while inside cond" do
    assert {i} = while_in_cond(0)
    assert_equal(i, Nx.tensor(5))
  end
end<|MERGE_RESOLUTION|>--- conflicted
+++ resolved
@@ -1515,84 +1515,24 @@
     end
   end
 
-<<<<<<< HEAD
-  describe "map" do
-    defn map_plus(t), do: Nx.map(t, fn x -> x + 1 end)
-    defn map_equal(t), do: Nx.map(t, [type: {:f, 64}], fn x -> Nx.equal(x, 1) end)
-    defn map_exp(t), do: Nx.map(t, [type: {:f, 64}], fn x -> Nx.exp(x) end)
-
-    @tag :unsupported_64_bit_op
-    @tag :iree_wrong_result_error
-    test "maps a function over the tensor" do
-      assert_equal(map_plus(Nx.tensor([[1, 2, 3], [4, 5, 6]])), Nx.tensor([[2, 3, 4], [5, 6, 7]]))
-    end
-
-    @tag :unsupported_64_bit_op
-    @tag :iree_illegal_op_error
-    test "maps a function with an output type" do
-      assert_equal(
-        map_equal(Nx.tensor([[1, 2, 3], [4, 5, 6]])),
-        Nx.tensor([[1.0, 0.0, 0.0], [0.0, 0.0, 0.0]], type: {:f, 64})
-      )
-
-      assert_equal(
-        map_exp(Nx.tensor([[1, 2, 3], [4, 5, 6]])),
-        Nx.tensor(
-          [
-            [2.718281828459045, 7.38905609893065, 20.085536923187668],
-            [54.598150033144236, 148.4131591025766, 403.4287934927351]
-          ],
-          type: {:f, 64}
-        )
-      )
-    end
-
-    defn map_conditional(t), do: Nx.map(t, fn x -> if x > 0, do: x, else: -x end)
-
-    @tag :conditional_inside_map_reduce
-    @tag :unsupported_64_bit_op
-    @tag :iree_illegal_op_error
-    test "maps a function with conditional" do
-      assert_equal(
-        map_conditional(Nx.tensor([-2, -1, 0, 1, 2])),
-        Nx.tensor([2, 1, 0, 1, 2])
-      )
-    end
-
     defn while_inside_if(pred, x) do
       if pred do
         {x, _} =
           while {x, i = 0}, i < 10 do
             {x, i + 1}
           end
-=======
-  defn while_inside_if(pred, x) do
-    if pred do
-      {x, _} =
-        while {x, i = 0}, i < 10 do
-          {x, i + 1}
-        end
->>>>>>> 773f4d6c
-
-      x
-    else
-      x
-    end
-  end
-
-<<<<<<< HEAD
-    @tag :iree_key_not_found_error
+
+        x
+      else
+        x
+      end
+    end
+
     test "while inside if" do
       assert %{a: a, b: b} = while_inside_if(1, %{a: 1, b: 2.0})
       assert_all_close(a, 1)
       assert_all_close(b, 2.0)
     end
-=======
-  test "while inside if" do
-    assert %{a: a, b: b} = while_inside_if(1, %{a: 1, b: 2.0})
-    assert_all_close(a, 1)
-    assert_all_close(b, 2.0)
->>>>>>> 773f4d6c
   end
 
   describe "reduce" do
