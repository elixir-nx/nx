# Environment variables passed via elixir_make
# ERTS_INCLUDE_DIR
# MIX_APP_PATH

# XLA extension installation location
XLA_EXTENSION_DIR = cache/xla_extension
XLA_EXTENSION_LIB = $(XLA_EXTENSION_DIR)/lib
XLA_INCLUDE_PATH = $(XLA_EXTENSION_DIR)/include

IREE_COMPILER_DIR = iree/build/lib
IREE_COMPILER_LIB = cache/$(IREE_COMPILER_DIR)
IREE_COMPILER_INCLUDE_PATH = cache/iree/compiler/bindings/c
IREE_RUNTIME_INCLUDE_PATH = cache/iree/runtime/src

IREE_INSTALL_PREFIX = $(abspath cache/iree/build/)

# Cache configuration
EXLA_CACHE_SO = cache/libexla.so
EXLA_CACHE_OBJ_DIR = cache/objs
EXLA_CACHE_IREE_COMPILER_SO = cache/libireecompiler.so

# Private configuration
EXLA_DIR = c_src/exla
PRIV_DIR = $(MIX_APP_PATH)/priv
EXLA_SO = $(PRIV_DIR)/libexla.so
EXLA_IREE_COMPILER_SO = $(PRIV_DIR)/libireecompiler.so
EXLA_LIB_DIR = $(PRIV_DIR)/xla_extension/lib
EXLA_IREE_LIB_DIR = $(PRIV_DIR)/$(IREE_COMPILER_DIR)

# Link paths
XLA_EXTENSION_LIB_LINK_PATH = ../$(CWD_RELATIVE_TO_PRIV_PATH)/$(XLA_EXTENSION_DIR)/$(XLA_EXTENSION_LIB)
IREE_COMPILER_LIB_LINK_PATH = ../../$(CWD_RELATIVE_TO_PRIV_PATH)/$(IREE_COMPILER_LIB)
EXLA_CACHE_SO_LINK_PATH = $(CWD_RELATIVE_TO_PRIV_PATH)/$(EXLA_CACHE_SO)
EXLA_CACHE_IREE_COMPILER_SO_LINK_PATH = $(CWD_RELATIVE_TO_PRIV_PATH)/$(EXLA_CACHE_IREE_COMPILER_SO)

# Build flags
# c++17 is needed, otherwise xla headers
# break on some conflicting llvm/std definitions
# Note: this is on :xla 0.5.0 -- things can change with later versions
CFLAGS = -fPIC -I$(ERTS_INCLUDE_DIR) -I$(XLA_INCLUDE_PATH) -Wall -Wno-sign-compare \
	 -Wno-unused-parameter -Wno-missing-field-initializers -Wno-comment \
	 -std=c++17 -w -DLLVM_VERSION_STRING=

IREE_CFLAGS = $(CFLAGS) -I$(IREE_COMPILER_INCLUDE_PATH) -I$(IREE_RUNTIME_INCLUDE_PATH)

NVCCFLAGS = -shared -Xcompiler -fPIC

ifdef DEBUG
	CFLAGS += -g
	NVCCFLAGS += -g
else
	CFLAGS += -O3
endif

LDFLAGS = -L$(XLA_EXTENSION_LIB) -lxla_extension -shared
IREE_LDFLAGS = $(LDFLAGS) -lIREECompiler

ifeq ($(shell uname -s), Darwin)
<<<<<<< HEAD
	LDFLAGS += -flat_namespace -undefined suppress -rpath @loader_path/xla_extension/lib -rpath @loader_path/$(IREE_COMPILER_DIR)
=======
	LDFLAGS += -flat_namespace -undefined dynamic_lookup -rpath @loader_path/xla_extension/lib
>>>>>>> e26112d6
else
	# Use a relative RPATH, so at runtime libexla.so looks for libxla_extension.so
	# in ./lib regardless of the absolute location. This way priv can be safely
	# packed into an Elixir release. Also, we use $$ to escape Makefile variable
	# and single quotes to escape shell variable
	LDFLAGS += -Wl,-rpath,'$$ORIGIN/xla_extension/lib' -Wl,-rpath,'$$ORIGIN/$(IREE_COMPILER_DIR)'
endif

$(EXLA_SO): $(EXLA_CACHE_SO) $(EXLA_CACHE_IREE_COMPILER_SO)
	@ mkdir -p $(PRIV_DIR)
	@ mkdir -p $(PRIV_DIR)/xla_extension
	@ mkdir -p $(PRIV_DIR)/iree/build
	@ if [ "${MIX_BUILD_EMBEDDED}" = "true" ]; then \
		cp -a $(abspath $(XLA_EXTENSION_LIB)) $(EXLA_LIB_DIR) ; \
		cp -a $(abspath $(IREE_COMPILER_LIB)) $(EXLA_IREE_LIB_DIR) ; \
		cp -a $(abspath $(EXLA_CACHE_SO)) $(EXLA_SO) ; \
		cp -a $(abspath $(EXLA_CACHE_IREE_COMPILER_SO)) $(EXLA_IREE_COMPILER_SO) ; \
	else \
		ln -sf $(XLA_EXTENSION_LIB_LINK_PATH) $(EXLA_LIB_DIR) ; \
		ln -sf $(IREE_COMPILER_LIB_LINK_PATH) $(EXLA_IREE_LIB_DIR) ; \
		ln -sf $(EXLA_CACHE_SO_LINK_PATH) $(EXLA_SO) ; \
		ln -sf $(EXLA_CACHE_IREE_COMPILER_SO_LINK_PATH) $(EXLA_IREE_COMPILER_SO) ; \
	fi

SOURCES = $(EXLA_DIR)/exla.cc $(EXLA_DIR)/exla_mlir.cc $(EXLA_DIR)/custom_calls.cc $(EXLA_DIR)/exla_client.cc $(EXLA_DIR)/exla_nif_util.cc $(EXLA_DIR)/exla_mlir_nif_util.cc
HEADERS = $(EXLA_DIR)/exla_mlir.h $(EXLA_DIR)/custom_calls.h $(EXLA_DIR)/exla_client.h $(EXLA_DIR)/exla_nif_util.h $(EXLA_DIR)/exla_log_sink.h $(EXLA_DIR)/exla_mlir_nif_util.h
OBJECTS = $(patsubst $(EXLA_DIR)/%.cc,$(EXLA_CACHE_OBJ_DIR)/%.o,$(SOURCES)) $(EXLA_CACHE_OBJ_DIR)/exla_cuda.o

IREE_SOURCES = $(EXLA_DIR)/iree/iree.cc $(EXLA_DIR)/iree/compiler.cc $(EXLA_DIR)/iree/runtime.cc
IREE_HEADERS = $(EXLA_DIR)/iree/compiler.h $(EXLA_DIR)/iree/runtime.h $(EXLA_DIR)/exla_nif_util.h $(EXLA_DIR)/exla_mlir.h
IREE_OBJECTS = $(patsubst $(EXLA_DIR)/%.cc,$(EXLA_CACHE_OBJ_DIR)/%.o,$(IREE_SOURCES))

NVCC_RESULT := $(shell which nvcc 2> /dev/null)
NVCC_TEST := $(notdir $(NVCC_RESULT))

ifeq ($(NVCC_TEST),nvcc)
  NVCC := nvcc
	NVCCFLAGS += -DCUDA_ENABLED
else
  NVCC := $(CXX)
	NVCCFLAGS = $(CFLAGS)
endif

$(EXLA_CACHE_OBJ_DIR)/exla_cuda.o: $(EXLA_DIR)/exla_cuda.cc $(EXLA_DIR)/exla_cuda.h
	@ mkdir -p $(EXLA_CACHE_OBJ_DIR)
	$(NVCC) $(NVCCFLAGS) -c $< -o $@

$(EXLA_CACHE_OBJ_DIR)/%.o: $(EXLA_DIR)/%.cc $(HEADERS)
	@ mkdir -p $(EXLA_CACHE_OBJ_DIR)/iree
	$(CXX) $(CFLAGS) -c $< -o $@

$(EXLA_CACHE_SO): $(XLA_EXTENSION_DIR) cache/iree $(OBJECTS)
	$(CXX) $(OBJECTS) -o $(EXLA_CACHE_SO) $(LDFLAGS)


IREE_CMAKE_BUILD_DIR = cache/objs/exla_iree_cmake

ifdef DEBUG
	IREE_CMAKE_CONFIG = RelWithDebInfo
else
	IREE_CMAKE_CONFIG = Release
endif

# This is gonna be extracted out to a library
# For now, we're doing it here to get things working
IREE_COMMIT := d4aa8491a755e31d590f00a507e6c3859dfa662d
cache/iree:
	@mkdir -p cache
	@git clone https://github.com/iree-org/iree cache/iree
	@cd cache/iree && git checkout $(IREE_COMMIT)
	@cd cache/iree && git submodule update --init --recursive
	@mkdir -p cache/iree/build
	cmake -G Ninja -B cache/iree/build -DIREE_BUILD_TESTS=OFF -DIREE_BUILD_SAMPLES=OFF -DIREE_ENABLE_ASSERTIONS=ON -DCMAKE_BUILD_TYPE=RelWithDebInfo -DCMAKE_CXX_FLAGS="-fvisibility=hidden" cache/iree
	cmake --build cache/iree/build

$(EXLA_CACHE_IREE_COMPILER_SO): cache/iree
	@mkdir -p $(IREE_CMAKE_BUILD_DIR)
	@mkdir -p cache/objs/iree_cmake_out
	@mkdir -p cache/objs/mlir_cmake_out
	@mkdir -p cache/objs/llvm_cmake_out
	cmake -S c_src/iree_runtime -B $(IREE_CMAKE_BUILD_DIR) \
		-DIREE_COMPILER_INCLUDE_PATH=$(IREE_COMPILER_INCLUDE_PATH) \
		-DIREE_COMPILER_DIR=$(IREE_COMPILER_DIR) \
		-DXLA_INCLUDE_PATH=$(abspath $(XLA_INCLUDE_PATH)) \
		-DIREE_INSTALL_PREFIX=$(IREE_INSTALL_PREFIX) \
		-DCACHE_DIR=cache\
		-DXLA_EXTENSION_LIB=$(abspath $(XLA_EXTENSION_LIB))\
		-DCMAKE_BUILD_TYPE=$(IREE_CMAKE_CONFIG)
	cmake --build $(IREE_CMAKE_BUILD_DIR) --config $(IREE_CMAKE_CONFIG) --verbose
	cmake --install $(IREE_CMAKE_BUILD_DIR) --config $(IREE_CMAKE_CONFIG) --prefix cache

clean:
	rm -rf cache<|MERGE_RESOLUTION|>--- conflicted
+++ resolved
@@ -56,11 +56,7 @@
 IREE_LDFLAGS = $(LDFLAGS) -lIREECompiler
 
 ifeq ($(shell uname -s), Darwin)
-<<<<<<< HEAD
-	LDFLAGS += -flat_namespace -undefined suppress -rpath @loader_path/xla_extension/lib -rpath @loader_path/$(IREE_COMPILER_DIR)
-=======
-	LDFLAGS += -flat_namespace -undefined dynamic_lookup -rpath @loader_path/xla_extension/lib
->>>>>>> e26112d6
+	LDFLAGS += -flat_namespace -undefined dynamic_lookup -rpath @loader_path/xla_extension/lib -rpath @loader_path/$(IREE_COMPILER_DIR)
 else
 	# Use a relative RPATH, so at runtime libexla.so looks for libxla_extension.so
 	# in ./lib regardless of the absolute location. This way priv can be safely
