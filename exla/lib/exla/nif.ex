--- conflicted
+++ resolved
@@ -71,12 +71,9 @@
   def mlir_dot_general(_function, _shape, _lhs, _rhs, _dims, _precision),
     do: :erlang.nif_error(:undef)
 
-<<<<<<< HEAD
   def mlir_concatenate(_function, _operands, _dimension), do: :erlang.nif_error(:undef)
-=======
   def mlir_optimization_barrier(_function, _operand), do: :erlang.nif_error(:undef)
   def mlir_clamp(_function, _operand, _min, _max), do: :erlang.nif_error(:undef)
->>>>>>> 6b0c18f6
 
   def new_builder(_name),
     do: :erlang.nif_error(:undef)
