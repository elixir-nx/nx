defmodule EXLA.Defn do
  @moduledoc false

  require Logger
  require EXLA.Defn.Outfeed, as: Outfeed
  alias Nx.Defn.{Composite, Expr, Tree}
  alias Nx.Tensor, as: T

  alias EXLA.Typespec
  alias EXLA.MLIR.Value
  alias EXLA.MLIR.Function

  @doc false
  def __partitions_options__(options) do
    client_name = Keyword.get_lazy(options, :client, &EXLA.Client.default_name/0)
    device_count = EXLA.Client.fetch!(client_name).device_count

    Enum.map(1..device_count//1, &Keyword.put(options, :device_id, &1 - 1))
  end

  @doc false
  def __to_backend__(options) do
    client_name = Keyword.get_lazy(options, :client, &EXLA.Client.default_name/0)

    device_id =
      Keyword.get_lazy(options, :device_id, fn ->
        EXLA.Client.fetch!(client_name).default_device_id
      end)

    {EXLA.Backend, [client: client_name, device_id: device_id]}
  end

  @doc false
  def __stream__(key, input, acc, vars, fun, [args], options) do
    {run_options, compile_options} = Keyword.pop(options, :run_options, [])

    {client_name, compile_options} =
      Keyword.pop_lazy(compile_options, :client, &EXLA.Client.default_name/0)

    client = EXLA.Client.fetch!(client_name)
    compile_options = Keyword.put(compile_options, :lazy_transfers, :never)

    input_length = length(Nx.Defn.Composite.flatten_list([input]))
    acc_length = length(Nx.Defn.Composite.flatten_list([acc]))

    # The input vars should not be converted to buffers as they come from infeed
    # Accs are always considered as used
    used_buffers = input_length
    used_inputs = Enum.to_list(input_length..(input_length + acc_length - 1)//1)

    comp_fun =
      &to_stream_computation(client, input_length, acc_length, &1, &2, &3, &4, compile_options)

    {executable, used_inputs, {output, acc_output}, outfeed, extra, debug?} =
      compile(
        client,
        {:stream, key},
        vars,
        fun,
        compile_options,
        used_buffers,
        used_inputs,
        comp_fun
      )

    {input_typespecs, input_indexes} = extra

    # Also discard the stream inputs from used inputs, similar to how it is done to buffers
    # Note we discard all lazy transfers too, as they are not possible with streams
    used_inputs = Enum.sort(for {i, nil} <- used_inputs, i >= used_buffers, do: i)

    # Execution of streams requires the coordination of
    # multiple processes which is outlined below.

    # First, we get a lock on the executable, because we want
    # to avoid transfer to the device unless we know we are
    # ready to use the device.
    {time, lock} =
      :timer.tc(fn ->
        EXLA.Defn.Lock.lock(run_key(executable))
      end)

    if debug? do
      Logger.debug("EXLA device #{executable.device_id} lock in #{us_to_ms(time)}ms")
    end

    {time, streams} =
      :timer.tc(fn ->
        buffers =
          EXLA.Defn.Buffers.filter_by_indexes(args, used_inputs, fn arg, _ ->
            EXLA.Defn.Buffers.from_nx!(arg, executable)
          end)

        # Now that we have transferred to device, we spawn a runner process
        # to execute the stream. We use a runner instead of a task to avoid
        # leaking messages in the inbox. We also don't use a supervisor
        # to keep them linked, which is safe because the agent is not used
        # outside the scope of the current process.
        #
        # Finally, note the runner cannot start immediately, we need to
        # setup the outfeed reader and register the on_unlock callback
        # that cancels the stream atomically. This is done inside
        # EXLA.Defn.Stream.run.
        {:ok, runner} =
          EXLA.Defn.Runner.start_link(lock, fn ->
            EXLA.Executable.run(executable, [buffers], run_options)
          end)

        # The outfeed reader will redirect all outputs with flag 1 to the current
        # process. Once flag 0 is emitted, we know the stream is done.
        {output_typespecs, outfeed} = Outfeed.configure_stream_hook(outfeed, self(), lock)
        {:ok, outfeed_pid} = Outfeed.start_child(executable, outfeed, Process.group_leader())

        stream =
          EXLA.Defn.Stream.run(
            executable,
            lock,
            runner,
            outfeed_pid,
            input,
            input_typespecs,
            input_indexes,
            output,
            output_typespecs,
            acc_output
          )

        [stream]
      end)

    if debug? do
      Logger.debug("EXLA stream start on device #{executable.device_id} in #{us_to_ms(time)}ms")
    end

    streams
  end

  defp to_stream_computation(
         client,
         input_length,
         acc_length,
         %Function{} = builder,
         expr,
         used_typespecs,
         outfeed,
         options
       ) do
    %{token: root_token, infeeds: []} = outfeed

    {input_typespecs, used_typespecs} =
      Enum.split_while(used_typespecs, fn {i, _} -> i < input_length end)

    # Get all input indexes and shape
    input_indexes = Enum.map(input_typespecs, &elem(&1, 0))

    # Drop all accumulator entries from used_typespecs as we will handle it separately.
    {acc_typespecs, used_typespecs} = Enum.split(used_typespecs, acc_length)

    # The stream loop will be a three element tuple:
    #
    #   The result of calling infeed.
    #   The looping accumulator.
    #   The looping constants.
    #
    # The input will be read as part of the infeed.
    acc_typespecs_l = Enum.map(acc_typespecs, &elem(&1, 1))
    acc_typespec = List.to_tuple(acc_typespecs_l)

    flag_typespec = Typespec.tensor({:pred, 8}, {})

    args = EXLA.MLIR.Function.get_arguments(builder)

    {token, [flag]} = Value.infeed(root_token, [flag_typespec])

    init = [flag, token | args]

    arg_typespecs = Enum.map(init, &Value.get_typespec/1)
    {pred_computation, [flag | _]} = Function.push_region(builder, arg_typespecs)
    typespec = Typespec.tensor({:pred, 8}, {})
    r0 = Value.constant(builder, [1], typespec)
    pred_op = Value.equal(flag, r0, typespec)
    Value.return(builder, [pred_op])
    Function.pop_region(builder)

    {body_computation, [_flag, token | args]} = Function.push_region(builder, arg_typespecs)

    {acc, constant} = Enum.split(args, acc_length)

    {indices, input_typespecs} = Enum.unzip(input_typespecs)
    {token, input} = Value.infeed(token, input_typespecs)

    input_params = Enum.zip(indices, input)

    {%Outfeed{token: token} = outfeed, acc} =
      case expr do
        {output_expr, acc_expr} ->
          acc_params =
            Enum.map(acc_typespecs, fn {pos, _typespec} ->
              {pos, Enum.fetch!(acc, pos - input_length)}
            end)

          constant_params =
            Enum.with_index(used_typespecs, fn {pos, _typespec}, index ->
              {pos, Enum.fetch!(constant, index)}
            end)

          state = %{
            client: client,
            builder: builder,
            precision: Keyword.get(options, :precision, :default),
            params: Map.new(input_params ++ acc_params ++ constant_params),
            scope_ids: Tree.scope_ids(expr)
          }

          outfeed = Outfeed.with_token(outfeed, token)
          {output, cache} = recur_flatten(output_expr, state, new_cache(outfeed))
          {acc, cache} = recur_flatten(acc_expr, state, cache)
          outfeed = cache |> get_outfeed() |> Outfeed.add_stream_hook(builder, output)
          {outfeed, acc}

        _ ->
          raise "expected the function given to Nx.stream/3 to return a two-element tuple, got: " <>
                  inspect(expr)
      end

    # Emit the stream hook to signal loop output
    {token, [flag]} = Value.infeed(token, [flag_typespec])

    Value.return(flag.function, [flag, token | acc] ++ List.flatten(constant))

    Function.pop_region(builder)

    [_flag, out_token | results] = Value.while(builder, pred_computation, body_computation, init)

    acc = Enum.take(results, acc_length)
    output = wrap_tuple_result(acc, acc_typespec)

    outfeed = outfeed |> Outfeed.with_token(out_token) |> Outfeed.close(builder)
    Value.return(builder, output)

    {{input_typespecs, input_indexes}, outfeed}
  end

  @doc false
  def __jit__(key, vars, fun, args_list, options) do
    __compile__(key, vars, fun, options).(args_list)
  end

  @doc false
  def __compile__(key, vars, fun, options) do
    {run_options, compile_options} = Keyword.pop(options, :run_options, [])

    {client_name, compile_options} =
      Keyword.pop_lazy(compile_options, :client, &EXLA.Client.default_name/0)

    client = EXLA.Client.fetch!(client_name)

    callback = &to_root_computation(&1, &2, &3, &4, Keyword.put(compile_options, :client, client))

    {executable, used_inputs, outputs, outfeed, :ok, debug?} =
      compile(client, key, vars, fun, compile_options, 0, [], callback)

    fn [args] ->
      {time, lock} =
        :timer.tc(fn ->
          EXLA.Defn.Lock.lock(run_key(executable))
        end)

      if debug? do
        Logger.debug("EXLA device #{executable.device_id} lock in #{us_to_ms(time)}ms")
      end

      {time, res} =
        :timer.tc(fn ->
          maybe_outfeed(lock, executable, args, used_inputs, outputs, outfeed, run_options)
        end)

      if debug? do
        Logger.debug("EXLA execution on device #{executable.device_id} in #{us_to_ms(time)}ms")
      end

      res
    end
  end

  defp to_root_computation(%Function{} = function, expr, used_typespecs, outfeed, options) do
    params =
      Enum.zip_with(used_typespecs, Function.get_arguments(function), fn {pos, _typespec}, arg ->
        {pos, arg}
      end)

    client = Keyword.fetch!(options, :client)

    unless client do
      raise ArgumentError, "missing client"
    end

    state = %{
      client: client,
      precision: Keyword.get(options, :precision, :default),
      builder: function,
      params: Map.new(params ++ outfeed.infeeds),
      scope_ids: Tree.scope_ids(expr)
    }

    {res, cache} = recur_flatten(expr, state, new_cache(outfeed))
    outfeed = cache |> get_outfeed() |> Outfeed.close(function)

    Value.return(function, res)

    {:ok, outfeed}
  end

  defp maybe_outfeed(lock, executable, args, used_inputs, outputs, outfeed, run_options)
       when Outfeed.will_outfeed(outfeed) do
    {buffers, infeeds} =
      EXLA.Defn.Buffers.split_by_value(args, used_inputs, fn
        arg, _i, nil -> EXLA.Defn.Buffers.from_nx!(arg, executable, true)
        arg, i, _depth -> {i, EXLA.Defn.Buffers.from_nx!(arg, executable, false)}
      end)

    {:ok, runner} =
      EXLA.Defn.Runner.start_link(lock, fn ->
        EXLA.Executable.run(executable, [Enum.reverse(buffers)], run_options)
      end)

    {:ok, outfeed_pid} =
      Outfeed.start_child(executable, outfeed, Process.group_leader(), Map.new(infeeds))

    _ = EXLA.Defn.Lock.transfer(lock, fn -> send(runner, lock) end, outfeed_pid)
    ref = Process.monitor(outfeed_pid)

    receive do
      {:DOWN, ^ref, _, _, _} ->
        [result] = EXLA.Defn.Runner.read(runner)
        [EXLA.Defn.Buffers.to_nx!(result, outputs)]
    end
  end

  defp maybe_outfeed(lock, executable, args, used_inputs, outputs, _outfeed, run_options) do
    try do
      buffers =
        EXLA.Defn.Buffers.filter_by_indexes(args, used_inputs, fn arg, _i ->
          EXLA.Defn.Buffers.from_nx!(arg, executable)
        end)

      EXLA.Executable.run(executable, [buffers], run_options)
    else
      [result] ->
        [EXLA.Defn.Buffers.to_nx!(result, outputs)]
    after
      EXLA.Defn.Lock.unlock(lock)
    end
  end

  defp run_key(%{client: %{ref: ref}, device_id: device_id}), do: [ref | device_id]

  ## Compile

  defp compile(client, key, vars, fun, options, used_buffers, used_inputs, to_computation) do
    {{expr_cache_fun, comp_cache_fun}, options} =
      case Keyword.pop(options, :cache, true) do
        {true, options} ->
          Keyword.pop(options, EXLA, {&EXLA.Defn.LockedCache.run/2, &EXLA.Defn.LockedCache.run/2})

        {false, options} ->
          cache_fun = fn _key, fun -> fun.() end
          {{cache_fun, cache_fun}, options}
      end

    {debug?, options} = Keyword.pop(options, :debug, false)

    {args_key, reverse_args_identifiers} =
      Enum.map_reduce(vars, [], fn var, acc ->
        Nx.Defn.Composite.traverse(var, acc, fn
          %T{vectorized_axes: vectorized_axes} = t, acc ->
            %T{type: type, shape: shape, names: names} = Nx.devectorize(t)
            identifier = {type, shape, names}
            cache_key = {type, shape, names, vectorized_axes}
            {cache_key, [identifier | acc]}
        end)
      end)

    {lazy_transfers, options} = Keyword.pop(options, :lazy_transfers, :opt_in)

    {eval_time, {expr, {ref, outputs, {used_inputs, defined_hooks}}}} =
      :timer.tc(fn ->
        expr_cache_fun.({key, args_key}, fn ->
          expr = fun.(vars)
          inputs_and_hooks = Outfeed.used_inputs_and_hooks(expr, used_inputs, lazy_transfers)
          {expr, {make_ref(), Nx.to_template(expr), inputs_and_hooks}}
        end)
      end)

    if debug? do
      hit_or_miss = if expr, do: "miss", else: "hit"

      Logger.debug(
        "EXLA defn evaluation #{inspect(key)} cache #{hit_or_miss} in #{us_to_ms(eval_time)}ms"
      )
    end

    {hooks, options} = Keyword.pop(options, :hooks, %{})

    outfeed = Outfeed.new(hooks, defined_hooks)

    comp_key = {ref, client.name, outfeed.used_hooks, lazy_transfers, options}

    {comp_time, {evaled, {xla_time, executable, extra, outfeed}}} =
      :timer.tc(fn ->
        comp_cache_fun.(comp_key, fn ->
          {reverse_inputs_and_typespecs, reverse_infeeds} =
            reverse_args_identifiers
            |> Enum.reverse()
            |> EXLA.Defn.Buffers.split_by_value(used_inputs, fn
              {type, shape, _names}, i, nil -> {i, Typespec.tensor(type, shape)}
              {type, shape, _names}, i, depth -> {i, depth, Typespec.tensor(type, shape)}
            end)

          inputs_and_typespecs = Enum.reverse(reverse_inputs_and_typespecs)

          comp_arg_typespecs =
            for {i, typespec} <- inputs_and_typespecs, i >= used_buffers, do: typespec

          out_typespecs =
            [outputs]
            |> Nx.Defn.Composite.flatten_list()
            |> Enum.map(fn t ->
              t
              |> Nx.devectorize()
              |> then(&Typespec.tensor(&1.type, &1.shape))
            end)

          EXLA.MLIR.Module.new(comp_arg_typespecs, out_typespecs, fn builder ->
            outfeed =
              outfeed
              |> Outfeed.with_token(Value.create_token(builder))
              |> Outfeed.add_infeeds(builder, reverse_infeeds)

            expr = Nx.Defn.Composite.traverse(expr || fun.(vars), &Nx.devectorize/1)

            {extra, outfeed} =
              to_computation.(builder, expr, inputs_and_typespecs, outfeed)

            {xla_time, executable} =
              :timer.tc(fn ->
                typespecs =
                  for {i, typespec} <- inputs_and_typespecs, i >= used_buffers, do: typespec

                EXLA.MLIR.Module.compile(
                  builder.module,
                  client,
                  typespecs,
                  builder.return_typespecs,
                  options
                )
              end)

            {:ok, {xla_time, executable, extra, %{outfeed | infeeds: []}}}
          end)
        end)
      end)

    cond do
      not debug? ->
        :ok

      evaled ->
        Logger.debug(
          "EXLA compilation #{inspect(key)} cache miss in #{us_to_ms(comp_time)}ms (#{us_to_ms(xla_time)}ms in XLA)"
        )

      true ->
        Logger.debug("EXLA compilation #{inspect(key)} cache hit in #{us_to_ms(comp_time)}ms")
    end

    if expr || evaled do
      measurements = %{
        eval_time: eval_time,
        compile_time: comp_time,
        total_time: eval_time + comp_time
      }

      :telemetry.execute([:exla, :compilation], measurements, %{key: key})
    end

    outfeed = Outfeed.with_user_hooks(outfeed, hooks)
    {executable, used_inputs, outputs, outfeed, extra, debug?}
  end

  defp us_to_ms(time), do: Float.round(time / 1000, 1)

  ## Operator handling

  defp recur_flatten(composite, state, cache) do
    {acc, cache} =
      Composite.reduce(composite, {[], cache}, fn %T{} = expr, {acc, cache} ->
        {expr, cache} = recur_operator(expr, state, cache)
        {[acc, expr], cache}
      end)

    {List.flatten(acc), cache}
  end

  defp recur_operator(%T{data: %Expr{id: id, op: op}} = expr, state, cache) do
    case cache do
      %{^id => res} ->
        {res, cache}

      %{} ->
        {res, cache} = cached_recur_operator(op, Nx.devectorize(expr), state, cache)
        {res, Map.put(cache, id, res)}
    end
  end

  defp cached_recur_operator(
         :while,
         %T{data: %Expr{args: args}},
         %{builder: %Function{} = function} = state,
         cache
       ) do
    [initial_arg, _arg, pred, body] = args
    initial_with_token = {get_token(cache), initial_arg}

    {initial, cache} = recur_composite(initial_with_token, state, cache)

    {pred_computation, cache} = mlir_while_computation(pred, initial, {:pred, 8}, state, cache)
    {body_computation, cache} = mlir_while_computation(body, initial, :with_token, state, cache)

    [token | results] =
      Value.while(function, pred_computation, body_computation, List.flatten(initial))

    result = wrap_tuple_result(results, initial_arg)

    {result, update_token(cache, token)}
  end

  defp cached_recur_operator(:cond, %T{data: %Expr{args: args}} = t, state, cache) do
    [clauses, last] = args

    case clauses do
      [{pred, on_true}] ->
        to_if(pred, on_true, last, state, cache)

      _ ->
        # We convert cond into a nested tree of conds in order to compile it to ifs
        %T{data: %Expr{args: [[{pred, on_true}], on_false]}} =
          clauses
          |> Enum.reverse()
          |> Enum.reduce(last, fn {pred, on_true}, on_false ->
            update_in(t.data, fn data ->
              %{data | args: [[{pred, on_true}], on_false], id: make_ref()}
            end)
          end)

        to_if(pred, on_true, on_false, state, cache)
    end
  end

  defp cached_recur_operator(:parameter, %T{data: %Expr{args: [i]}}, state, cache) do
    {Map.fetch!(state.params, i), cache}
  end

  defp cached_recur_operator(:fun, %T{data: %Expr{args: args}, type: type}, state, cache) do
    [args, expr, {_, _, _}] = args
    {fun_computation(args, expr, type, state), cache}
  end

  defp cached_recur_operator(
         :optional,
         %T{
           data: %Expr{
             args: [
               %{data: %{op: :qr, args: [tensor, _opts]}},
               {%{type: {type_kind, _}} = q_expr, r_expr},
               _callback
             ]
           }
         },
         %{client: %EXLA.Client{platform: :host}, builder: %Function{}} = state,
         cache
       )
       when type_kind != :c do
    # We match only on platform: :host for MLIR, as we want to support
    # QR-on-cpu as a custom call only in this case
    {tensor, cache} = recur_operator(tensor, state, cache) |> unwrap_single_tensor!()

    tensor =
      if op_type(tensor) != q_expr.type do
        to_type(tensor, q_expr.type)
      else
        tensor
      end

    {q, r} = Value.qr(tensor, expr_to_typespec(q_expr), expr_to_typespec(r_expr))
    {[q, r], cache}
  end

  defp cached_recur_operator(
         :optional,
         %T{data: %Expr{args: [%{data: %{op: :top_k, args: [tensor, opts]}}, expr, _callback]}} =
           _out,
         state,
         cache
       ) do
    {tensor, cache} = recur_operator(tensor, state, cache) |> unwrap_single_tensor!()
    {values, idx} = expr
    typespecs = [expr_to_typespec(values), expr_to_typespec(idx)]
    results = Value.top_k(tensor, opts[:k], typespecs)
    {results, cache}
  end

  defp cached_recur_operator(
         :optional,
         %T{data: %Expr{args: [%{data: %{op: :fft2, args: [tensor, opts]}}, _expr, _callback]}} =
           out,
         state,
         cache
       ) do
    {tensor, cache} = recur_operator(tensor, state, cache) |> unwrap_single_tensor!()

    {fft2(&Value.fft(&1, :fft, &2, &3), [tensor, opts], out, state), cache}
  end

  defp cached_recur_operator(
         :optional,
         %T{data: %Expr{args: [%{data: %{op: :ifft2, args: [tensor, opts]}}, _expr, _callback]}} =
           out,
         state,
         cache
       ) do
    {tensor, cache} = recur_operator(tensor, state, cache) |> unwrap_single_tensor!()

    {fft2(&Value.fft(&1, :ifft, &2, &3), [tensor, opts], out, state), cache}
  end

  defp cached_recur_operator(:optional, %T{data: %Expr{args: args}}, state, cache) do
    [call, expr, _callback] = args
    %{data: %{args: in_args, op: op}} = call

    {args, opts} = Enum.split_while(in_args, &(not is_list(&1)))

    {call_args, cache} = Enum.map_reduce(args, cache, &recur_operator(&1, state, &2))
    key = computation_key(op, call_args ++ opts)

    {call_body, cache} =
      case cache do
        %{^key => computation} ->
          {computation, cache}

        %{} ->
          {computation, cache} = token_computation("optional", call_args, expr, state, cache)
          {computation, Map.put(cache, key, computation)}
      end

    typespecs = [Typespec.token() | container_to_typespecs(expr)]

    [token | result] =
      Value.call(state.builder, [get_token(cache) | call_args], call_body, typespecs)

    {wrap_tuple_result(result, expr), update_token(cache, token)}
  end

  defp cached_recur_operator(:attach_token, %T{data: %Expr{args: [token, expr]}}, state, cache) do
    {op, cache} = recur_operator(expr, state, cache)
    {_, cache} = recur_operator(token, state, cache)
    {op, cache}
  end

  defp cached_recur_operator(:token, %T{data: %Expr{args: [token]}}, state, cache) do
    builder = state.builder

    cache =
      List.foldr(token.hooks, cache, fn %{name: name, expr: expr}, cache ->
        # First traverse the child because if it has hooks,
        # we need to handle them first
        {tuple, cache} = recur_flatten(expr, state, cache)

        cache
        |> get_outfeed()
        |> Outfeed.maybe_add_function_hook(builder, tuple, name, expr)
        |> then(&put_outfeed(cache, &1))
      end)

    {[], cache}
  end

  defp cached_recur_operator(op, expr, state, cache) do
    {args, cache} = Tree.apply_args(expr, cache, &recur_operator(&1, state, &2))
    {to_operator(op, args, expr, state), cache}
  end

  ## to_operator creation

  defp to_operator(:constant, [constant], ans, state) do
    op = to_constant(state.builder, constant, ans.type)

    if ans.shape == {} do
      op
    else
      Value.broadcast_in_dim(op, [], expr_to_typespec(ans))
    end
  end

  defp to_operator(:tensor, [tensor], _ans, state) do
    tensor = Nx.devectorize(tensor)

    case tensor.shape do
      {} ->
        to_constant(state.builder, Nx.to_number(tensor), tensor.type)

      shape ->
        Value.constant(
          state.builder,
          Nx.to_flat_list(tensor),
          Typespec.tensor(tensor.type, shape)
        )
    end
  end

  defp to_operator(:iota, [axis], ans, state) do
    EXLA.Lib.iota(state.builder, axis, expr_to_typespec(ans))
  end

  defp to_operator(:eye, [], %{type: type, shape: shape}, state) do
    iota_type = Nx.Type.merge_number({:u, 8}, Tuple.product(shape))
    iota_typespec = Typespec.tensor(iota_type, shape)
    rank = tuple_size(shape)

    i0 = Value.iota(state.builder, rank - 2, iota_typespec)
    i1 = Value.iota(state.builder, rank - 1, iota_typespec)

    typespec = Typespec.tensor({:pred, 8}, shape)
    Value.equal(i0, i1, typespec) |> to_type(type)
  end

  ## to_operator shape

  defp to_operator(:reshape, [%Value{} = op], ans, _state) do
    Value.reshape(op, expr_to_typespec(ans))
  end

  defp to_operator(:pad, [%Value{} = op, %Value{} = value, padding_config], ans, _state) do
    Value.pad(
      to_type(op, ans.type),
      to_type(value, ans.type),
      padding_config,
      expr_to_typespec(ans)
    )
  end

  defp to_operator(:broadcast, [%Value{} = op, _shape, axes], ans, _state) do
    Value.broadcast_in_dim(to_type(op, ans.type), axes, expr_to_typespec(ans))
  end

  defp to_operator(:transpose, [%Value{} = op, axes], ans, _state) do
    Value.transpose(op, axes, expr_to_typespec(ans))
  end

  defp to_operator(:squeeze, [%Value{} = op, _axes], ans, _state) do
    Value.reshape(op, expr_to_typespec(ans))
  end

  ## to_operator others

  defp to_operator(:metadata, [op, _metadata], _ans, _state) do
    case op do
      %Value{} ->
        op

      op when is_tuple(op) ->
        Tuple.to_list(op)
    end
  end

  defp to_operator(:elem, [op, index], _ans, _state) when is_list(op) do
    Enum.fetch!(op, index)
  end

  defp to_operator(
         :dot,
         [
           %Value{} = left,
           contract_axes1,
           batch_axes1,
           %Value{} = right,
           contract_axes2,
           batch_axes2
         ],
         ans,
         state
       ) do
    precision = state.precision

    Value.dot_general(
      left,
      right,
      {contract_axes1, batch_axes1, contract_axes2, batch_axes2},
      precision,
      expr_to_typespec(ans)
    )
  end

  defp to_operator(
         :conv,
         [operand, kernel, opts],
         ans,
         state
       ) do
    padding = opts[:padding]
    strides = opts[:strides]
    input_dilation = opts[:input_dilation]
    kernel_dilation = opts[:kernel_dilation]
    feature_group_count = opts[:feature_group_size]
    batch_group_count = opts[:batch_group_size]

    %{type: output_type} = ans

    dimension_numbers =
      {opts[:input_permutation], opts[:kernel_permutation], opts[:output_permutation]}

    # Ensure both types are floating
    operand = to_type(operand, output_type)
    kernel = to_type(kernel, output_type)

    Value.convolution(
      operand,
      kernel,
      strides,
      padding,
      input_dilation,
      kernel_dilation,
      dimension_numbers,
      feature_group_count,
      batch_group_count,
      state.precision,
      expr_to_typespec(ans)
    )
  end

  defp to_operator(
         :select,
         [%Value{} = pred, %Value{} = on_true, %Value{} = on_false],
         %{type: type, shape: shape} = ans,
         _state
       ) do
    pred = to_type(pred, {:pred, 8})

    typespec = expr_to_typespec(ans)

    on_true =
      on_true
      |> to_type(type)
      |> Value.broadcast_in_dim(broadcast_axes(op_shape(on_true), shape), typespec)

    on_false =
      on_false
      |> to_type(type)
      |> Value.broadcast_in_dim(broadcast_axes(op_shape(on_false), shape), typespec)

    Value.select(pred, on_true, on_false, typespec)
  end

  defp to_operator(:triangular_solve, [%Value{} = a, b, opts], %{type: type} = ans, _state) do
    left_side = Keyword.fetch!(opts, :left_side)
    lower = Keyword.fetch!(opts, :lower)
    transform = Keyword.fetch!(opts, :transform_a)

    case Value.get_typespec(b).shape do
      {_} = b_shape ->
        b_shape = Tuple.append(b_shape, 1)

        b =
          b
          |> to_type(type)
          |> Value.reshape(Typespec.tensor(type, b_shape))

        typespec = Typespec.tensor(type, b_shape)

        to_type(a, type)
        |> Value.triangular_solve(b, left_side, lower, transform, typespec)
        |> Value.reshape(Typespec.tensor(type, ans.shape))

      _ ->
        typespec = Typespec.tensor(type, ans.shape)

        to_type(a, type)
        |> Value.triangular_solve(to_type(b, type), left_side, lower, transform, typespec)
    end
  end

  defp to_operator(:lu, [{_, _, _}, _tensor, _opts], _ans, _state) do
    raise ArgumentError, "XLA does not currently support the LU operation"
  end

  ## to_operator element-wise

  defp to_operator(:negate, [%Value{} = op], ans, _state),
    do: Value.negate(op, expr_to_typespec(ans))

  defp to_operator(:abs, [%Value{} = op], ans, _state), do: Value.abs(op, expr_to_typespec(ans))

  defp to_operator(:sign, [%Value{} = op], ans, state) do
    typespec = expr_to_typespec(ans)

    case typespec.type do
      {:u, _} ->
        one = Value.constant(state.builder, [1], Typespec.to_shape(typespec, {}))

        one
        |> Value.broadcast_in_dim([], typespec)
        |> Value.min(op, typespec)

      _ ->
        Value.sign(op, typespec)
    end
  end

  defp to_operator(:right_shift, [%Value{} = left, %Value{} = right], out, _state) do
    op =
      if match?({:u, _}, out.type),
        do: :right_shift_logical,
        else: :right_shift_arithmetic

    apply_mlir_broadcasted_bin_op(op, out, left, right)
  end

  @bin_op [:add, :subtract, :multiply, :min, :max, :remainder, :pow, :divide, :atan2] ++
            [:bitwise_and, :bitwise_or, :bitwise_xor, :left_shift]

  defp to_operator(op, [%Value{} = left, %Value{} = right], out, _state)
       when op in @bin_op do
    apply_mlir_broadcasted_bin_op(op, out, left, right)
  end

  defp to_operator(:quotient, [left, right], ans, state) do
    to_operator(:divide, [to_type(left, ans.type), to_type(right, ans.type)], ans, state)
  end

  @bin_comp_op [:equal, :not_equal, :greater, :less, :greater_equal, :less_equal]

  defp to_operator(op, [%Value{} = left, %Value{} = right], ans, _state)
       when op in @bin_comp_op do
    apply_mlir_broadcasted_bin_op(op, ans, left, right)
  end

  @bin_pred_op [logical_and: :bitwise_and, logical_or: :bitwise_or, logical_xor: :bitwise_xor]

  for {logical, bitwise} <- @bin_pred_op do
    defp to_operator(unquote(logical), [%Value{} = left, %Value{} = right], ans, _state) do
      apply_mlir_broadcasted_bin_op(
        unquote(bitwise),
        ans,
        to_mlir_logical(left),
        to_mlir_logical(right)
      )
    end
  end

  @unary_op [:exp, :expm1, :log, :log1p, :sigmoid, :cos, :sin, :tan, :tanh, :sqrt, :rsqrt, :cbrt] ++
              [:bitwise_not, :count_leading_zeros, :population_count, :cosh, :sinh, :acos] ++
              [:asin, :atan, :floor, :ceil, :round, :acosh, :asinh, :atanh, :erf] ++
              [:erfc, :erf_inv, :conjugate]

  defp to_operator(op, [%Value{} = arg], %{type: type} = ans, _state)
       when op in @unary_op do
    apply(Value, op, [to_type(arg, type), expr_to_typespec(ans)])
  end

  defp to_operator(:fft, [%Value{} | _] = args, out, state),
    do: fft(&Value.fft(&1, :fft, &2, &3), args, out, state)

  defp to_operator(:ifft, [%Value{} | _] = args, out, state),
    do: fft(&Value.fft(&1, :ifft, &2, &3), args, out, state)

  defp to_operator(:is_nan, [%Value{} = arg], out, _state),
    do: Value.is_nan(arg, expr_to_typespec(out))

  defp to_operator(:is_infinity, [%Value{} = arg], out, _state),
    do: Value.is_infinity(arg, expr_to_typespec(out))

  # These operations do the type conversion implicitly, and so
  # we cannot mess with the output type (e.g. the to_type conversion)
  # because it will throw an error
  @complex_op [:real, :imag]

  defp to_operator(op, [%Value{} = arg], ans, _state)
       when op in @complex_op do
    maybe_cast_arg =
      if Nx.Type.integer?(op_type(arg)) do
        to_type(arg, ans.type)
      else
        arg
      end

    apply(Value, op, [maybe_cast_arg, expr_to_typespec(ans)])
  end

  defp to_operator(:as_type, [arg], %{type: type}, _state) do
    to_type(arg, type)
  end

  defp to_operator(:bitcast, [%Value{} = arg], ans, _state) do
    if op_type(arg) == ans.type do
      arg
    else
      Value.bitcast_convert(arg, expr_to_typespec(ans))
    end
  end

  ## to_operator reduction

  defp to_operator(:all, [arg, opts], %{shape: shape}, %{builder: %Function{}} = state) do
    to_aggregate(:bitwise_and, {:u, 8}, shape, to_mlir_logical(arg), 1, opts, state)
  end

  defp to_operator(:any, [arg, opts], %{shape: shape}, %{builder: %Function{}} = state) do
    to_aggregate(:bitwise_or, {:u, 8}, shape, to_mlir_logical(arg), 0, opts, state)
  end

  defp to_operator(:all, [arg, opts], %{shape: shape}, state) do
    to_aggregate(:bitwise_and, {:pred, 8}, shape, arg, 1, opts, state)
  end

  defp to_operator(:any, [arg, opts], %{shape: shape}, state) do
    to_aggregate(:bitwise_or, {:pred, 8}, shape, arg, 0, opts, state)
  end

  defp to_operator(:sum, [arg, opts], %{type: type, shape: shape}, state) do
    to_aggregate(:add, type, shape, arg, 0, opts, state)
  end

  defp to_operator(:product, [arg, opts], %{type: type, shape: shape}, state) do
    to_aggregate(:multiply, type, shape, arg, 1, opts, state)
  end

  defp to_operator(:reduce_max, [arg, opts], %{type: type, shape: shape}, state) do
    min_number = EXLA.Lib.min_number(state.builder, type)
    to_aggregate(:max, type, shape, arg, min_number, opts, state)
  end

  defp to_operator(:reduce_min, [arg, opts], %{type: type, shape: shape}, state) do
    max_number = EXLA.Lib.max_number(state.builder, type)
    to_aggregate(:min, type, shape, arg, max_number, opts, state)
  end

  defp to_operator(
         :reduce,
         [%Value{} = arg, %Value{} = acc, opts, fun],
         %{type: type, shape: shape},
         _state
       ) do
    arg = to_type(arg, type)
    keep_axes = opts[:keep_axes]
    reduce_axes = reduce_axes(arg, opts[:axes])

    typespec = Typespec.tensor(type, remove_axes(op_shape(arg), reduce_axes))
    [result] = Value.reduce(fun, [to_type(acc, type)], [arg], reduce_axes, [typespec])

    if keep_axes do
      Value.reshape(result, Typespec.tensor(type, shape))
    else
      result
    end
  end

  defp to_operator(:window_sum, [arg, window_dims, opts], ans, state) do
    to_window_aggregate(:add, ans, arg, 0, window_dims, opts, state)
  end

  defp to_operator(:window_max, [arg, window_dims, opts], %{type: type} = ans, state) do
    min_number = EXLA.Lib.min_number(state.builder, type)
    to_window_aggregate(:max, ans, arg, min_number, window_dims, opts, state)
  end

  defp to_operator(:window_min, [arg, window_dims, opts], %{type: type} = ans, state) do
    max_number = EXLA.Lib.max_number(state.builder, type)
    to_window_aggregate(:min, ans, arg, max_number, window_dims, opts, state)
  end

  defp to_operator(:window_product, [arg, window_dims, opts], ans, state) do
    to_window_aggregate(:multiply, ans, arg, 1, window_dims, opts, state)
  end

  defp to_operator(
         :window_reduce,
         [arg, acc, window_dimensions, opts, fun],
         %{type: type} = ans,
         %{builder: %Function{}}
       ) do
    padding_config = opts[:padding]
    strides = opts[:strides]
    window_dilations = opts[:window_dilations]
    arg = to_type(arg, type)
    acc = to_type(acc, type)

    [result] =
      Value.window_reduce(
        fun,
        [acc],
        [arg],
        Tuple.to_list(window_dimensions),
        strides,
        List.duplicate(1, tuple_size(op_shape(arg))),
        window_dilations,
        padding_config,
        [expr_to_typespec(ans)]
      )

    result
  end

  defp to_operator(
         :window_scatter_max,
         [%Value{} = arg, %Value{} = source, %Value{} = init_value, window_dimensions, opts],
         %{type: type} = ans,
         _state
       ) do
    padding_config = opts[:padding]
    strides = opts[:strides]

    arg = to_type(arg, type)
    source = to_type(source, type)
    init_value = to_type(init_value, type)

    Value.select_and_scatter(
      arg,
      source,
      init_value,
      :gt,
      Tuple.to_list(window_dimensions),
      strides,
      padding_config,
      expr_to_typespec(ans)
    )
  end

  defp to_operator(
         :window_scatter_min,
         [%Value{} = arg, %Value{} = source, %Value{} = init_value, window_dimensions, opts],
         %{type: type} = ans,
         _state
       ) do
    padding_config = opts[:padding]
    strides = opts[:strides]

    arg = to_type(arg, type)
    source = to_type(source, type)
    init_value = to_type(init_value, type)

    Value.select_and_scatter(
      arg,
      source,
      init_value,
      :lt,
      Tuple.to_list(window_dimensions),
      strides,
      padding_config,
      expr_to_typespec(ans)
    )
  end

  defp to_operator(:indexed_add, [%Value{} | _] = tensors, out, _state) do
    mlir_scatter(tensors, out, :add)
  end

  defp to_operator(:indexed_put, [%Value{} | _] = tensors, out, _state) do
    mlir_scatter(tensors, out, :put)
  end

  defp to_operator(:map, [%Value{} = arg, _opts, fun], ans, _state) do
    arg = to_type(arg, ans.type)
    Value.map(fun, [arg], Nx.axes(ans.shape), expr_to_typespec(ans))
  end

  defp to_operator(op, [arg, opts], ans, state) when op in [:argmax, :argmin] do
    apply(EXLA.Lib, op, [state.builder, arg, ans.type, opts])
  end

  defp to_operator(:clip, [%Value{} = operand, %Value{} = min, %Value{} = max], ans, _state) do
    min = to_type(min, ans.type)
    max = to_type(max, ans.type)
    operand = to_type(operand, ans.type)

    Value.clamp(operand, min, max, expr_to_typespec(ans))
  end

  defp to_operator(:slice, [%Value{} = tensor, start_indices, lengths, strides], ans, _state) do
    all_static? = Enum.all?(start_indices, &is_integer/1)

    if all_static? do
      limit_indices = Enum.zip_with(start_indices, lengths, fn i, len -> i + len end)
      Value.slice(tensor, start_indices, limit_indices, strides, expr_to_typespec(ans))
    else
      sample = Enum.find(start_indices, &(not is_integer(&1)))

      type =
        Enum.reduce(start_indices, op_type(sample), fn
          index, acc when is_integer(index) -> acc
          value, acc -> merge_type(op_type(value), acc)
        end)

      start_indices = Enum.map(start_indices, &to_type(&1, type))
      zeros = List.duplicate(0, tuple_size(ans.shape))

      typespec = Typespec.tensor(ans.type, List.to_tuple(lengths))
      slice = Value.dynamic_slice(tensor, start_indices, lengths, typespec)

      if Enum.all?(strides, &(&1 == 1)) do
        slice
      else
        Value.slice(slice, zeros, lengths, strides, expr_to_typespec(ans))
      end
    end
  end

  defp to_operator(:put_slice, [%Value{} = tensor, start_indices, slice], ans, _state) do
    tensor = to_type(tensor, ans.type)
    slice = to_type(slice, ans.type)
    Value.dynamic_update_slice(tensor, slice, start_indices, expr_to_typespec(ans))
  end

<<<<<<< HEAD
  defp to_operator(:take_along_axis, [%mod{} = tensor, indices, axis], _ans, state) do
    indices_shape = op_shape(indices)
=======
  defp to_operator(:take, [%Value{} = tensor, indices, axis], ans, _state) do
    tensor_rank = tensor |> op_shape() |> tuple_size()
    indices_rank = indices |> op_shape() |> tuple_size()
    result_rank = tensor_rank - 1 + indices_rank

    index_vector_dim = indices_rank
    slice_sizes = tensor |> op_shape() |> put_elem(axis, 1) |> Tuple.to_list()
    offset_dims = result_rank |> axes_for_rank() |> delete_slice(axis, indices_rank)
    collapsed_slice_dims = [axis]
    start_index_map = [axis]

    Value.gather(
      tensor,
      indices,
      index_vector_dim,
      slice_sizes,
      offset_dims,
      collapsed_slice_dims,
      start_index_map,
      expr_to_typespec(ans)
    )
  end

  defp to_operator(:take_along_axis, [%Value{} = tensor, indices, axis], ans, state) do
    %{shape: indices_shape} = indices_typespec = Value.get_typespec(indices)
>>>>>>> fba9efe1
    indices_rank = tuple_size(indices_shape)

    axes_range = 0..(indices_rank - 1)//1

    index_vector_dim = indices_rank
    slice_sizes = List.duplicate(1, indices_rank)
    offset_dims = []
    collapsed_slice_dims = Enum.to_list(axes_range)
    start_index_map = Enum.to_list(axes_range)

    new_axis_typespec = Typespec.to_shape(indices_typespec, Tuple.append(indices_shape, 1))

    full_indices_typespec =
      Typespec.to_shape(indices_typespec, Tuple.append(indices_shape, indices_rank))

    full_indices =
      axes_range
      |> Enum.map(fn
        ^axis -> Value.reshape(indices, new_axis_typespec)
        axis -> Value.iota(state.builder, axis, new_axis_typespec)
      end)
      |> Value.concatenate(indices_rank, full_indices_typespec)

    Value.gather(
      tensor,
      full_indices,
      index_vector_dim,
      slice_sizes,
      offset_dims,
      collapsed_slice_dims,
      start_index_map,
      expr_to_typespec(ans)
    )
  end

  defp to_operator(:gather, [%Value{} = tensor, indices, opts], ans, _state) do
    axes = Keyword.fetch!(opts, :axes)
    tensor_shape = op_shape(tensor)
    tensor_rank = tuple_size(tensor_shape)
    tensor_axes = axes_for_rank(tensor_rank)
    index_vector_dim = tuple_size(op_shape(indices)) - 1

    slice_sizes =
      for i <- tensor_axes do
        if i in axes, do: 1, else: elem(tensor_shape, i)
      end

    batch_size = tensor_rank - length(axes)
    offset_dims = count_up(batch_size, batch_size)

    Value.gather(
      tensor,
      indices,
      index_vector_dim,
      slice_sizes,
      offset_dims,
      axes,
      axes,
      expr_to_typespec(ans)
    )
  end

  defp to_operator(:reverse, [%Value{} = tensor, axes], ans, _state) do
    Value.reverse(tensor, axes, expr_to_typespec(ans))
  end

  defp to_operator(:concatenate, [[%Value{} | _rest] = tensors, axis], ans, _state) do
    tensors =
      tensors
      |> Enum.map(&to_type(&1, ans.type))

    Value.concatenate(tensors, axis, expr_to_typespec(ans))
  end

  defp to_operator(:sort, [%Value{} = tensor, opts], ans, state) do
    dimension = opts[:axis]

    op =
      case opts[:direction] do
        :asc -> :less
        :desc -> :greater
      end

    arg_typespec = Typespec.tensor(ans.type, {})
    arg_typespecs = [arg_typespec, arg_typespec]

    comp = sort_computation(op, ans.type, arg_typespecs, state)

    Value.sort([tensor], comp, dimension, opts[:stable] == true, [expr_to_typespec(ans)]) |> hd()
  end

  defp to_operator(:argsort, [tensor, opts], ans, state) do
    dimension = opts[:axis]
    stable = opts[:stable] == true

    op =
      case opts[:direction] do
        :asc -> :less
        :desc -> :greater
      end

    type = op_type(tensor)

    value_typespec = Typespec.tensor(type, {})
    idx_typespec = Typespec.tensor(ans.type, {})
    arg_typespecs = [value_typespec, value_typespec, idx_typespec, idx_typespec]

    comp = sort_computation(op, type, arg_typespecs, state)

    EXLA.Lib.argsort(state.builder, tensor, dimension, stable, comp, ans.type)
  end

  defp fft(exla_op, [%Value{} = tensor, opts], %{type: type} = ans, state) do
    n = opts[:length]
    axis = opts[:axis]
    output_type = Nx.Type.to_complex(type)
    tensor = to_type(tensor, output_type)

    shape = op_shape(tensor)
    m = elem(shape, axis)

    tensor = fft_pad_or_slice(tensor, m, n, axis, shape, output_type, state)

    last_axis = tuple_size(shape) - 1

    if axis != last_axis do
      permutation =
        Enum.map(0..last_axis, fn
          ^axis -> last_axis
          ^last_axis -> axis
          ax -> ax
        end)

      {transposed_shape, _} = Nx.Shape.transpose(ans.shape, permutation, ans.names)
      transposed_typespec = Typespec.tensor(ans.type, transposed_shape)

      tensor
      |> Value.transpose(permutation, transposed_typespec)
      |> exla_op.([n], transposed_typespec)
      |> Value.transpose(permutation, expr_to_typespec(ans))
    else
      exla_op.(tensor, [n], expr_to_typespec(ans))
    end
  end

  defp fft2(exla_op, [%Value{} = tensor, opts], %{type: type} = ans, state) do
    [l1, l2] = lengths = opts[:lengths]
    [ax1, ax2] = axes = opts[:axes]
    output_type = Nx.Type.to_complex(type)
    tensor = to_type(tensor, output_type)

    shape = op_shape(tensor)
    m1 = elem(shape, ax1)
    m2 = elem(shape, ax2)

    tensor = fft_pad_or_slice(tensor, m1, l1, ax1, shape, output_type, state)
    tensor = fft_pad_or_slice(tensor, m2, l2, ax2, op_shape(tensor), output_type, state)

    last_axis = tuple_size(shape) - 1
    penultimate_axis = last_axis - 1
    last_axes = [penultimate_axis, last_axis]

    if axes != last_axes do
      permutation =
        Enum.map(0..last_axis, fn
          ^ax1 -> penultimate_axis
          ^penultimate_axis -> ax1
          ^ax2 -> last_axis
          ^last_axis -> ax2
          ax -> ax
        end)

      {transposed_shape, _} = Nx.Shape.transpose(ans.shape, permutation, ans.names)
      transposed_typespec = Typespec.tensor(ans.type, transposed_shape)

      tensor
      |> Value.transpose(permutation, transposed_typespec)
      |> exla_op.(lengths, transposed_typespec)
      |> Value.transpose(permutation, expr_to_typespec(ans))
    else
      exla_op.(tensor, lengths, expr_to_typespec(ans))
    end
  end

  defp fft_pad_or_slice(tensor, m, n, axis, shape, output_type, state) do
    cond do
      m == n ->
        tensor

      m > n ->
        lengths =
          shape
          |> Tuple.insert_at(axis + 1, n)
          |> Tuple.delete_at(axis)
          |> Tuple.to_list()

        starts = List.duplicate(0, tuple_size(shape))
        strides = List.duplicate(1, tuple_size(shape))

        limit_indices = Enum.zip_with(starts, lengths, fn i, len -> i + len end)

        {_, shape} = Nx.Shape.slice(shape, starts, limit_indices, strides)
        typespec = Typespec.tensor(output_type, shape)
        Value.slice(tensor, starts, limit_indices, strides, typespec)

      m < n ->
        zero =
          Value.constant(state.builder, [Complex.new(0)], Typespec.tensor(output_type, {}))

        padding_config =
          {0, 0, 0}
          |> List.duplicate(tuple_size(shape))
          |> List.replace_at(axis, {0, n - m, 0})

        shape = Nx.Shape.pad(shape, padding_config)
        typespec = Typespec.tensor(output_type, shape)
        Value.pad(tensor, zero, padding_config, typespec)
    end
  end

  defp mlir_scatter([target, indices, updates, opts], %{type: type} = ans, kind)
       when kind in [:add, :put] do
    target = to_type(target, type)
    updates = to_type(updates, type)
    update_rank = updates |> op_shape() |> tuple_size()
    update_axes = tl(axes_for_rank(update_rank))
    index_axes = Keyword.fetch!(opts, :axes)

    Value.scatter(
      target,
      indices,
      updates,
      kind,
      1,
      update_axes,
      index_axes,
      index_axes,
      expr_to_typespec(ans)
    )
  end

  ## Cache and hook helpers helpers

  defp no_token_cache(),
    do: %{__MODULE__ => Outfeed.empty()}

  defp new_cache(outfeed),
    do: %{__MODULE__ => outfeed}

  defp merge_outfeed(%{__MODULE__ => outfeed} = cache, %{__MODULE__ => new_outfeed}),
    do: %{cache | __MODULE__ => Outfeed.with_token(new_outfeed, outfeed.token)}

  defp reset_token(%{__MODULE__ => outfeed}, token),
    do: %{__MODULE__ => Outfeed.with_token(outfeed, token)}

  defp update_token(%{__MODULE__ => outfeed} = cache, token),
    do: %{cache | __MODULE__ => Outfeed.with_token(outfeed, token)}

  defp get_token(%{__MODULE__ => outfeed}), do: outfeed.token

  defp get_outfeed(%{__MODULE__ => value}), do: value

  defp put_outfeed(cache, outfeed), do: %{cache | __MODULE__ => outfeed}

  ## Computation helpers

  defp sort_computation(op, type, arg_typespecs, %{builder: %EXLA.MLIR.Function{} = function}) do
    {region, [lhs, rhs | _]} = Function.push_region(function, arg_typespecs)

    typespec = Typespec.tensor({:pred, 8}, {})

    op =
      cond do
        Nx.Type.integer?(type) ->
          apply(Value, op, [lhs, rhs, typespec])

        op == :less ->
          is_nan = Value.is_nan(rhs, typespec)
          Value.bitwise_or(is_nan, Value.less(lhs, rhs, typespec), typespec)

        op == :greater ->
          is_nan = Value.is_nan(lhs, typespec)
          Value.bitwise_or(is_nan, Value.greater(lhs, rhs, typespec), typespec)
      end

    Value.return(function, [op])
    Function.pop_region(function)
    region
  end

  defp op_computation(
         op,
         arg_typespecs,
         %{builder: %EXLA.MLIR.Function{} = builder},
         prepare_args
       ) do
    {region, args} = Function.push_region(builder, arg_typespecs)
    op = apply(Value, op, prepare_args.(args) ++ [hd(arg_typespecs)])
    Value.return(builder, [op])
    Function.pop_region(builder)
    region
  end

  defp fun_computation(args, expr, type, %{builder: %Function{} = function} = state) do
    arg_typespecs =
      Enum.map(args, fn %{type: type, shape: shape} -> Typespec.tensor(type, shape) end)

    {region, mlir_args} = Function.push_region(function, arg_typespecs)

    arg_params = Enum.zip(args, mlir_args)

    params = Enum.flat_map(arg_params, &computation_arg_param/1)

    state = %{
      state
      | builder: function,
        params: Map.new(params),
        scope_ids: Tree.scope_ids(expr)
    }

    {res, _} = recur_composite(expr, state, no_token_cache())
    Value.return(function, Enum.map(res, &to_type(&1, type)))
    Function.pop_region(function)
    region
  end

  defp mlir_while_computation(expr, initial, type, state, cache) do
    arg_typespecs = Enum.map(List.flatten(initial), &Value.get_typespec/1)

    {region, [arg_token | arg_params]} = Function.push_region(state.builder, arg_typespecs)

    params = Enum.with_index(arg_params, &{&2, &1})

    state = %{
      state
      | params: Map.new(params),
        scope_ids: Tree.scope_ids(expr)
    }

    expr =
      if type == {:pred, 8} and expr.type == {:u, 8} do
        %{expr | type: {:pred, 8}}
      else
        expr
      end

    {res, comp_cache} = recur_composite(expr, & &1, state, reset_token(cache, arg_token))

    res =
      if type == :with_token do
        [get_token(comp_cache) | List.flatten(res)]
      else
        Enum.map(res, &to_type(&1, type))
      end

    Value.return(state.builder, res)
    Function.pop_region(state.builder)

    {region, merge_outfeed(cache, comp_cache)}
  end

  defp token_computation(name, args, expr, %{builder: %Function{}} = state, cache) do
    %Function{module: module, name: name} = subbuilder(state.builder, name)

    token_typespec = Typespec.token()
    arg_typespecs = Enum.map(args, &Value.get_typespec/1)
    out_typespecs = container_to_typespecs(expr)

    function =
      EXLA.MLIR.Module.add_function(module, name, [token_typespec | arg_typespecs], [
        token_typespec | out_typespecs
      ])

    [arg_token | tail] = EXLA.MLIR.Function.get_arguments(function)

    params = Enum.with_index(tail, fn param, i -> {i, param} end)

    state = %{
      state
      | builder: function,
        params: Map.new(params),
        scope_ids: Tree.scope_ids(expr)
    }

    {res, comp_cache} = recur_composite(expr, state, reset_token(cache, arg_token))

    Value.return(function, [get_token(comp_cache) | List.flatten(res)])

    {function, merge_outfeed(cache, comp_cache)}
  end

  # The cache is built on top of call args because we need to handle pred/u8.
  defp computation_key(op, args) do
    keys =
      Enum.map(args, fn
        %Value{} = op ->
          %Typespec{type: type, shape: shape} = Value.get_typespec(op)
          {shape, type}

        opts ->
          opts
      end)

    {op, keys}
  end

  defp computation_arg_param({tuple, params}) when is_tuple(tuple) and is_list(params) do
    tuple
    |> Tuple.to_list()
    |> Enum.zip(params)
    |> Enum.flat_map(&computation_arg_param/1)
  end

  defp computation_arg_param({%T{data: %Expr{op: :parameter, args: [pos]}}, [param]}) do
    [{pos, param}]
  end

  defp computation_arg_param({%T{data: %Expr{op: :parameter, args: [pos]}}, param}) do
    [{pos, param}]
  end

  defp recur_composite(composite, state, cache) do
    recur_composite(composite, & &1, state, cache)
  end

  defp recur_composite(tuple, transform, state, cache) when is_tuple(tuple) do
    list = Tuple.to_list(tuple)

    if expr = full_tuple(list) do
      recur_composite(expr, transform, state, cache)
    else
      Enum.map_reduce(list, cache, &recur_composite(&1, transform, state, &2))
    end
  end

  defp recur_composite(%Value{} = op, transform, _state, cache) do
    {[transform.(op)], cache}
  end

  defp recur_composite(expr, transform, state, cache) do
    {op, cache} = recur_operator(expr, state, cache)

    result =
      if is_list(op) do
        Enum.map(op, transform)
      else
        [transform.(op)]
      end

    {result, cache}
  end

  # If each element of the tuple is just a reference to the parent expression,
  # discard the tuple elements and return the parent expression.
  defp full_tuple(list) do
    with [%T{data: %Expr{op: :elem, args: [%T{data: %Expr{id: id} = expr}, 0]}} | _] <- list,
         true <- full_tuple?(list, 0, id) do
      expr
    else
      _ -> nil
    end
  end

  defp full_tuple?([arg | args], index, id) do
    case arg do
      %T{data: %Expr{op: :elem, args: [%T{data: %Expr{id: ^id}, shape: shape}, ^index]}} ->
        if shape == {:tuple, index} do
          true
        else
          full_tuple?(args, index + 1, id)
        end

      _ ->
        false
    end
  end

  # We got until the end without traversing the whole tuple
  defp full_tuple?([], _index, _id), do: false

  ## Aggregation

  defp to_aggregate(op, type, shape, %Value{} = arg, initial, opts, state) do
    arg = to_type(arg, type)

    acc =
      case initial do
        %Value{} = initial ->
          initial

        initial when is_number(initial) ->
          Value.constant(state.builder, [initial], Typespec.tensor(type, {}))
      end

    args = [Typespec.tensor(type, {}), Typespec.tensor(type, {})]
    comp = op_computation(op, args, state, &Enum.reverse/1)

    keep_axes = opts[:keep_axes]
    reduce_axes = reduce_axes(arg, opts[:axes])

    typespec = Typespec.tensor(type, remove_axes(op_shape(arg), reduce_axes))
    [result] = Value.reduce(comp, [acc], [arg], reduce_axes, [typespec])

    if keep_axes do
      Value.reshape(result, Typespec.tensor(type, shape))
    else
      result
    end
  end

  defp to_window_aggregate(op, %{type: type} = ans, arg, initial, window_dimensions, opts, state) do
    arg = to_type(arg, type)

    acc =
      case initial do
        %Value{} = initial ->
          initial

        initial when is_number(initial) ->
          Value.constant(state.builder, [initial], Typespec.tensor(type, {}))
      end

    args = [Typespec.tensor(type, {}), Typespec.tensor(type, {})]
    # We reverse the argument order because :nan + :infinity
    # returns :nan but :infinity + :nan returns :infinity.
    # So we want to keep the current value as first argument
    # to preserve such properties.
    comp = op_computation(op, args, state, &Enum.reverse/1)

    strides = opts[:strides]
    padding = opts[:padding]
    window_dilations = opts[:window_dilations]

    [result] =
      Value.window_reduce(
        comp,
        [acc],
        [arg],
        Tuple.to_list(window_dimensions),
        strides,
        List.duplicate(1, tuple_size(op_shape(arg))),
        window_dilations,
        padding,
        [expr_to_typespec(ans)]
      )

    result
  end

  ## Cond

  defp to_if(pred, on_true, on_false, %{builder: %Function{}} = state, cache) do
    {pred_op, cache} = recur_operator(pred, state, cache) |> unwrap_single_tensor!()

    true_ids = Tree.scope_ids(on_true)
    false_ids = Tree.scope_ids(on_false)

    cache = recur_shared_ids(on_true, false_ids, state, cache)
    cache = recur_shared_ids(on_false, true_ids, state, cache)

    out_typespecs = container_to_typespecs(on_true)

    in_token = get_token(cache)

    result_typespecs =
      if in_token do
        [Typespec.token() | out_typespecs]
      else
        out_typespecs
      end

    {true_computation, cache} = to_mlir_if_branch(on_true, true_ids, state, cache)
    {false_computation, cache} = to_mlir_if_branch(on_false, false_ids, state, cache)
    if_results = Value.if_op(pred_op, true_computation, false_computation, result_typespecs)

    if in_token do
      [token | results] = if_results
      {wrap_tuple_result(results, on_true), update_token(cache, token)}
    else
      {wrap_tuple_result(if_results, on_true), cache}
    end
  end

  defp recur_shared_ids(
         expr,
         other_ids,
         %{scope_ids: ids} = state,
         cache
       ) do
    {_, cache} =
      Composite.reduce(expr, {%{}, cache}, fn node, acc ->
        do_recur_shared_ids(node, state, acc, {ids, other_ids})
      end)

    cache
  end

  defp shared?(_id, :parameter, _args, _shared_ids),
    do: true

  # We never pass reference to tuples around, only through their elements,
  # so if a tuple is in a predicate, then it all must be in a predicate.
  defp shared?(_id, :elem, [%T{data: %Expr{id: tuple_id}}, _pos], {parent_ids, sibling_ids})
       when is_map_key(parent_ids, tuple_id) or is_map_key(sibling_ids, tuple_id),
       do: true

  defp shared?(id, _op, _args, {parent_ids, sibling_ids}),
    do: is_map_key(parent_ids, id) or is_map_key(sibling_ids, id)

  defp do_recur_shared_ids(
         %T{data: %Expr{id: id, op: op, args: args}} = expr,
         state,
         {visited, cache},
         shared_ids
       ) do
    cond do
      Map.has_key?(visited, id) ->
        {visited, cache}

      op == :constant or shared?(id, op, args, shared_ids) ->
        {_, cache} = recur_operator(expr, state, cache)
        {Map.put(visited, id, true), cache}

      true ->
        {_, {visited, cache}} =
          Tree.apply_args(
            expr,
            :scope,
            {visited, cache},
            &{&1, do_recur_shared_ids(&1, state, &2, shared_ids)}
          )

        {Map.put(visited, id, true), cache}
    end
  end

  defp to_mlir_if_branch(expr, current_ids, state, cache) do
    {region, []} = Function.push_region(state.builder, [])

    comp_state = %{state | scope_ids: current_ids}

    {res, res_cache} = recur_composite(expr, & &1, comp_state, cache)

    if token = get_token(cache) do
      Value.return(state.builder, [token | List.flatten(res)])
    else
      Value.return(state.builder, List.flatten(res))
    end

    Function.pop_region(state.builder)

    {region, merge_outfeed(cache, res_cache)}
  end

  ## Axes helpers

  defp broadcast_axes(left, right) do
    {min, max} = if left <= right, do: {left, right}, else: {right, left}
    min_size = tuple_size(min)
    max_size = tuple_size(max)

    # To reproduce Nx broadcast, we simply match the lower dimensions to the highest ones.
    count_up(min_size, max_size - min_size)
  end

  defp reduce_axes(op, axes) do
    if axes do
      Enum.sort(axes)
    else
      Nx.axes(op_shape(op))
    end
  end

  defp count_up(0, _n), do: []
  defp count_up(i, n), do: [n | count_up(i - 1, n + 1)]

  defp axes_for_rank(0), do: []

  defp axes_for_rank(rank) do
    Enum.to_list(0..(rank - 1))
  end

  ## Op Helpers

  defp op_type(%Value{} = op), do: Value.get_typespec(op).type

  defp op_shape(%Value{} = op), do: Value.get_typespec(op).shape

  defp to_type(%Value{} = op, type) do
    typespec = Value.get_typespec(op)

    if typespec.type == type do
      op
    else
      Value.convert(op, Typespec.to_type(typespec, type))
    end
  end

  defp merge_type({:pred, 8}, {:pred, 8}), do: {:pred, 8}
  defp merge_type(left, right), do: Nx.Type.merge(to_nx_type(left), to_nx_type(right))

  defp to_nx_type({:pred, 8}), do: {:u, 8}
  defp to_nx_type(type), do: type

  defp to_constant(%EXLA.MLIR.Function{} = function, constant, type) do
    Value.constant(function, [constant], Typespec.tensor(type, {}))
  end

  defp subbuilder(%EXLA.MLIR.Function{name: name} = function, description) do
    suffix = System.unique_integer([:positive])
    %{function | name: name <> "_" <> description <> "_" <> Integer.to_string(suffix)}
  end

  # Helpers

  defp apply_mlir_broadcasted_bin_op(op, out, left, right) do
    left_typespec = Value.get_typespec(left)
    right_typespec = Value.get_typespec(right)
    left_dims = broadcast_axes(left_typespec.shape, out.shape)
    right_dims = broadcast_axes(right_typespec.shape, out.shape)

    type = merge_type(left_typespec.type, right_typespec.type)
    type = merge_type(type, out.type)

    left = to_type(left, type)

    left =
      if left_typespec.shape == out.shape do
        left
      else
        Value.broadcast_in_dim(left, left_dims, Typespec.tensor(type, out.shape))
      end

    right = to_type(right, type)

    right =
      if right_typespec.shape == out.shape do
        right
      else
        Value.broadcast_in_dim(right, right_dims, Typespec.tensor(type, out.shape))
      end

    Value
    |> apply(op, [left, right, Typespec.tensor(type, out.shape)])
    |> to_type(out.type)
  end

  defp to_mlir_logical(%Value{} = value) do
    to_type(value, {:pred, 8})
  end

  defp container_to_typespecs(container) do
    [container]
    |> Nx.Defn.Composite.flatten_list()
    |> Enum.flat_map(fn
      %Nx.Tensor{type: {:tuple, _}, data: %{args: values}} ->
        Enum.flat_map(values, &container_to_typespecs/1)

      t ->
        [Typespec.tensor(t.type, t.shape)]
    end)
  end

  defp wrap_tuple_result(list, template) when is_tuple(template) do
    list
  end

  defp wrap_tuple_result(list, %Nx.Tensor{type: {:tuple, _}}) do
    list
  end

  defp wrap_tuple_result([value], _), do: value

  defp unwrap_single_tensor!({[%Value{} = op], cache}), do: {op, cache}
  defp unwrap_single_tensor!({%Value{} = op, cache}), do: {op, cache}

  defp remove_axes(shape, axes) do
    axes
    |> Enum.reverse()
    |> Enum.reduce(shape, &Tuple.delete_at(&2, &1))
  end

  defp expr_to_typespec(expr) do
    Typespec.tensor(expr.type, expr.shape)
  end
end<|MERGE_RESOLUTION|>--- conflicted
+++ resolved
@@ -1220,36 +1220,8 @@
     Value.dynamic_update_slice(tensor, slice, start_indices, expr_to_typespec(ans))
   end
 
-<<<<<<< HEAD
-  defp to_operator(:take_along_axis, [%mod{} = tensor, indices, axis], _ans, state) do
-    indices_shape = op_shape(indices)
-=======
-  defp to_operator(:take, [%Value{} = tensor, indices, axis], ans, _state) do
-    tensor_rank = tensor |> op_shape() |> tuple_size()
-    indices_rank = indices |> op_shape() |> tuple_size()
-    result_rank = tensor_rank - 1 + indices_rank
-
-    index_vector_dim = indices_rank
-    slice_sizes = tensor |> op_shape() |> put_elem(axis, 1) |> Tuple.to_list()
-    offset_dims = result_rank |> axes_for_rank() |> delete_slice(axis, indices_rank)
-    collapsed_slice_dims = [axis]
-    start_index_map = [axis]
-
-    Value.gather(
-      tensor,
-      indices,
-      index_vector_dim,
-      slice_sizes,
-      offset_dims,
-      collapsed_slice_dims,
-      start_index_map,
-      expr_to_typespec(ans)
-    )
-  end
-
   defp to_operator(:take_along_axis, [%Value{} = tensor, indices, axis], ans, state) do
     %{shape: indices_shape} = indices_typespec = Value.get_typespec(indices)
->>>>>>> fba9efe1
     indices_rank = tuple_size(indices_shape)
 
     axes_range = 0..(indices_rank - 1)//1
