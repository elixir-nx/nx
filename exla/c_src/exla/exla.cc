#include <functional>
#include <map>
#include <string>

#include "exla_client.h"
#include "exla_log_sink.h"
#include "exla_nif_util.h"
#include "exla_ops.h"
#include "xla/client/client.h"
#include "xla/client/xla_builder.h"
#include "xla/client/xla_computation.h"
#include "xla/pjrt/pjrt_api.h"
#include "xla/primitive_util.h"
#include "xla/service/platform_util.h"
#include "xla/shape_util.h"

// MLIR
#include <llvm/Support/raw_os_ostream.h>

#include <iostream>

#include "mlir/builder.h"

// All of these are created with calls to `new` and subsequently
// passed to the VM as pointers-to-pointers so we balance it out
// with calls to delete rather than just using the default destructor.

void free_exla_executable(ErlNifEnv* env, void* obj) {
  exla::ExlaExecutable** executable = reinterpret_cast<exla::ExlaExecutable**>(obj);
  if (*executable != nullptr) {
    delete *executable;
    *executable = nullptr;
  }
}

void free_xla_builder(ErlNifEnv* env, void* obj) {
  xla::XlaBuilder** builder = reinterpret_cast<xla::XlaBuilder**>(obj);
  if (*builder != nullptr) {
    delete *builder;
    *builder = nullptr;
  }
}

void free_exla_client(ErlNifEnv* env, void* obj) {
  exla::ExlaClient** client = reinterpret_cast<exla::ExlaClient**>(obj);
  if (*client != nullptr) {
    delete *client;
    *client = nullptr;
  }
}

void free_exla_buffer(ErlNifEnv* env, void* obj) {
  exla::ExlaBuffer** buffer = reinterpret_cast<exla::ExlaBuffer**>(obj);
  if (*buffer != nullptr) {
    delete *buffer;
    *buffer = nullptr;
  }
}

static int open_resources(ErlNifEnv* env) {
  const char* mod = "EXLA";

  if (!exla::nif::open_resource<xla::XlaOp>(env, mod, "Op")) {
    return -1;
  }
  if (!exla::nif::open_resource<xla::Shape>(env, mod, "Shape")) {
    return -1;
  }
  if (!exla::nif::open_resource<xla::XlaComputation>(env, mod, "Computation")) {
    return -1;
  }
  if (!exla::nif::open_resource<exla::ExlaExecutable*>(env, mod, "Executable", free_exla_executable)) {
    return -1;
  }
  if (!exla::nif::open_resource<xla::XlaBuilder*>(env, mod, "Builder", free_xla_builder)) {
    return -1;
  }
  if (!exla::nif::open_resource<exla::ExlaClient*>(env, mod, "ExlaClient", free_exla_client)) {
    return -1;
  }
  if (!exla::nif::open_resource<exla::ExlaBuffer*>(env, mod, "ExlaBuffer", free_exla_buffer)) {
    return -1;
  }
  if (!exla::nif::open_resource<exla::MLIRFunction*>(env, mod, "MLIRBlock")) {
    return -1;
  }
  if (!exla::nif::open_resource<mlir::Value>(env, mod, "MLIRValue")) {
    return -1;
  }
  // MLIR
  if (!exla::nif::open_resource<exla::MLIRModule*>(env, mod, "ExlaMLIRModule")) {
    return -1;
  }
  return 1;
}

static int load(ErlNifEnv* env, void** priv, ERL_NIF_TERM load_info) {
  if (open_resources(env) == -1) return -1;

  return 0;
}

// MLIR Builder Functions
ERL_NIF_TERM new_mlir_module(ErlNifEnv* env, int argc, const ERL_NIF_TERM argv[]) {
  if (argc != 0) {
    return exla::nif::error(env, "Bad argument count.");
  }

  exla::MLIRModule* module = new exla::MLIRModule();

  return exla::nif::ok(env, exla::nif::make<exla::MLIRModule*>(env, module));
}

ERL_NIF_TERM create_mlir_function(ErlNifEnv* env, int argc, const ERL_NIF_TERM argv[]) {
  if (argc != 4) {
    return exla::nif::error(env, "Bad argument count.");
  }

  exla::MLIRModule** module;
  std::string func_name;
  std::vector<std::pair<std::vector<exla::int64>, int>> arg_types;
  std::pair<std::vector<exla::int64>, int> ret_type;
  std::vector<xla::Shape*> arg_shapes;

  if (!exla::nif::get<exla::MLIRModule*>(env, argv[0], module)) {
    return exla::nif::error(env, "Unable to get module.");
  }
  if (!exla::nif::get(env, argv[1], func_name)) {
    return exla::nif::error(env, "Unable to get function name.");
  }

  if (!exla::nif::get_list<xla::Shape>(env, argv[2], arg_shapes)) {
    return exla::nif::error(env, "Unable to get args.");
  }

  absl::Span<const int64_t> span;

  for (xla::Shape* shape : arg_shapes) {
    int type = shape->element_type();
    if (type == -1) {
      return exla::nif::error(env, "Invalid argument type received.");
    }
    span = shape->dimensions();
    std::vector<exla::int64> dims(span.begin(), span.end());

    arg_types.emplace_back(dims, type);
  }

  xla::Shape* ret_shape;
  if (!exla::nif::get<xla::Shape>(env, argv[3], ret_shape)) {
    return exla::nif::error(env, "Unable to get return.");
  }

  int type = ret_shape->element_type();
  if (type == -1) {
    return exla::nif::error(env, "Invalid output type received.");
  }

  span = ret_shape->dimensions();
  std::vector<exla::int64> ret_dims(span.begin(), span.end());

  ret_type = std::make_pair(ret_dims, type);

  exla::MLIRFunction* func = (*module)->CreateFunction(func_name, arg_types, ret_type);

  return exla::nif::ok(env, exla::nif::make<exla::MLIRFunction*>(env, func));
}

ERL_NIF_TERM get_mlir_function_arguments(ErlNifEnv* env, int argc, const ERL_NIF_TERM argv[]) {
  if (argc != 1) {
    return exla::nif::error(env, "Bad argument count.");
  }

  exla::MLIRFunction** function;

  if (!exla::nif::get<exla::MLIRFunction*>(env, argv[0], function)) {
    return exla::nif::error(env, "Unable to get function.");
  }

  llvm::MutableArrayRef<mlir::BlockArgument> args = (*function)->get_arguments();
  std::vector<ERL_NIF_TERM> terms;
  terms.reserve(args.size());

  for (auto arg : args) {
    ERL_NIF_TERM term = exla::nif::make<mlir::Value>(env, arg);
    terms.push_back(term);
  }

  return exla::nif::ok(env, enif_make_list_from_array(env, terms.data(), terms.size()));
}

ERL_NIF_TERM mlir_tuple(ErlNifEnv* env, int argc, const ERL_NIF_TERM argv[]) {
  if (argc != 2) {
    return exla::nif::error(env, "Bad argument count.");
  }

  exla::MLIRFunction** function;
  std::vector<mlir::Value> vals;

  if (!exla::nif::get<exla::MLIRFunction*>(env, argv[0], function)) {
    return exla::nif::error(env, "Unable to get function.");
  }
  if (!exla::nif::get_list<mlir::Value>(env, argv[1], vals)) {
    return exla::nif::error(env, "Unable to get values.");
  }

  mlir::Value res = (*function)->TupleOp(vals);

  return exla::nif::ok(env, exla::nif::make<mlir::Value>(env, res));
}

ERL_NIF_TERM mlir_get_tuple_element(ErlNifEnv* env, int argc, const ERL_NIF_TERM argv[]) {
  if (argc != 3) {
    return exla::nif::error(env, "Bad argument count.");
  }

  exla::MLIRFunction** function;
  mlir::Value* tuple;
  exla::int64 index;

  if (!exla::nif::get<exla::MLIRFunction*>(env, argv[0], function)) {
    return exla::nif::error(env, "Unable to get function.");
  }
  if (!exla::nif::get<mlir::Value>(env, argv[1], tuple)) {
    return exla::nif::error(env, "Unable to get tuple.");
  }
  if (!exla::nif::get(env, argv[2], &index)) {
    return exla::nif::error(env, "Unable to get index.");
  }

  mlir::Value res = (*function)->GetTupleElementOp(*tuple, index);

  return exla::nif::ok(env, exla::nif::make<mlir::Value>(env, res));
}

ERL_NIF_TERM mlir_binary_op(ErlNifEnv* env, int argc, const ERL_NIF_TERM argv[], std::function<mlir::Value(exla::MLIRFunction*, mlir::Value*, mlir::Value*)> op) {
  if (argc != 3) {
    return exla::nif::error(env, "Bad argument count.");
  }

  exla::MLIRFunction** function;
  mlir::Value* lhs;
  mlir::Value* rhs;

  if (!exla::nif::get<exla::MLIRFunction*>(env, argv[0], function)) {
    return exla::nif::error(env, "Unable to get function.");
  }
  if (!exla::nif::get<mlir::Value>(env, argv[1], lhs)) {
    return exla::nif::error(env, "Unable to get lhs.");
  }
  if (!exla::nif::get<mlir::Value>(env, argv[2], rhs)) {
    return exla::nif::error(env, "Unable to get rhs.");
  }

  mlir::Value res = op(*function, lhs, rhs);

  return exla::nif::ok(env, exla::nif::make<mlir::Value>(env, res));
}

#define MLIR_BIN_OP(OP) mlir_binary_op(env, argc, argv, [](exla::MLIRFunction* f, mlir::Value* lhs, mlir::Value* rhs) -> mlir::Value { return f->OP(*lhs, *rhs); })

ERL_NIF_TERM mlir_add(ErlNifEnv* env, int argc, const ERL_NIF_TERM argv[]) {
  return MLIR_BIN_OP(AddOp);
}

ERL_NIF_TERM mlir_subtract(ErlNifEnv* env, int argc, const ERL_NIF_TERM argv[]) {
  return MLIR_BIN_OP(SubtractOp);
}

ERL_NIF_TERM mlir_multiply(ErlNifEnv* env, int argc, const ERL_NIF_TERM argv[]) {
  return MLIR_BIN_OP(MulOp);
}

ERL_NIF_TERM mlir_min(ErlNifEnv* env, int argc, const ERL_NIF_TERM argv[]) {
  return MLIR_BIN_OP(MinOp);
}

ERL_NIF_TERM mlir_max(ErlNifEnv* env, int argc, const ERL_NIF_TERM argv[]) {
  return MLIR_BIN_OP(MaxOp);
}

ERL_NIF_TERM mlir_remainder(ErlNifEnv* env, int argc, const ERL_NIF_TERM argv[]) {
  return MLIR_BIN_OP(RemOp);
}

ERL_NIF_TERM mlir_pow(ErlNifEnv* env, int argc, const ERL_NIF_TERM argv[]) {
  return MLIR_BIN_OP(PowOp);
}

ERL_NIF_TERM mlir_divide(ErlNifEnv* env, int argc, const ERL_NIF_TERM argv[]) {
  return MLIR_BIN_OP(DivOp);
}

ERL_NIF_TERM mlir_atan2(ErlNifEnv* env, int argc, const ERL_NIF_TERM argv[]) {
  return MLIR_BIN_OP(Atan2Op);
}

ERL_NIF_TERM mlir_equal(ErlNifEnv* env, int argc, const ERL_NIF_TERM argv[]) {
  return MLIR_BIN_OP(EqualOp);
}

ERL_NIF_TERM mlir_not_equal(ErlNifEnv* env, int argc, const ERL_NIF_TERM argv[]) {
  return MLIR_BIN_OP(NotEqualOp);
}

ERL_NIF_TERM mlir_less(ErlNifEnv* env, int argc, const ERL_NIF_TERM argv[]) {
  return MLIR_BIN_OP(LessOp);
}

ERL_NIF_TERM mlir_less_equal(ErlNifEnv* env, int argc, const ERL_NIF_TERM argv[]) {
  return MLIR_BIN_OP(LessEqualOp);
}

ERL_NIF_TERM mlir_greater(ErlNifEnv* env, int argc, const ERL_NIF_TERM argv[]) {
  return MLIR_BIN_OP(GreaterOp);
}

ERL_NIF_TERM mlir_greater_equal(ErlNifEnv* env, int argc, const ERL_NIF_TERM argv[]) {
  return MLIR_BIN_OP(GreaterEqualOp);
}

ERL_NIF_TERM mlir_bitwise_and(ErlNifEnv* env, int argc, const ERL_NIF_TERM argv[]) {
  return MLIR_BIN_OP(BitwiseAndOp);
}

ERL_NIF_TERM mlir_bitwise_or(ErlNifEnv* env, int argc, const ERL_NIF_TERM argv[]) {
  return MLIR_BIN_OP(BitwiseOrOp);
}

ERL_NIF_TERM mlir_bitwise_xor(ErlNifEnv* env, int argc, const ERL_NIF_TERM argv[]) {
  return MLIR_BIN_OP(BitwiseXorOp);
}

ERL_NIF_TERM mlir_shift_left(ErlNifEnv* env, int argc, const ERL_NIF_TERM argv[]) {
  return MLIR_BIN_OP(ShiftLeftOp);
}

ERL_NIF_TERM mlir_shift_right_logical(ErlNifEnv* env, int argc, const ERL_NIF_TERM argv[]) {
  return MLIR_BIN_OP(ShiftRightLogicalOp);
}

ERL_NIF_TERM mlir_shift_right_arithmetic(ErlNifEnv* env, int argc, const ERL_NIF_TERM argv[]) {
  return MLIR_BIN_OP(ShiftRightArithmeticOp);
}

ERL_NIF_TERM mlir_unary_op(ErlNifEnv* env, int argc, const ERL_NIF_TERM argv[], std::function<mlir::Value(exla::MLIRFunction*, mlir::Value*)> op) {
  if (argc != 2) {
    return exla::nif::error(env, "Bad argument count.");
  }

  exla::MLIRFunction** function;
  mlir::Value* operand;

  if (!exla::nif::get<exla::MLIRFunction*>(env, argv[0], function)) {
    return exla::nif::error(env, "Unable to get function.");
  }
  if (!exla::nif::get<mlir::Value>(env, argv[1], operand)) {
    return exla::nif::error(env, "Unable to get operand.");
  }

  mlir::Value res = op(*function, operand);

  return exla::nif::ok(env, exla::nif::make<mlir::Value>(env, res));
}

#define MLIR_UNARY_OP(OP) mlir_unary_op(env, argc, argv, [](exla::MLIRFunction* f, mlir::Value* operand) -> mlir::Value { return f->OP(*operand); })

ERL_NIF_TERM mlir_abs(ErlNifEnv* env, int argc, const ERL_NIF_TERM argv[]) {
  return MLIR_UNARY_OP(AbsOp);
}
ERL_NIF_TERM mlir_exp(ErlNifEnv* env, int argc, const ERL_NIF_TERM argv[]) {
  return MLIR_UNARY_OP(ExpOp);
}
ERL_NIF_TERM mlir_expm1(ErlNifEnv* env, int argc, const ERL_NIF_TERM argv[]) {
  return MLIR_UNARY_OP(Expm1Op);
}
ERL_NIF_TERM mlir_floor(ErlNifEnv* env, int argc, const ERL_NIF_TERM argv[]) {
  return MLIR_UNARY_OP(FloorOp);
}
ERL_NIF_TERM mlir_ceil(ErlNifEnv* env, int argc, const ERL_NIF_TERM argv[]) {
  return MLIR_UNARY_OP(CeilOp);
}
ERL_NIF_TERM mlir_round(ErlNifEnv* env, int argc, const ERL_NIF_TERM argv[]) {
  return MLIR_UNARY_OP(RoundOp);
}
ERL_NIF_TERM mlir_log(ErlNifEnv* env, int argc, const ERL_NIF_TERM argv[]) {
  return MLIR_UNARY_OP(LogOp);
}
ERL_NIF_TERM mlir_sigmoid(ErlNifEnv* env, int argc, const ERL_NIF_TERM argv[]) {
  return MLIR_UNARY_OP(LogisticOp);
}
ERL_NIF_TERM mlir_log1p(ErlNifEnv* env, int argc, const ERL_NIF_TERM argv[]) {
  return MLIR_UNARY_OP(Log1pOp);
}
ERL_NIF_TERM mlir_sign(ErlNifEnv* env, int argc, const ERL_NIF_TERM argv[]) {
  return MLIR_UNARY_OP(SignOp);
}
ERL_NIF_TERM mlir_cos(ErlNifEnv* env, int argc, const ERL_NIF_TERM argv[]) {
  return MLIR_UNARY_OP(CosOp);
}
ERL_NIF_TERM mlir_sin(ErlNifEnv* env, int argc, const ERL_NIF_TERM argv[]) {
  return MLIR_UNARY_OP(SinOp);
}
ERL_NIF_TERM mlir_acos(ErlNifEnv* env, int argc, const ERL_NIF_TERM argv[]) {
  return MLIR_UNARY_OP(AcosOp);
}
ERL_NIF_TERM mlir_asin(ErlNifEnv* env, int argc, const ERL_NIF_TERM argv[]) {
  return MLIR_UNARY_OP(AsinOp);
}
ERL_NIF_TERM mlir_atan(ErlNifEnv* env, int argc, const ERL_NIF_TERM argv[]) {
  return MLIR_UNARY_OP(AtanOp);
}
ERL_NIF_TERM mlir_cosh(ErlNifEnv* env, int argc, const ERL_NIF_TERM argv[]) {
  return MLIR_UNARY_OP(CoshOp);
}
ERL_NIF_TERM mlir_sinh(ErlNifEnv* env, int argc, const ERL_NIF_TERM argv[]) {
  return MLIR_UNARY_OP(SinhOp);
}
ERL_NIF_TERM mlir_tanh(ErlNifEnv* env, int argc, const ERL_NIF_TERM argv[]) {
  return MLIR_UNARY_OP(TanhOp);
}
ERL_NIF_TERM mlir_acosh(ErlNifEnv* env, int argc, const ERL_NIF_TERM argv[]) {
  return MLIR_UNARY_OP(AcoshOp);
}
ERL_NIF_TERM mlir_asinh(ErlNifEnv* env, int argc, const ERL_NIF_TERM argv[]) {
  return MLIR_UNARY_OP(AsinhOp);
}
ERL_NIF_TERM mlir_atanh(ErlNifEnv* env, int argc, const ERL_NIF_TERM argv[]) {
  return MLIR_UNARY_OP(AtanhOp);
}
ERL_NIF_TERM mlir_sqrt(ErlNifEnv* env, int argc, const ERL_NIF_TERM argv[]) {
  return MLIR_UNARY_OP(SqrtOp);
}
ERL_NIF_TERM mlir_cbrt(ErlNifEnv* env, int argc, const ERL_NIF_TERM argv[]) {
  return MLIR_UNARY_OP(CbrtOp);
}

ERL_NIF_TERM mlir_bitwise_not(ErlNifEnv* env, int argc, const ERL_NIF_TERM argv[]) {
  return MLIR_UNARY_OP(BitwiseNotOp);
}

ERL_NIF_TERM mlir_negate(ErlNifEnv* env, int argc, const ERL_NIF_TERM argv[]) {
  return MLIR_UNARY_OP(NegateOp);
}

ERL_NIF_TERM mlir_erf(ErlNifEnv* env, int argc, const ERL_NIF_TERM argv[]) {
  return MLIR_UNARY_OP(ErfOp);
}

ERL_NIF_TERM mlir_erfc(ErlNifEnv* env, int argc, const ERL_NIF_TERM argv[]) {
  return MLIR_UNARY_OP(ErfcOp);
}

ERL_NIF_TERM mlir_erf_inv(ErlNifEnv* env, int argc, const ERL_NIF_TERM argv[]) {
  return MLIR_UNARY_OP(ErfInvOp);
}

ERL_NIF_TERM mlir_is_infinity(ErlNifEnv* env, int argc, const ERL_NIF_TERM argv[]) {
  return MLIR_UNARY_OP(IsInfOp);
}
ERL_NIF_TERM mlir_is_nan(ErlNifEnv* env, int argc, const ERL_NIF_TERM argv[]) {
  return MLIR_UNARY_OP(IsNanOp);
}
ERL_NIF_TERM mlir_rsqrt(ErlNifEnv* env, int argc, const ERL_NIF_TERM argv[]) {
  return MLIR_UNARY_OP(RsqrtOp);
}
ERL_NIF_TERM mlir_clz(ErlNifEnv* env, int argc, const ERL_NIF_TERM argv[]) {
  return MLIR_UNARY_OP(ClzOp);
}
ERL_NIF_TERM mlir_population_count(ErlNifEnv* env, int argc, const ERL_NIF_TERM argv[]) {
  return MLIR_UNARY_OP(PopulationCountOp);
}

ERL_NIF_TERM mlir_iota(ErlNifEnv* env, int argc, const ERL_NIF_TERM argv[]) {
  if (argc != 3) {
    return exla::nif::error(env, "Bad argument count.");
  }

  exla::MLIRFunction** function;
  xla::Shape* shape;
  exla::int64 dimension;

  if (!exla::nif::get<exla::MLIRFunction*>(env, argv[0], function)) {
    return exla::nif::error(env, "Unable to get function.");
  }
  if (!exla::nif::get<xla::Shape>(env, argv[1], shape)) {
    return exla::nif::error(env, "Unable to get shape.");
  }
  if (!exla::nif::get(env, argv[2], &dimension)) {
    return exla::nif::error(env, "Unable to get dimension");
  }

  mlir::Value res = (*function)->IotaOp(*shape, dimension);
  return exla::nif::ok(env, exla::nif::make<mlir::Value>(env, res));
}
ERL_NIF_TERM mlir_reshape(ErlNifEnv* env, int argc, const ERL_NIF_TERM argv[]) {
  if (argc != 3) {
    return exla::nif::error(env, "Bad argument count.");
  }

  exla::MLIRFunction** function;
  std::vector<int64_t> shape;
  mlir::Value* operand;

  if (!exla::nif::get<exla::MLIRFunction*>(env, argv[0], function)) {
    return exla::nif::error(env, "Unable to get function.");
  }
  if (!exla::nif::get<mlir::Value>(env, argv[1], operand)) {
    return exla::nif::error(env, "Unable to get operand.");
  }
  if (!exla::nif::get_tuple(env, argv[2], shape)) {
    return exla::nif::error(env, "Unable to get shape.");
  }

  mlir::Value res = (*function)->ReshapeOp(*operand, shape);
  return exla::nif::ok(env, exla::nif::make<mlir::Value>(env, res));
}

ERL_NIF_TERM mlir_reverse(ErlNifEnv* env, int argc, const ERL_NIF_TERM argv[]) {
  if (argc != 3) {
    return exla::nif::error(env, "Bad argument count.");
  }

  exla::MLIRFunction** function;
  std::vector<int64_t> dims;
  mlir::Value* operand;

  if (!exla::nif::get<exla::MLIRFunction*>(env, argv[0], function)) {
    return exla::nif::error(env, "Unable to get function.");
  }
  if (!exla::nif::get<mlir::Value>(env, argv[1], operand)) {
    return exla::nif::error(env, "Unable to get operand.");
  }
  if (!exla::nif::get_list(env, argv[2], dims)) {
    return exla::nif::error(env, "Unable to get dims.");
  }

  mlir::Value res = (*function)->ReverseOp(*operand, dims);
  return exla::nif::ok(env, exla::nif::make<mlir::Value>(env, res));
}

ERL_NIF_TERM mlir_transpose(ErlNifEnv* env, int argc, const ERL_NIF_TERM argv[]) {
  if (argc != 3) {
    return exla::nif::error(env, "Bad argument count.");
  }

  exla::MLIRFunction** function;
  std::vector<int64_t> axes;
  mlir::Value* operand;

  if (!exla::nif::get<exla::MLIRFunction*>(env, argv[0], function)) {
    return exla::nif::error(env, "Unable to get function.");
  }
  if (!exla::nif::get<mlir::Value>(env, argv[1], operand)) {
    return exla::nif::error(env, "Unable to get operand.");
  }
  if (!exla::nif::get_list(env, argv[2], axes)) {
    return exla::nif::error(env, "Unable to get axes.");
  }

  mlir::Value res = (*function)->TransposeOp(*operand, axes);
  return exla::nif::ok(env, exla::nif::make<mlir::Value>(env, res));
}

ERL_NIF_TERM mlir_slice(ErlNifEnv* env, int argc, const ERL_NIF_TERM argv[]) {
  if (argc != 5) {
    return exla::nif::error(env, "Bad argument count.");
  }

  exla::MLIRFunction** function;
  std::vector<int64_t> starts, limits, strides;
  mlir::Value* operand;

  if (!exla::nif::get<exla::MLIRFunction*>(env, argv[0], function)) {
    return exla::nif::error(env, "Unable to get function.");
  }
  if (!exla::nif::get<mlir::Value>(env, argv[1], operand)) {
    return exla::nif::error(env, "Unable to get operand.");
  }
  if (!exla::nif::get_list(env, argv[2], starts)) {
    return exla::nif::error(env, "Unable to get starts.");
  }
  if (!exla::nif::get_list(env, argv[3], limits)) {
    return exla::nif::error(env, "Unable to get lwngths.");
  }
  if (!exla::nif::get_list(env, argv[4], strides)) {
    return exla::nif::error(env, "Unable to get strides.");
  }

  mlir::Value res = (*function)->SliceOp(*operand, starts, limits, strides);
  return exla::nif::ok(env, exla::nif::make<mlir::Value>(env, res));
}

ERL_NIF_TERM mlir_dynamic_slice(ErlNifEnv* env, int argc, const ERL_NIF_TERM argv[]) {
  if (argc != 4) {
    return exla::nif::error(env, "Bad argument count.");
  }

  exla::MLIRFunction** function;
  std::vector<mlir::Value> starts;
  std::vector<int64_t> lengths;
  mlir::Value* operand;

  if (!exla::nif::get<exla::MLIRFunction*>(env, argv[0], function)) {
    return exla::nif::error(env, "Unable to get function.");
  }
  if (!exla::nif::get<mlir::Value>(env, argv[1], operand)) {
    return exla::nif::error(env, "Unable to get operand.");
  }
  if (!exla::nif::get_list<mlir::Value>(env, argv[2], starts)) {
    return exla::nif::error(env, "Unable to get starts.");
  }
  if (!exla::nif::get_list(env, argv[3], lengths)) {
    return exla::nif::error(env, "Unable to get lengths.");
  }

  mlir::Value res = (*function)->DynamicSliceOp(*operand, starts, lengths);
  return exla::nif::ok(env, exla::nif::make<mlir::Value>(env, res));
}

ERL_NIF_TERM mlir_constant_r0(ErlNifEnv* env, int argc, const ERL_NIF_TERM argv[]) {
  if (argc != 3) {
    return exla::nif::error(env, "Bad argument count.");
  }

  exla::MLIRFunction** function;
  mlir::Type type;

  if (!exla::nif::get<exla::MLIRFunction*>(env, argv[0], function)) {
    return exla::nif::error(env, "Unable to get function.");
  }
  if ((*function)->get_mlir_type(env, argv[2], &type)) {
    return exla::nif::error(env, "Unable to get type string.");
  }

  return (*function)->ConstantOp(type, env, argv[1]);
}
ERL_NIF_TERM mlir_constant_from_binary(ErlNifEnv* env, int argc, const ERL_NIF_TERM argv[]) {
  if (argc != 4) {
    return exla::nif::error(env, "Bad argument count.");
  }

  exla::MLIRFunction** function;
  mlir::Type type;
  std::vector<exla::int64> dims;

  if (!exla::nif::get<exla::MLIRFunction*>(env, argv[0], function)) {
    return exla::nif::error(env, "Unable to get function.");
  }
  if ((*function)->get_mlir_type(env, argv[2], &type)) {
    return exla::nif::error(env, "Unable to get type string.");
  }
  if (!exla::nif::get_tuple(env, argv[3], dims)) {
    return exla::nif::error(env, "Unable to get dims.");
  }

  return (*function)->ConstantOp(type, env, argv[1], dims);
}

ERL_NIF_TERM mlir_dot_general(ErlNifEnv* env, int argc, const ERL_NIF_TERM argv[]) {
  if (argc != 6) {
    return exla::nif::error(env, "Bad argument count.");
  }

  exla::MLIRFunction** function;
  xla::Shape* output_shape;
  mlir::Value* lhs;
  mlir::Value* rhs;
  xla::DotDimensionNumbers dnums;
  xla::PrecisionConfig config;


  if (!exla::nif::get<exla::MLIRFunction*>(env, argv[0], function)) {
    return exla::nif::error(env, "Unable to get function.");
  }
  if (!exla::nif::get<xla::Shape>(env, argv[1], output_shape)) {
    return exla::nif::error(env, "Unable to get shape.");
  }
  if (!exla::nif::get<mlir::Value>(env, argv[2], lhs)) {
    return exla::nif::error(env, "Unable to get lhs.");
  }
  if (!exla::nif::get<mlir::Value>(env, argv[3], rhs)) {
    return exla::nif::error(env, "Unable to get rhs.");
  }
  if (!exla::nif::get_dot_dimension_numbers(env, argv[4], &dnums)) {
    return exla::nif::error(env, "Unable to get dot dimensions.");
  }
  if (!exla::nif::get_precision_config(env, argv[5], 2, &config)) {
    return exla::nif::error(env, "Unable to get precision configuration.");
  }

  mlir::Value res = (*function)->DotGeneralOp(*output_shape, *lhs, *rhs, dnums, config);
  return exla::nif::ok(env, exla::nif::make<mlir::Value>(env, res));
}

ERL_NIF_TERM mlir_build(ErlNifEnv* env, int argc, const ERL_NIF_TERM argv[]) {
  if (argc != 2) {
    return exla::nif::error(env, "Bad argument count.");
  }

  exla::MLIRFunction** function;
  mlir::Value* root;

  if (!exla::nif::get<exla::MLIRFunction*>(env, argv[0], function)) {
    return exla::nif::error(env, "Unable to get function.");
  }
  if (!exla::nif::get<mlir::Value>(env, argv[1], root)) {
    return exla::nif::error(env, "Unable to get root.");
  }

  (*function)->Build(*root);

  return exla::nif::ok(env);
}

ERL_NIF_TERM mlir_convert(ErlNifEnv* env, int argc, const ERL_NIF_TERM argv[]) {
  if (argc != 3) {
    return exla::nif::error(env, "Bad argument count.");
  }

  exla::MLIRFunction** function;
  mlir::Value* t;
  mlir::Type type;

  if (!exla::nif::get<exla::MLIRFunction*>(env, argv[0], function)) {
    return exla::nif::error(env, "Unable to get function.");
  }
  if (!exla::nif::get<mlir::Value>(env, argv[1], t)) {
    return exla::nif::error(env, "Unable to get tensor.");
  }
  if ((*function)->get_mlir_type(env, argv[2], &type)) {
    return exla::nif::error(env, "Unable to get type string.");
  }

  mlir::Value result = (*function)->ConvertOp(*t, type);

  return exla::nif::ok(env, exla::nif::make<mlir::Value>(env, result));
}

<<<<<<< HEAD
ERL_NIF_TERM mlir_optimization_barrier(ErlNifEnv* env, int argc, const ERL_NIF_TERM argv[]) {
  if (argc != 2) {
=======
ERL_NIF_TERM mlir_clamp(ErlNifEnv* env, int argc, const ERL_NIF_TERM argv[]) {
  if (argc != 4) {
>>>>>>> fde916b0
    return exla::nif::error(env, "Bad argument count.");
  }

  exla::MLIRFunction** function;
<<<<<<< HEAD
  mlir::Value* t;
=======
  mlir::Value* operand;
  mlir::Value* min;
  mlir::Value* max;
>>>>>>> fde916b0

  if (!exla::nif::get<exla::MLIRFunction*>(env, argv[0], function)) {
    return exla::nif::error(env, "Unable to get function.");
  }
<<<<<<< HEAD
  if (!exla::nif::get<mlir::Value>(env, argv[1], t)) {
    return exla::nif::error(env, "Unable to get tensor.");
  }

  mlir::Value result = (*function)->OptimizationBarrierOp(*t);
=======
  if (!exla::nif::get<mlir::Value>(env, argv[1], operand)) {
    return exla::nif::error(env, "Unable to get operand.");
  }
  if (!exla::nif::get<mlir::Value>(env, argv[2], min)) {
    return exla::nif::error(env, "Unable to get operand.");
  }
  if (!exla::nif::get<mlir::Value>(env, argv[3], max)) {
    return exla::nif::error(env, "Unable to get operand.");
  }

  mlir::Value result = (*function)->ClampOp(*min, *operand, *max);
>>>>>>> fde916b0

  return exla::nif::ok(env, exla::nif::make<mlir::Value>(env, result));
}

ERL_NIF_TERM mlir_get_shape(ErlNifEnv* env, int argc, const ERL_NIF_TERM argv[]) {
  if (argc != 1) {
    return exla::nif::error(env, "Bad argument count.");
  }

  mlir::Value* t;

  if (!exla::nif::get<mlir::Value>(env, argv[0], t)) {
    return exla::nif::error(env, "Unable to get tensor.");
  }

  auto mlir_shape = mlir::ValueShapeRange({}).getShape(*t);

  mlir::Type type = mlir_shape.getElementType();
  xla::PrimitiveType element_type = exla::MLIRTypeToPrimitiveType(type);
  mlir::ShapedTypeComponents shape_dims(mlir_shape);

  xla::Shape shape = xla::ShapeUtil::MakeShape(element_type, shape_dims.getDims());

  return exla::nif::ok(env, exla::nif::make<xla::Shape>(env, shape));
}

ERL_NIF_TERM dump_mlir_module(ErlNifEnv* env, int argc, const ERL_NIF_TERM argv[]) {
  if (argc != 1) {
    return exla::nif::error(env, "Bad argument count.");
  }

  exla::MLIRModule** builder;

  if (!exla::nif::get<exla::MLIRModule*>(env, argv[0], builder)) {
    return exla::nif::error(env, "Unable to get builder.");
  }

  (*builder)->module().dump();

  return exla::nif::ok(env);
}

// XlaBuilder Functions

ERL_NIF_TERM new_builder(ErlNifEnv* env, int argc, const ERL_NIF_TERM argv[]) {
  if (argc != 1) {
    return exla::nif::error(env, "Bad argument count.");
  }

  std::string name;
  if (!exla::nif::get(env, argv[0], name)) {
    return exla::nif::error(env, "Unable to get builder name.");
  }

  xla::XlaBuilder* builder = new xla::XlaBuilder(name);

  return exla::nif::ok(env, exla::nif::make<xla::XlaBuilder*>(env, builder));
}

ERL_NIF_TERM create_sub_builder(ErlNifEnv* env, int argc, const ERL_NIF_TERM argv[]) {
  if (argc != 2) {
    return exla::nif::error(env, "Bad argument count.");
  }

  xla::XlaBuilder** builder;
  std::string name;

  if (!exla::nif::get<xla::XlaBuilder*>(env, argv[0], builder)) {
    return exla::nif::error(env, "Unable to get builder.");
  }
  if (!exla::nif::get(env, argv[1], name)) {
    return exla::nif::error(env, "Unable to get name.");
  }

  auto uniq_sub_builder = (*builder)->CreateSubBuilder(name);
  xla::XlaBuilder* sub_builder = uniq_sub_builder.release();
  return exla::nif::ok(env, exla::nif::make<xla::XlaBuilder*>(env, sub_builder));
}

ERL_NIF_TERM build(ErlNifEnv* env, int argc, const ERL_NIF_TERM argv[]) {
  if (argc != 2) {
    return exla::nif::error(env, "Bad argument count.");
  }

  xla::XlaBuilder** builder;
  xla::XlaOp* root;

  if (!exla::nif::get<xla::XlaBuilder*>(env, argv[0], builder)) {
    return exla::nif::error(env, "Bad argument passed to build.");
  }
  if (!exla::nif::get<xla::XlaOp>(env, argv[1], root)) {
    return exla::nif::error(env, "Bad argument passed to build.");
  }

  EXLA_ASSIGN_OR_RETURN_NIF(xla::XlaComputation computation,
                            (*builder)->Build(*root), env);

  return exla::nif::ok(env, exla::nif::make<xla::XlaComputation>(env, computation));
}

// ExlaBuffer Functions

ERL_NIF_TERM binary_to_device_mem(ErlNifEnv* env, int argc, const ERL_NIF_TERM argv[]) {
  if (argc != 4) {
    return exla::nif::error(env, "Bad argument count.");
  }

  ErlNifBinary bin;
  xla::Shape* shape;
  exla::ExlaClient** client;
  int device_id;

  if (!exla::nif::get<exla::ExlaClient*>(env, argv[0], client)) {
    return exla::nif::error(env, "Unable to get client.");
  }
  if (!exla::nif::get_binary(env, argv[1], &bin)) {
    return exla::nif::error(env, "Unable to get data.");
  }
  if (!exla::nif::get<xla::Shape>(env, argv[2], shape)) {
    return exla::nif::error(env, "Unable to get shape.");
  }
  if (!exla::nif::get(env, argv[3], &device_id)) {
    return exla::nif::error(env, "Unable to get device ordinal.");
  }

  EXLA_ASSIGN_OR_RETURN_NIF(exla::ExlaBuffer * buffer,
                            (*client)->BufferFromBinary(env, argv[1], *shape, device_id), env);
  return exla::nif::ok(env, exla::nif::make<exla::ExlaBuffer*>(env, buffer));
}

ERL_NIF_TERM read_device_mem(ErlNifEnv* env, int argc, const ERL_NIF_TERM argv[]) {
  if (argc != 2) {
    return exla::nif::error(env, "Bad argument count.");
  }

  exla::ExlaBuffer** buffer;
  exla::int64 size;

  if (!exla::nif::get<exla::ExlaBuffer*>(env, argv[0], buffer)) {
    return exla::nif::error(env, "Unable to get buffer.");
  }
  if (!exla::nif::get(env, argv[1], &size)) {
    return exla::nif::error(env, "Unable to get size.");
  }

  EXLA_ASSIGN_OR_RETURN_NIF(ERL_NIF_TERM binary, (*buffer)->ToBinary(env, size), env);

  return exla::nif::ok(env, binary);
}

ERL_NIF_TERM deallocate_device_mem(ErlNifEnv* env, int argc, const ERL_NIF_TERM argv[]) {
  if (argc != 1) {
    return exla::nif::error(env, "Bad argument count.");
  }

  exla::ExlaBuffer** buffer;

  if (!exla::nif::get<exla::ExlaBuffer*>(env, argv[0], buffer)) {
    return exla::nif::error(env, "Unable to get buffer.");
  }

  xla::Status dealloc_status = (*buffer)->Deallocate();

  if (!dealloc_status.ok()) {
    return exla::nif::atom(env, "already_deallocated");
  } else {
    return exla::nif::ok(env);
  }
}

// Shape Functions

ERL_NIF_TERM make_shape(ErlNifEnv* env, int argc, const ERL_NIF_TERM argv[]) {
  if (argc != 2) {
    return exla::nif::error(env, "Bad argument count.");
  }

  xla::PrimitiveType element_type;
  std::vector<exla::int64> dims;

  if (!exla::nif::get_primitive_type(env, argv[0], &element_type)) {
    return exla::nif::error(env, "Unable to get type.");
  }
  if (!exla::nif::get_tuple(env, argv[1], dims)) {
    return exla::nif::error(env, "Unable to get dimensions.");
  }

  xla::Shape shape = xla::ShapeUtil::MakeShape(element_type, dims);

  return exla::nif::ok(env, exla::nif::make<xla::Shape>(env, shape));
}

ERL_NIF_TERM make_tuple_shape(ErlNifEnv* env, int argc, const ERL_NIF_TERM argv[]) {
  if (argc != 1) {
    return exla::nif::error(env, "Bad argument count.");
  }

  std::vector<xla::Shape> shapes;

  if (!exla::nif::get_list<xla::Shape>(env, argv[0], shapes)) {
    return exla::nif::error(env, "Unable to get shapes.");
  }

  xla::Shape shape = xla::ShapeUtil::MakeTupleShape(shapes);

  return exla::nif::ok(env, exla::nif::make<xla::Shape>(env, shape));
}

ERL_NIF_TERM make_token_shape(ErlNifEnv* env, int argc, const ERL_NIF_TERM argv[]) {
  if (argc != 0) {
    return exla::nif::error(env, "Bad argument count.");
  }

  xla::Shape shape = xla::ShapeUtil::MakeTokenShape();
  return exla::nif::ok(env, exla::nif::make<xla::Shape>(env, shape));
}

ERL_NIF_TERM get_shape_info(ErlNifEnv* env, int argc, const ERL_NIF_TERM argv[]) {
  if (argc != 1) {
    return exla::nif::error(env, "Bad argument count.");
  }

  xla::Shape* shape;

  if (!exla::nif::get<xla::Shape>(env, argv[0], shape)) {
    return exla::nif::error(env, "Unable to get shape.");
  }

  return exla::nif::ok(env, exla::nif::make_shape_info(env, *shape));
}

ERL_NIF_TERM transfer_to_infeed(ErlNifEnv* env, int argc, const ERL_NIF_TERM argv[]) {
  if (argc != 3) {
    return exla::nif::error(env, "Bad argument count.");
  }

  exla::ExlaClient** client;
  int device_id;
  ERL_NIF_TERM data = argv[2];

  if (!exla::nif::get<exla::ExlaClient*>(env, argv[0], client)) {
    return exla::nif::error(env, "Unable to get client.");
  }
  if (!exla::nif::get(env, argv[1], &device_id)) {
    return exla::nif::error(env, "Unable to get device ID.");
  }

  ERL_NIF_TERM head, tail;
  while (enif_get_list_cell(env, data, &head, &tail)) {
    const ERL_NIF_TERM* terms;
    int count;
    xla::Shape* shape;

    if (!enif_get_tuple(env, head, &count, &terms) && count != 2) {
      return exla::nif::error(env, "Unable to binary-shape tuple.");
    }

    if (!exla::nif::get<xla::Shape>(env, terms[1], shape)) {
      return exla::nif::error(env, "Unable to get shape.");
    }

    xla::Status transfer_status = (*client)->TransferToInfeed(env, terms[0], *shape, device_id);

    if (!transfer_status.ok()) {
      return exla::nif::error(env, transfer_status.message().data());
    }

    data = tail;
  }

  return exla::nif::ok(env);
}

ERL_NIF_TERM transfer_from_outfeed(ErlNifEnv* env, int argc, const ERL_NIF_TERM argv[]) {
  if (argc != 5) {
    return exla::nif::error(env, "Bad argument count.");
  }

  exla::ExlaClient** client;
  int device_id;
  ErlNifPid pid;

  if (!exla::nif::get<exla::ExlaClient*>(env, argv[0], client)) {
    return exla::nif::error(env, "Unable to get client.");
  }
  if (!exla::nif::get(env, argv[1], &device_id)) {
    return exla::nif::error(env, "Unable to get device ID.");
  }
  if (!enif_get_local_pid(env, argv[3], &pid)) {
    return exla::nif::error(env, "Unable to get pid.");
  }

  ERL_NIF_TERM data = argv[2];
  ERL_NIF_TERM head, tail;
  while (enif_get_list_cell(env, data, &head, &tail)) {
    xla::Shape* shape;

    if (!exla::nif::get<xla::Shape>(env, head, shape)) {
      return exla::nif::error(env, "Unable to get shape.");
    }

    ErlNifEnv* penv = enif_alloc_env();
    ERL_NIF_TERM ref = enif_make_copy(penv, argv[4]);
    auto statusor = (*client)->TransferFromOutfeed(penv, device_id, *shape);

    if (!statusor.ok()) {
      enif_clear_env(penv);
      return exla::nif::error(env, statusor.status().message().data());
    }

    ERL_NIF_TERM msg = std::move(statusor.value());

    if (!enif_send(env, &pid, penv, enif_make_tuple(penv, 2, ref, msg))) {
      enif_clear_env(penv);
    }

    data = tail;
  }

  return exla::nif::ok(env);
}

ERL_NIF_TERM copy_buffer_to_device(ErlNifEnv* env, int argc, const ERL_NIF_TERM argv[]) {
  if (argc != 3) {
    return exla::nif::error(env, "Bad argument count.");
  }

  exla::ExlaClient** client;
  exla::ExlaBuffer** buffer;
  int device_id;

  if (!exla::nif::get<exla::ExlaClient*>(env, argv[0], client)) {
    return exla::nif::error(env, "Unable to get client.");
  }
  if (!exla::nif::get<exla::ExlaBuffer*>(env, argv[1], buffer)) {
    return exla::nif::error(env, "Unable to get buffer.");
  }
  if (!exla::nif::get(env, argv[2], &device_id)) {
    return exla::nif::error(env, "Unable to get device ID.");
  }

  EXLA_ASSIGN_OR_RETURN_NIF(xla::PjRtDevice * device,
                            (*client)->client()->LookupDevice(device_id), env);
  EXLA_ASSIGN_OR_RETURN_NIF(exla::ExlaBuffer * buf,
                            (*buffer)->CopyToDevice(device), env);

  return exla::nif::ok(env, exla::nif::make<exla::ExlaBuffer*>(env, buf));
}

// ExlaClient Functions

ERL_NIF_TERM get_host_client(ErlNifEnv* env, int argc, const ERL_NIF_TERM argv[]) {
  if (argc != 0) {
    return exla::nif::error(env, "Bad argument count.");
  }

  EXLA_ASSIGN_OR_RETURN_NIF(exla::ExlaClient * client, exla::GetHostClient(), env);

  return exla::nif::ok(env, exla::nif::make<exla::ExlaClient*>(env, client));
}

ERL_NIF_TERM get_gpu_client(ErlNifEnv* env, int argc, const ERL_NIF_TERM argv[]) {
  if (argc != 2) {
    return exla::nif::error(env, "Bad argument count.");
  }

  double memory_fraction;
  bool preallocate;

  if (!exla::nif::get(env, argv[0], &memory_fraction)) {
    return exla::nif::error(env, "Unable to get memory fraction.");
  }
  if (!exla::nif::get(env, argv[1], &preallocate)) {
    return exla::nif::error(env, "Unable to get preallocate flag.");
  }
  EXLA_ASSIGN_OR_RETURN_NIF(exla::ExlaClient * client,
                            exla::GetGpuClient(memory_fraction, preallocate, xla::GpuAllocatorConfig::Kind::kBFC), env);

  return exla::nif::ok(env, exla::nif::make<exla::ExlaClient*>(env, client));
}

ERL_NIF_TERM get_tpu_client(ErlNifEnv* env, int argc, const ERL_NIF_TERM argv[]) {
  if (argc != 0) {
    return exla::nif::error(env, "Bad argument count.");
  }

  EXLA_ASSIGN_OR_RETURN_NIF(exla::ExlaClient * client, exla::GetTpuClient(), env);

  return exla::nif::ok(env, exla::nif::make<exla::ExlaClient*>(env, client));
}

ERL_NIF_TERM get_c_api_client(ErlNifEnv* env, int argc, const ERL_NIF_TERM argv[]) {
  if (argc != 1) {
    return exla::nif::error(env, "Bad argument count.");
  }

  std::string device_type;
  if (!exla::nif::get(env, argv[0], device_type)) {
    return exla::nif::error(env, "Unable to get device type.");
  }

  EXLA_ASSIGN_OR_RETURN_NIF(exla::ExlaClient * client, exla::GetCApiClient(device_type), env);

  return exla::nif::ok(env, exla::nif::make<exla::ExlaClient*>(env, client));
}

ERL_NIF_TERM load_pjrt_plugin(ErlNifEnv* env, int argc, const ERL_NIF_TERM argv[]) {
  if (argc != 2) {
    return exla::nif::error(env, "Bad argument count.");
  }

  std::string device_type;
  std::string library_path;
  if (!exla::nif::get(env, argv[0], device_type)) {
    return exla::nif::error(env, "Unable to get device type.");
  }
  if (!exla::nif::get(env, argv[1], library_path)) {
    return exla::nif::error(env, "Unable to get library path.");
  }

  xla::Status result = pjrt::LoadPjrtPlugin(device_type, library_path);

  if (!result.ok()) {
    return exla::nif::error(env, result.message().data());
  } else {
    return exla::nif::ok(env);
  }
}

ERL_NIF_TERM get_device_count(ErlNifEnv* env, int argc, const ERL_NIF_TERM argv[]) {
  if (argc != 1) {
    return exla::nif::error(env, "Bad argument count.");
  }

  exla::ExlaClient** client;

  if (!exla::nif::get<exla::ExlaClient*>(env, argv[0], client)) {
    return exla::nif::error(env, "Unable to get client.");
  }

  int device_count = (*client)->client()->device_count();

  return exla::nif::ok(env, exla::nif::make(env, device_count));
}

ERL_NIF_TERM get_supported_platforms(ErlNifEnv* env, int argc, const ERL_NIF_TERM argv[]) {
  if (argc != 0) {
    return exla::nif::error(env, "Bad argument count.");
  }

  EXLA_ASSIGN_OR_RETURN_NIF(
      std::vector<stream_executor::Platform*> platforms,
      xla::PlatformUtil::GetSupportedPlatforms(),
      env);

  std::vector<std::string> platform_names;
  std::map<std::string, int> platform_info;

  for (auto& platform : platforms) {
    std::string key = platform->Name();
    int device_count = platform->VisibleDeviceCount();
    platform_info.insert({key, device_count});
  }

  return exla::nif::ok(env, exla::nif::make_map(env, platform_info));
}

ERL_NIF_TERM compile(ErlNifEnv* env, int argc, const ERL_NIF_TERM argv[]) {
  if (argc != 7) {
    return exla::nif::error(env, "Bad argument count.");
  }

  exla::ExlaClient** client;
  xla::XlaComputation* computation;
  std::vector<xla::Shape*> argument_layouts;
  xla::ExecutableBuildOptions build_options;
  int num_replicas;
  int num_partitions;
  bool use_spmd;
  int device_id;

  if (!exla::nif::get<exla::ExlaClient*>(env, argv[0], client)) {
    return exla::nif::error(env, "Unable to get client.");
  }
  if (!exla::nif::get<xla::XlaComputation>(env, argv[1], computation)) {
    return exla::nif::error(env, "Unable to get computation.");
  }
  if (!exla::nif::get_list<xla::Shape>(env, argv[2], argument_layouts)) {
    return exla::nif::error(env, "Unable to get argument layouts.");
  }
  if (!exla::nif::get(env, argv[3], &num_replicas)) {
    return exla::nif::error(env, "Unable to get Number of Replicas.");
  }
  if (!exla::nif::get(env, argv[4], &num_partitions)) {
    return exla::nif::error(env, "Unable to get Number of Partitions.");
  }
  if (!exla::nif::get(env, argv[5], &use_spmd)) {
    return exla::nif::error(env, "Unable to get SPMD Partitioning Flag.");
  }
  if (!exla::nif::get(env, argv[6], &device_id)) {
    return exla::nif::error(env, "Unable to get device ID.");
  }

  build_options.set_num_replicas(num_replicas);
  build_options.set_num_partitions(num_partitions);
  build_options.set_use_spmd_partitioning(use_spmd);

  bool compile_portable_executable = false;
  if (device_id >= 0) {
    compile_portable_executable = true;
    build_options.set_device_ordinal(device_id);
  }

  EXLA_ASSIGN_OR_RETURN_NIF(exla::ExlaExecutable * executable,
                            (*client)->Compile(*computation, argument_layouts, build_options, compile_portable_executable), env);

  return exla::nif::ok(env, exla::nif::make<exla::ExlaExecutable*>(env, executable));
}

ERL_NIF_TERM mlir_compile(ErlNifEnv* env, int argc, const ERL_NIF_TERM argv[]) {
  if (argc != 7) {
    return exla::nif::error(env, "Bad argument count.");
  }

  exla::ExlaClient** client;
  exla::MLIRModule** module;
  std::vector<xla::Shape*> argument_layouts;
  xla::ExecutableBuildOptions build_options;
  int num_replicas;
  int num_partitions;
  bool use_spmd;
  int device_id;

  if (!exla::nif::get<exla::ExlaClient*>(env, argv[0], client)) {
    return exla::nif::error(env, "Unable to get client.");
  }
  if (!exla::nif::get<exla::MLIRModule*>(env, argv[1], module)) {
    return exla::nif::error(env, "Unable to get module.");
  }
  if (!exla::nif::get_list<xla::Shape>(env, argv[2], argument_layouts)) {
    return exla::nif::error(env, "Unable to get argument layouts.");
  }
  if (!exla::nif::get(env, argv[3], &num_replicas)) {
    return exla::nif::error(env, "Unable to get Number of Replicas.");
  }
  if (!exla::nif::get(env, argv[4], &num_partitions)) {
    return exla::nif::error(env, "Unable to get Number of Partitions.");
  }
  if (!exla::nif::get(env, argv[5], &use_spmd)) {
    return exla::nif::error(env, "Unable to get SPMD Partitioning Flag.");
  }
  if (!exla::nif::get(env, argv[6], &device_id)) {
    return exla::nif::error(env, "Unable to get device ID.");
  }

  build_options.set_num_replicas(num_replicas);
  build_options.set_num_partitions(num_partitions);
  build_options.set_use_spmd_partitioning(use_spmd);

  bool compile_portable_executable = false;
  if (device_id >= 0) {
    compile_portable_executable = true;
    build_options.set_device_ordinal(device_id);
  }

  EXLA_ASSIGN_OR_RETURN_NIF(exla::ExlaExecutable * executable,
                            (*client)->Compile((*module)->module(), argument_layouts, build_options, compile_portable_executable), env);

  return exla::nif::ok(env, exla::nif::make<exla::ExlaExecutable*>(env, executable));
}

// ExlaExecutable Functions

ERL_NIF_TERM run(ErlNifEnv* env, int argc, const ERL_NIF_TERM argv[]) {
  if (argc != 4) {
    return exla::nif::error(env, "Bad argument count.");
  }

  exla::ExlaClient** client;
  exla::ExlaExecutable** executable;
  int device_id;

  ERL_NIF_TERM arguments = argv[2];

  if (!exla::nif::get<exla::ExlaClient*>(env, argv[0], client)) {
    return exla::nif::error(env, "Unable to get client.");
  }
  if (!exla::nif::get<exla::ExlaExecutable*>(env, argv[1], executable)) {
    return exla::nif::error(env, "Unable to get executable.");
  }
  if (!exla::nif::get(env, argv[3], &device_id)) {
    return exla::nif::error(env, "Unable to get device ID.");
  }

  EXLA_ASSIGN_OR_RETURN_NIF(ERL_NIF_TERM term,
                            (*executable)->Run(env, arguments, device_id), env);

  return term;
}

// Logging Functions

ERL_NIF_TERM start_log_sink(ErlNifEnv* env, int argc, const ERL_NIF_TERM argv[]) {
  if (argc != 1) {
    return exla::nif::error(env, "Bad argument count.");
  }

  ErlNifPid logger_pid;

  if (!enif_get_local_pid(env, argv[0], &logger_pid)) {
    return exla::nif::error(env, "Unable to get logger pid");
  }

  exla::ExlaLogSink* sink = new exla::ExlaLogSink(logger_pid);

  // NO_DEFAULT_LOGGER doesn't behave right
  for (auto* log_sink : tsl::TFGetLogSinks()) {
    tsl::TFRemoveLogSink(log_sink);
  }

  tsl::TFAddLogSink(sink);

  return exla::nif::ok(env);
}

static ErlNifFunc exla_funcs[] = {
    // MLIR Builder
    {"new_mlir_module", 0, new_mlir_module},
    {"create_mlir_function", 4, create_mlir_function},
    {"get_mlir_function_arguments", 1, get_mlir_function_arguments},
    {"mlir_add", 3, mlir_add},
    {"mlir_subtract", 3, mlir_subtract},
    {"mlir_tuple", 2, mlir_tuple},
    {"mlir_get_tuple_element", 3, mlir_get_tuple_element},
    {"mlir_multiply", 3, mlir_multiply},
    {"mlir_min", 3, mlir_min},
    {"mlir_max", 3, mlir_max},
    {"mlir_remainder", 3, mlir_remainder},
    {"mlir_pow", 3, mlir_pow},
    {"mlir_divide", 3, mlir_divide},
    {"mlir_atan2", 3, mlir_atan2},
    {"mlir_equal", 3, mlir_equal},
    {"mlir_not_equal", 3, mlir_not_equal},
    {"mlir_less", 3, mlir_less},
    {"mlir_less_equal", 3, mlir_less_equal},
    {"mlir_greater", 3, mlir_greater},
    {"mlir_greater_equal", 3, mlir_greater_equal},
    {"mlir_build", 2, mlir_build},
    {"dump_mlir_module", 1, dump_mlir_module},
    {"mlir_get_shape", 1, mlir_get_shape},
    {"mlir_convert", 3, mlir_convert},
    {"mlir_abs", 2, mlir_abs},
    {"mlir_exp", 2, mlir_exp},
    {"mlir_expm1", 2, mlir_expm1},
    {"mlir_floor", 2, mlir_floor},
    {"mlir_ceil", 2, mlir_ceil},
    {"mlir_round", 2, mlir_round},
    {"mlir_log", 2, mlir_log},
    {"mlir_sigmoid", 2, mlir_sigmoid},
    {"mlir_log1p", 2, mlir_log1p},
    {"mlir_sign", 2, mlir_sign},
    {"mlir_cos", 2, mlir_cos},
    {"mlir_sin", 2, mlir_sin},
    {"mlir_acos", 2, mlir_acos},
    {"mlir_asin", 2, mlir_asin},
    {"mlir_atan", 2, mlir_atan},
    {"mlir_cosh", 2, mlir_cosh},
    {"mlir_sinh", 2, mlir_sinh},
    {"mlir_tanh", 2, mlir_tanh},
    {"mlir_acosh", 2, mlir_acosh},
    {"mlir_asinh", 2, mlir_asinh},
    {"mlir_atanh", 2, mlir_atanh},
    {"mlir_sqrt", 2, mlir_sqrt},
    {"mlir_cbrt", 2, mlir_cbrt},
    {"mlir_iota", 3, mlir_iota},
    {"mlir_reshape", 3, mlir_reshape},
    {"mlir_reverse", 3, mlir_reverse},
    {"mlir_transpose", 3, mlir_transpose},
    {"mlir_slice", 5, mlir_slice},
    {"mlir_dynamic_slice", 4, mlir_dynamic_slice},
    {"mlir_constant_r0", 3, mlir_constant_r0},
    {"mlir_constant_from_binary", 4, mlir_constant_from_binary},
    {"mlir_bitwise_and", 3, mlir_bitwise_and},
    {"mlir_bitwise_or", 3, mlir_bitwise_or},
    {"mlir_bitwise_xor", 3, mlir_bitwise_xor},
    {"mlir_bitwise_not", 2, mlir_bitwise_not},
    {"mlir_left_shift", 3, mlir_shift_left},
    {"mlir_right_shift_logical", 3, mlir_shift_right_logical},
    {"mlir_right_shift_arithmetic", 3, mlir_shift_right_arithmetic},
    {"mlir_negate", 2, mlir_negate},
    {"mlir_erf", 2, mlir_erf},
    {"mlir_erfc", 2, mlir_erfc},
    {"mlir_erf_inv", 2, mlir_erf_inv},
    {"mlir_is_infinity", 2, mlir_is_infinity},
    {"mlir_is_nan", 2, mlir_is_nan},
    {"mlir_rsqrt", 2, mlir_rsqrt},
    {"mlir_count_leading_zeros", 2, mlir_clz},
    {"mlir_dot_general", 6, mlir_dot_general},
    {"mlir_clamp", 4, mlir_clamp},
    {"mlir_population_count", 2, mlir_population_count},
    {"mlir_optimization_barrier", 2, mlir_optimization_barrier},
    // XlaBuilder
    {"new_builder", 1, new_builder},
    {"create_sub_builder", 2, create_sub_builder},
    {"build", 2, build},
    {"parameter", 4, parameter},
    // ExlaClient
    {"get_host_client", 0, get_host_client},
    {"get_gpu_client", 2, get_gpu_client},
    {"get_tpu_client", 0, get_tpu_client},
    {"get_c_api_client", 1, get_c_api_client},
    {"load_pjrt_plugin", 2, load_pjrt_plugin},
    {"get_device_count", 1, get_device_count},
    {"get_supported_platforms", 0, get_supported_platforms},
    {"compile", 7, compile, ERL_NIF_DIRTY_JOB_CPU_BOUND},
    {"mlir_compile", 7, mlir_compile, ERL_NIF_DIRTY_JOB_CPU_BOUND},
    // ExlaBuffer
    {"binary_to_device_mem", 4, binary_to_device_mem, ERL_NIF_DIRTY_JOB_IO_BOUND},
    {"read_device_mem", 2, read_device_mem, ERL_NIF_DIRTY_JOB_IO_BOUND},
    {"deallocate_device_mem", 1, deallocate_device_mem, ERL_NIF_DIRTY_JOB_IO_BOUND},
    {"transfer_to_infeed", 3, transfer_to_infeed, ERL_NIF_DIRTY_JOB_IO_BOUND},
    {"transfer_from_outfeed", 5, transfer_from_outfeed, ERL_NIF_DIRTY_JOB_IO_BOUND},
    {"copy_buffer_to_device", 3, copy_buffer_to_device, ERL_NIF_DIRTY_JOB_IO_BOUND},
    // ExlaExecutable
    {"run_io", 4, run, ERL_NIF_DIRTY_JOB_IO_BOUND},
    {"run_cpu", 4, run, ERL_NIF_DIRTY_JOB_CPU_BOUND},
    // Shape
    {"make_shape", 2, make_shape},
    {"make_token_shape", 0, make_token_shape},
    {"make_tuple_shape", 1, make_tuple_shape},
    {"get_shape_info", 1, get_shape_info},
    // Element-wise Binary
    {"add", 3, add},
    {"subtract", 3, sub},
    {"multiply", 3, mul},
    {"divide", 3, div},
    {"remainder", 3, rem},
    {"min", 3, min},
    {"max", 3, max},
    {"bitwise_and", 3, bitwise_and},
    {"bitwise_or", 3, bitwise_or},
    {"bitwise_xor", 3, bitwise_xor},
    {"left_shift", 3, shift_left},
    {"right_shift_logical", 3, shift_right_logical},
    {"right_shift_arithmetic", 3, shift_right_arithmetic},
    {"pow", 3, pow},
    {"complex", 3, complex},
    {"atan2", 3, atan2},
    // Element-wise Binary comparison
    {"equal", 3, equal},
    {"not_equal", 3, not_equal},
    {"greater", 3, greater},
    {"greater_equal", 3, greater_equal},
    {"less", 3, less},
    {"less_equal", 3, less_equal},
    // Element-wise Unary
    {"abs", 1, abs},
    {"exp", 1, exp},
    {"expm1", 1, expm1},
    {"floor", 1, floor},
    {"ceil", 1, ceil},
    {"round", 1, round},
    {"log", 1, log},
    {"log1p", 1, log1p},
    {"sigmoid", 1, sigmoid},
    {"sign", 1, sign},
    {"cos", 1, cos},
    {"sin", 1, sin},
    {"acos", 1, acos},
    {"asin", 1, asin},
    {"atan", 1, atan},
    {"cosh", 1, cosh},
    {"fft", 2, fft},
    {"ifft", 2, ifft},
    {"sinh", 1, sinh},
    {"tanh", 1, tanh},
    {"acosh", 1, acosh},
    {"asinh", 1, asinh},
    {"atanh", 1, atanh},
    {"real", 1, real},
    {"imag", 1, imag},
    {"sqrt", 1, sqrt},
    {"rsqrt", 1, rsqrt},
    {"cbrt", 1, cbrt},
    {"is_nan", 1, is_nan},
    {"is_infinity", 1, is_infinity},
    {"erf", 1, erf},
    {"erfc", 1, erfc},
    {"erf_inv", 1, erf_inv},
    {"negate", 1, neg},
    {"conj", 1, conj},
    {"bitwise_not", 1, bitwise_not},
    {"count_leading_zeros", 1, clz},
    {"population_count", 1, population_count},
    // Constant Creation
    {"constant_r0", 3, constant_r0},
    {"constant_from_binary", 3, constant_from_binary},
    // Tuples
    {"tuple", 2, tuple},
    {"get_tuple_element", 2, get_tuple_element},
    // Control Flow
    {"conditional", 5, conditional_if},
    {"conditional", 3, conditional_multi},
    {"select", 3, select},
    {"while", 3, while_loop},
    {"call", 3, call},
    // Slicing
    {"slice", 4, slice},
    {"dynamic_slice", 3, dynamic_slice},
    {"dynamic_update_slice", 3, dynamic_update_slice},
    {"gather", 7, gather},
    // Tensor Creation
    {"rng_normal", 3, rng_normal},
    {"rng_uniform", 3, rng_uniform},
    {"iota", 3, iota},
    // Functional Ops
    {"reduce", 4, reduce},
    {"variadic_reduce", 5, variadic_reduce},
    {"window_reduce", 7, window_reduce},
    {"select_and_scatter", 8, select_and_scatter},
    {"scatter", 8, scatter},
    {"map", 4, map},
    // Shape/Type Manipulation
    {"broadcast_in_dim", 3, broadcast_in_dim},
    {"reshape", 2, reshape},
    {"get_shape", 2, get_shape_op},
    {"convert_element_type", 2, convert_element_type},
    {"bitcast_convert_type", 2, bitcast_convert_type},
    {"transpose", 2, transpose},
    // Other
    {"dot", 3, dot},
    {"dot_general", 4, dot_general},
    {"conv_general_dilated", 10, conv_general_dilated},
    {"pad", 3, pad},
    {"clamp", 3, clamp},
    {"reverse", 2, reverse},
    {"concatenate", 3, concatenate},
    {"sort", 3, sort},
    {"top_k", 2, top_k},
    {"variadic_sort", 3, variadic_sort},
    // LinAlg
    {"cholesky", 1, cholesky},
    {"eigh", 4, eigh},
    {"lu", 1, lu},
    {"qr", 2, qr},
    {"triangular_solve", 6, triangular_solve},
    // Infeed/Outfeed
    {"infeed", 2, infeed},
    {"outfeed", 3, outfeed},
    {"create_token", 1, create_token},
    // Special
    {"optimization_barrier", 1, optimization_barrier},
    // Log Sink
    {"start_log_sink", 1, start_log_sink}};

ERL_NIF_INIT(Elixir.EXLA.NIF, exla_funcs, &load, NULL, NULL, NULL);<|MERGE_RESOLUTION|>--- conflicted
+++ resolved
@@ -737,35 +737,38 @@
   return exla::nif::ok(env, exla::nif::make<mlir::Value>(env, result));
 }
 
-<<<<<<< HEAD
 ERL_NIF_TERM mlir_optimization_barrier(ErlNifEnv* env, int argc, const ERL_NIF_TERM argv[]) {
   if (argc != 2) {
-=======
+    return exla::nif::error(env, "Bad argument count.");
+  }
+  
+  exla::MLIRFunction** function;
+  mlir::Value* t;
+  
+  if (!exla::nif::get<exla::MLIRFunction*>(env, argv[0], function)) {
+    return exla::nif::error(env, "Unable to get function.");
+  }
+  if (!exla::nif::get<mlir::Value>(env, argv[1], t)) {
+    return exla::nif::error(env, "Unable to get tensor.");
+  }
+
+  mlir::Value result = (*function)->OptimizationBarrierOp(*t);
+  return exla::nif::ok(env, exla::nif::make<mlir::Value>(env, result));
+}
+
 ERL_NIF_TERM mlir_clamp(ErlNifEnv* env, int argc, const ERL_NIF_TERM argv[]) {
   if (argc != 4) {
->>>>>>> fde916b0
-    return exla::nif::error(env, "Bad argument count.");
-  }
-
-  exla::MLIRFunction** function;
-<<<<<<< HEAD
-  mlir::Value* t;
-=======
+    return exla::nif::error(env, "Bad argument count.");
+  }
+
+  exla::MLIRFunction** function;
   mlir::Value* operand;
   mlir::Value* min;
   mlir::Value* max;
->>>>>>> fde916b0
-
-  if (!exla::nif::get<exla::MLIRFunction*>(env, argv[0], function)) {
-    return exla::nif::error(env, "Unable to get function.");
-  }
-<<<<<<< HEAD
-  if (!exla::nif::get<mlir::Value>(env, argv[1], t)) {
-    return exla::nif::error(env, "Unable to get tensor.");
-  }
-
-  mlir::Value result = (*function)->OptimizationBarrierOp(*t);
-=======
+
+  if (!exla::nif::get<exla::MLIRFunction*>(env, argv[0], function)) {
+    return exla::nif::error(env, "Unable to get function.");
+  }
   if (!exla::nif::get<mlir::Value>(env, argv[1], operand)) {
     return exla::nif::error(env, "Unable to get operand.");
   }
@@ -777,7 +780,6 @@
   }
 
   mlir::Value result = (*function)->ClampOp(*min, *operand, *max);
->>>>>>> fde916b0
 
   return exla::nif::ok(env, exla::nif::make<mlir::Value>(env, result));
 }
