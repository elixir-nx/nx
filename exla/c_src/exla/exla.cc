#include <functional>
#include <map>
#include <string>

#include "exla_client.h"
#include "exla_log_sink.h"
#include "exla_nif_util.h"
#include "exla_ops.h"
#include "xla/client/client.h"
#include "xla/client/xla_builder.h"
#include "xla/client/xla_computation.h"
#include "xla/pjrt/pjrt_api.h"
#include "xla/primitive_util.h"
#include "xla/service/platform_util.h"
#include "xla/shape_util.h"

// MLIR
#include <llvm/Support/raw_os_ostream.h>

#include <iostream>

#include "mlir/builder.h"

// All of these are created with calls to `new` and subsequently
// passed to the VM as pointers-to-pointers so we balance it out
// with calls to delete rather than just using the default destructor.

void free_exla_executable(ErlNifEnv* env, void* obj) {
  exla::ExlaExecutable** executable = reinterpret_cast<exla::ExlaExecutable**>(obj);
  if (*executable != nullptr) {
    delete *executable;
    *executable = nullptr;
  }
}

void free_xla_builder(ErlNifEnv* env, void* obj) {
  xla::XlaBuilder** builder = reinterpret_cast<xla::XlaBuilder**>(obj);
  if (*builder != nullptr) {
    delete *builder;
    *builder = nullptr;
  }
}

void free_exla_client(ErlNifEnv* env, void* obj) {
  exla::ExlaClient** client = reinterpret_cast<exla::ExlaClient**>(obj);
  if (*client != nullptr) {
    delete *client;
    *client = nullptr;
  }
}

void free_exla_buffer(ErlNifEnv* env, void* obj) {
  exla::ExlaBuffer** buffer = reinterpret_cast<exla::ExlaBuffer**>(obj);
  if (*buffer != nullptr) {
    delete *buffer;
    *buffer = nullptr;
  }
}

static int open_resources(ErlNifEnv* env) {
  const char* mod = "EXLA";

  if (!exla::nif::open_resource<xla::XlaOp>(env, mod, "Op")) {
    return -1;
  }
  if (!exla::nif::open_resource<xla::Shape>(env, mod, "Shape")) {
    return -1;
  }
  if (!exla::nif::open_resource<xla::XlaComputation>(env, mod, "Computation")) {
    return -1;
  }
  if (!exla::nif::open_resource<exla::ExlaExecutable*>(env, mod, "Executable", free_exla_executable)) {
    return -1;
  }
  if (!exla::nif::open_resource<xla::XlaBuilder*>(env, mod, "Builder", free_xla_builder)) {
    return -1;
  }
  if (!exla::nif::open_resource<exla::ExlaClient*>(env, mod, "ExlaClient", free_exla_client)) {
    return -1;
  }
  if (!exla::nif::open_resource<exla::ExlaBuffer*>(env, mod, "ExlaBuffer", free_exla_buffer)) {
    return -1;
  }
  if (!exla::nif::open_resource<exla::MLIRFunction*>(env, mod, "MLIRBlock")) {
    return -1;
  }
  if (!exla::nif::open_resource<mlir::Value>(env, mod, "MLIRValue")) {
    return -1;
  }
  // MLIR
  if (!exla::nif::open_resource<exla::MLIRModule*>(env, mod, "ExlaMLIRModule")) {
    return -1;
  }
  return 1;
}

static int load(ErlNifEnv* env, void** priv, ERL_NIF_TERM load_info) {
  if (open_resources(env) == -1) return -1;

  return 0;
}

// MLIR Builder Functions
ERL_NIF_TERM new_mlir_module(ErlNifEnv* env, int argc, const ERL_NIF_TERM argv[]) {
  if (argc != 0) {
    return exla::nif::error(env, "Bad argument count.");
  }

  exla::MLIRModule* module = new exla::MLIRModule();

  return exla::nif::ok(env, exla::nif::make<exla::MLIRModule*>(env, module));
}

ERL_NIF_TERM create_mlir_function(ErlNifEnv* env, int argc, const ERL_NIF_TERM argv[]) {
  if (argc != 4) {
    return exla::nif::error(env, "Bad argument count.");
  }

  exla::MLIRModule** module;
  std::string func_name;
  std::vector<std::pair<std::vector<exla::int64>, int>> arg_types;
  std::pair<std::vector<exla::int64>, int> ret_type;
  std::vector<xla::Shape*> arg_shapes;

  if (!exla::nif::get<exla::MLIRModule*>(env, argv[0], module)) {
    return exla::nif::error(env, "Unable to get module.");
  }
  if (!exla::nif::get(env, argv[1], func_name)) {
    return exla::nif::error(env, "Unable to get function name.");
  }

  if (!exla::nif::get_list<xla::Shape>(env, argv[2], arg_shapes)) {
    return exla::nif::error(env, "Unable to get args.");
  }

  absl::Span<const int64_t> span;

  for (xla::Shape* shape : arg_shapes) {
    int type = shape->element_type();
    if (type == -1) {
      return exla::nif::error(env, "Invalid argument type received.");
    }
    span = shape->dimensions();
    std::vector<exla::int64> dims(span.begin(), span.end());

    arg_types.emplace_back(dims, type);
  }

  xla::Shape* ret_shape;
  if (!exla::nif::get<xla::Shape>(env, argv[3], ret_shape)) {
    return exla::nif::error(env, "Unable to get return.");
  }

  int type = ret_shape->element_type();
  if (type == -1) {
    return exla::nif::error(env, "Invalid output type received.");
  }

  span = ret_shape->dimensions();
  std::vector<exla::int64> ret_dims(span.begin(), span.end());

  ret_type = std::make_pair(ret_dims, type);

  exla::MLIRFunction* func = (*module)->CreateFunction(func_name, arg_types, ret_type);

  return exla::nif::ok(env, exla::nif::make<exla::MLIRFunction*>(env, func));
}

ERL_NIF_TERM get_mlir_function_arguments(ErlNifEnv* env, int argc, const ERL_NIF_TERM argv[]) {
  if (argc != 1) {
    return exla::nif::error(env, "Bad argument count.");
  }

  exla::MLIRFunction** function;

  if (!exla::nif::get<exla::MLIRFunction*>(env, argv[0], function)) {
    return exla::nif::error(env, "Unable to get function.");
  }

  llvm::MutableArrayRef<mlir::BlockArgument> args = (*function)->get_arguments();
  std::vector<ERL_NIF_TERM> terms;
  terms.reserve(args.size());

  for (auto arg : args) {
    ERL_NIF_TERM term = exla::nif::make<mlir::Value>(env, arg);
    terms.push_back(term);
  }

  return exla::nif::ok(env, enif_make_list_from_array(env, terms.data(), terms.size()));
}

ERL_NIF_TERM mlir_tuple(ErlNifEnv* env, int argc, const ERL_NIF_TERM argv[]) {
  if (argc != 2) {
    return exla::nif::error(env, "Bad argument count.");
  }

  exla::MLIRFunction** function;
  std::vector<mlir::Value> vals;

  if (!exla::nif::get<exla::MLIRFunction*>(env, argv[0], function)) {
    return exla::nif::error(env, "Unable to get function.");
  }
  if (!exla::nif::get_list<mlir::Value>(env, argv[1], vals)) {
    return exla::nif::error(env, "Unable to get values.");
  }

  mlir::Value res = (*function)->TupleOp(vals);

  return exla::nif::ok(env, exla::nif::make<mlir::Value>(env, res));
}

ERL_NIF_TERM mlir_get_tuple_element(ErlNifEnv* env, int argc, const ERL_NIF_TERM argv[]) {
  if (argc != 3) {
    return exla::nif::error(env, "Bad argument count.");
  }

  exla::MLIRFunction** function;
  mlir::Value* tuple;
  exla::int64 index;

  if (!exla::nif::get<exla::MLIRFunction*>(env, argv[0], function)) {
    return exla::nif::error(env, "Unable to get function.");
  }
  if (!exla::nif::get<mlir::Value>(env, argv[1], tuple)) {
    return exla::nif::error(env, "Unable to get tuple.");
  }
  if (!exla::nif::get(env, argv[2], &index)) {
    return exla::nif::error(env, "Unable to get index.");
  }

  mlir::Value res = (*function)->GetTupleElementOp(*tuple, index);

  return exla::nif::ok(env, exla::nif::make<mlir::Value>(env, res));
}

ERL_NIF_TERM mlir_binary_op(ErlNifEnv* env, int argc, const ERL_NIF_TERM argv[], std::function<mlir::Value(exla::MLIRFunction*, mlir::Value*, mlir::Value*)> op) {
  if (argc != 3) {
    return exla::nif::error(env, "Bad argument count.");
  }

  exla::MLIRFunction** function;
  mlir::Value* lhs;
  mlir::Value* rhs;

  if (!exla::nif::get<exla::MLIRFunction*>(env, argv[0], function)) {
    return exla::nif::error(env, "Unable to get function.");
  }
  if (!exla::nif::get<mlir::Value>(env, argv[1], lhs)) {
    return exla::nif::error(env, "Unable to get lhs.");
  }
  if (!exla::nif::get<mlir::Value>(env, argv[2], rhs)) {
    return exla::nif::error(env, "Unable to get rhs.");
  }

  mlir::Value res = op(*function, lhs, rhs);

  return exla::nif::ok(env, exla::nif::make<mlir::Value>(env, res));
}

#define MLIR_BIN_OP(OP) mlir_binary_op(env, argc, argv, [](exla::MLIRFunction* f, mlir::Value* lhs, mlir::Value* rhs) -> mlir::Value { return f->OP(*lhs, *rhs); })

ERL_NIF_TERM mlir_add(ErlNifEnv* env, int argc, const ERL_NIF_TERM argv[]) {
  return MLIR_BIN_OP(AddOp);
}

ERL_NIF_TERM mlir_subtract(ErlNifEnv* env, int argc, const ERL_NIF_TERM argv[]) {
  return MLIR_BIN_OP(SubtractOp);
}

ERL_NIF_TERM mlir_multiply(ErlNifEnv* env, int argc, const ERL_NIF_TERM argv[]) {
  return MLIR_BIN_OP(MulOp);
}

ERL_NIF_TERM mlir_min(ErlNifEnv* env, int argc, const ERL_NIF_TERM argv[]) {
  return MLIR_BIN_OP(MinOp);
}

ERL_NIF_TERM mlir_max(ErlNifEnv* env, int argc, const ERL_NIF_TERM argv[]) {
  return MLIR_BIN_OP(MaxOp);
}

ERL_NIF_TERM mlir_remainder(ErlNifEnv* env, int argc, const ERL_NIF_TERM argv[]) {
  return MLIR_BIN_OP(RemOp);
}

ERL_NIF_TERM mlir_pow(ErlNifEnv* env, int argc, const ERL_NIF_TERM argv[]) {
  return MLIR_BIN_OP(PowOp);
}

ERL_NIF_TERM mlir_divide(ErlNifEnv* env, int argc, const ERL_NIF_TERM argv[]) {
  return MLIR_BIN_OP(DivOp);
}

ERL_NIF_TERM mlir_atan2(ErlNifEnv* env, int argc, const ERL_NIF_TERM argv[]) {
  return MLIR_BIN_OP(Atan2Op);
}

ERL_NIF_TERM mlir_equal(ErlNifEnv* env, int argc, const ERL_NIF_TERM argv[]) {
  return MLIR_BIN_OP(EqualOp);
}

ERL_NIF_TERM mlir_not_equal(ErlNifEnv* env, int argc, const ERL_NIF_TERM argv[]) {
  return MLIR_BIN_OP(NotEqualOp);
}

ERL_NIF_TERM mlir_less(ErlNifEnv* env, int argc, const ERL_NIF_TERM argv[]) {
  return MLIR_BIN_OP(LessOp);
}

ERL_NIF_TERM mlir_less_equal(ErlNifEnv* env, int argc, const ERL_NIF_TERM argv[]) {
  return MLIR_BIN_OP(LessEqualOp);
}

ERL_NIF_TERM mlir_greater(ErlNifEnv* env, int argc, const ERL_NIF_TERM argv[]) {
  return MLIR_BIN_OP(GreaterOp);
}

ERL_NIF_TERM mlir_greater_equal(ErlNifEnv* env, int argc, const ERL_NIF_TERM argv[]) {
  return MLIR_BIN_OP(GreaterEqualOp);
}

ERL_NIF_TERM mlir_bitwise_and(ErlNifEnv* env, int argc, const ERL_NIF_TERM argv[]) {
  return MLIR_BIN_OP(BitwiseAndOp);
}

ERL_NIF_TERM mlir_bitwise_or(ErlNifEnv* env, int argc, const ERL_NIF_TERM argv[]) {
  return MLIR_BIN_OP(BitwiseOrOp);
}

ERL_NIF_TERM mlir_bitwise_xor(ErlNifEnv* env, int argc, const ERL_NIF_TERM argv[]) {
  return MLIR_BIN_OP(BitwiseXorOp);
}

ERL_NIF_TERM mlir_shift_left(ErlNifEnv* env, int argc, const ERL_NIF_TERM argv[]) {
  return MLIR_BIN_OP(ShiftLeftOp);
}

ERL_NIF_TERM mlir_shift_right_logical(ErlNifEnv* env, int argc, const ERL_NIF_TERM argv[]) {
  return MLIR_BIN_OP(ShiftRightLogicalOp);
}

ERL_NIF_TERM mlir_shift_right_arithmetic(ErlNifEnv* env, int argc, const ERL_NIF_TERM argv[]) {
  return MLIR_BIN_OP(ShiftRightArithmeticOp);
}

ERL_NIF_TERM mlir_unary_op(ErlNifEnv* env, int argc, const ERL_NIF_TERM argv[], std::function<mlir::Value(exla::MLIRFunction*, mlir::Value*)> op) {
  if (argc != 2) {
    return exla::nif::error(env, "Bad argument count.");
  }

  exla::MLIRFunction** function;
  mlir::Value* operand;

  if (!exla::nif::get<exla::MLIRFunction*>(env, argv[0], function)) {
    return exla::nif::error(env, "Unable to get function.");
  }
  if (!exla::nif::get<mlir::Value>(env, argv[1], operand)) {
    return exla::nif::error(env, "Unable to get operand.");
  }

  mlir::Value res = op(*function, operand);

  return exla::nif::ok(env, exla::nif::make<mlir::Value>(env, res));
}

#define MLIR_UNARY_OP(OP) mlir_unary_op(env, argc, argv, [](exla::MLIRFunction* f, mlir::Value* operand) -> mlir::Value { return f->OP(*operand); })

ERL_NIF_TERM mlir_abs(ErlNifEnv* env, int argc, const ERL_NIF_TERM argv[]) {
  return MLIR_UNARY_OP(AbsOp);
}
ERL_NIF_TERM mlir_exp(ErlNifEnv* env, int argc, const ERL_NIF_TERM argv[]) {
  return MLIR_UNARY_OP(ExpOp);
}
ERL_NIF_TERM mlir_expm1(ErlNifEnv* env, int argc, const ERL_NIF_TERM argv[]) {
  return MLIR_UNARY_OP(Expm1Op);
}
ERL_NIF_TERM mlir_floor(ErlNifEnv* env, int argc, const ERL_NIF_TERM argv[]) {
  return MLIR_UNARY_OP(FloorOp);
}
ERL_NIF_TERM mlir_ceil(ErlNifEnv* env, int argc, const ERL_NIF_TERM argv[]) {
  return MLIR_UNARY_OP(CeilOp);
}
ERL_NIF_TERM mlir_round(ErlNifEnv* env, int argc, const ERL_NIF_TERM argv[]) {
  return MLIR_UNARY_OP(RoundOp);
}
ERL_NIF_TERM mlir_log(ErlNifEnv* env, int argc, const ERL_NIF_TERM argv[]) {
  return MLIR_UNARY_OP(LogOp);
}
ERL_NIF_TERM mlir_sigmoid(ErlNifEnv* env, int argc, const ERL_NIF_TERM argv[]) {
  return MLIR_UNARY_OP(LogisticOp);
}
ERL_NIF_TERM mlir_log1p(ErlNifEnv* env, int argc, const ERL_NIF_TERM argv[]) {
  return MLIR_UNARY_OP(Log1pOp);
}
ERL_NIF_TERM mlir_sign(ErlNifEnv* env, int argc, const ERL_NIF_TERM argv[]) {
  return MLIR_UNARY_OP(SignOp);
}
ERL_NIF_TERM mlir_cos(ErlNifEnv* env, int argc, const ERL_NIF_TERM argv[]) {
  return MLIR_UNARY_OP(CosOp);
}
ERL_NIF_TERM mlir_sin(ErlNifEnv* env, int argc, const ERL_NIF_TERM argv[]) {
  return MLIR_UNARY_OP(SinOp);
}
ERL_NIF_TERM mlir_acos(ErlNifEnv* env, int argc, const ERL_NIF_TERM argv[]) {
  return MLIR_UNARY_OP(AcosOp);
}
ERL_NIF_TERM mlir_asin(ErlNifEnv* env, int argc, const ERL_NIF_TERM argv[]) {
  return MLIR_UNARY_OP(AsinOp);
}
ERL_NIF_TERM mlir_atan(ErlNifEnv* env, int argc, const ERL_NIF_TERM argv[]) {
  return MLIR_UNARY_OP(AtanOp);
}
ERL_NIF_TERM mlir_cosh(ErlNifEnv* env, int argc, const ERL_NIF_TERM argv[]) {
  return MLIR_UNARY_OP(CoshOp);
}
ERL_NIF_TERM mlir_sinh(ErlNifEnv* env, int argc, const ERL_NIF_TERM argv[]) {
  return MLIR_UNARY_OP(SinhOp);
}
ERL_NIF_TERM mlir_tanh(ErlNifEnv* env, int argc, const ERL_NIF_TERM argv[]) {
  return MLIR_UNARY_OP(TanhOp);
}
ERL_NIF_TERM mlir_acosh(ErlNifEnv* env, int argc, const ERL_NIF_TERM argv[]) {
  return MLIR_UNARY_OP(AcoshOp);
}
ERL_NIF_TERM mlir_asinh(ErlNifEnv* env, int argc, const ERL_NIF_TERM argv[]) {
  return MLIR_UNARY_OP(AsinhOp);
}
ERL_NIF_TERM mlir_atanh(ErlNifEnv* env, int argc, const ERL_NIF_TERM argv[]) {
  return MLIR_UNARY_OP(AtanhOp);
}
ERL_NIF_TERM mlir_sqrt(ErlNifEnv* env, int argc, const ERL_NIF_TERM argv[]) {
  return MLIR_UNARY_OP(SqrtOp);
}
ERL_NIF_TERM mlir_cbrt(ErlNifEnv* env, int argc, const ERL_NIF_TERM argv[]) {
  return MLIR_UNARY_OP(CbrtOp);
}

ERL_NIF_TERM mlir_bitwise_not(ErlNifEnv* env, int argc, const ERL_NIF_TERM argv[]) {
  return MLIR_UNARY_OP(BitwiseNotOp);
}

ERL_NIF_TERM mlir_negate(ErlNifEnv* env, int argc, const ERL_NIF_TERM argv[]) {
  return MLIR_UNARY_OP(NegateOp);
}

ERL_NIF_TERM mlir_erf(ErlNifEnv* env, int argc, const ERL_NIF_TERM argv[]) {
  return MLIR_UNARY_OP(ErfOp);
}

ERL_NIF_TERM mlir_erfc(ErlNifEnv* env, int argc, const ERL_NIF_TERM argv[]) {
  return MLIR_UNARY_OP(ErfcOp);
}

ERL_NIF_TERM mlir_erf_inv(ErlNifEnv* env, int argc, const ERL_NIF_TERM argv[]) {
  return MLIR_UNARY_OP(ErfInvOp);
}

ERL_NIF_TERM mlir_is_infinity(ErlNifEnv* env, int argc, const ERL_NIF_TERM argv[]) {
  return MLIR_UNARY_OP(IsInfOp);
}
ERL_NIF_TERM mlir_is_nan(ErlNifEnv* env, int argc, const ERL_NIF_TERM argv[]) {
  return MLIR_UNARY_OP(IsNanOp);
}
ERL_NIF_TERM mlir_rsqrt(ErlNifEnv* env, int argc, const ERL_NIF_TERM argv[]) {
  return MLIR_UNARY_OP(RsqrtOp);
}
ERL_NIF_TERM mlir_clz(ErlNifEnv* env, int argc, const ERL_NIF_TERM argv[]) {
  return MLIR_UNARY_OP(ClzOp);
}
ERL_NIF_TERM mlir_population_count(ErlNifEnv* env, int argc, const ERL_NIF_TERM argv[]) {
  return MLIR_UNARY_OP(PopulationCountOp);
}

ERL_NIF_TERM mlir_iota(ErlNifEnv* env, int argc, const ERL_NIF_TERM argv[]) {
  if (argc != 3) {
    return exla::nif::error(env, "Bad argument count.");
  }

  exla::MLIRFunction** function;
  xla::Shape* shape;
  exla::int64 dimension;

  if (!exla::nif::get<exla::MLIRFunction*>(env, argv[0], function)) {
    return exla::nif::error(env, "Unable to get function.");
  }
  if (!exla::nif::get<xla::Shape>(env, argv[1], shape)) {
    return exla::nif::error(env, "Unable to get shape.");
  }
  if (!exla::nif::get(env, argv[2], &dimension)) {
    return exla::nif::error(env, "Unable to get dimension");
  }

  mlir::Value res = (*function)->IotaOp(*shape, dimension);
  return exla::nif::ok(env, exla::nif::make<mlir::Value>(env, res));
}
ERL_NIF_TERM mlir_reshape(ErlNifEnv* env, int argc, const ERL_NIF_TERM argv[]) {
  if (argc != 3) {
    return exla::nif::error(env, "Bad argument count.");
  }

  exla::MLIRFunction** function;
  std::vector<int64_t> shape;
  mlir::Value* operand;

  if (!exla::nif::get<exla::MLIRFunction*>(env, argv[0], function)) {
    return exla::nif::error(env, "Unable to get function.");
  }
  if (!exla::nif::get<mlir::Value>(env, argv[1], operand)) {
    return exla::nif::error(env, "Unable to get operand.");
  }
  if (!exla::nif::get_tuple(env, argv[2], shape)) {
    return exla::nif::error(env, "Unable to get shape.");
  }

  mlir::Value res = (*function)->ReshapeOp(*operand, shape);
  return exla::nif::ok(env, exla::nif::make<mlir::Value>(env, res));
}

ERL_NIF_TERM mlir_reverse(ErlNifEnv* env, int argc, const ERL_NIF_TERM argv[]) {
  if (argc != 3) {
    return exla::nif::error(env, "Bad argument count.");
  }

  exla::MLIRFunction** function;
  std::vector<int64_t> dims;
  mlir::Value* operand;

  if (!exla::nif::get<exla::MLIRFunction*>(env, argv[0], function)) {
    return exla::nif::error(env, "Unable to get function.");
  }
  if (!exla::nif::get<mlir::Value>(env, argv[1], operand)) {
    return exla::nif::error(env, "Unable to get operand.");
  }
  if (!exla::nif::get_list(env, argv[2], dims)) {
    return exla::nif::error(env, "Unable to get dims.");
  }

  mlir::Value res = (*function)->ReverseOp(*operand, dims);
  return exla::nif::ok(env, exla::nif::make<mlir::Value>(env, res));
}

ERL_NIF_TERM mlir_transpose(ErlNifEnv* env, int argc, const ERL_NIF_TERM argv[]) {
  if (argc != 3) {
    return exla::nif::error(env, "Bad argument count.");
  }

  exla::MLIRFunction** function;
  std::vector<int64_t> axes;
  mlir::Value* operand;

  if (!exla::nif::get<exla::MLIRFunction*>(env, argv[0], function)) {
    return exla::nif::error(env, "Unable to get function.");
  }
  if (!exla::nif::get<mlir::Value>(env, argv[1], operand)) {
    return exla::nif::error(env, "Unable to get operand.");
  }
  if (!exla::nif::get_list(env, argv[2], axes)) {
    return exla::nif::error(env, "Unable to get axes.");
  }

  mlir::Value res = (*function)->TransposeOp(*operand, axes);
  return exla::nif::ok(env, exla::nif::make<mlir::Value>(env, res));
}

ERL_NIF_TERM mlir_slice(ErlNifEnv* env, int argc, const ERL_NIF_TERM argv[]) {
  if (argc != 5) {
    return exla::nif::error(env, "Bad argument count.");
  }

  exla::MLIRFunction** function;
  std::vector<int64_t> starts, limits, strides;
  mlir::Value* operand;

  if (!exla::nif::get<exla::MLIRFunction*>(env, argv[0], function)) {
    return exla::nif::error(env, "Unable to get function.");
  }
  if (!exla::nif::get<mlir::Value>(env, argv[1], operand)) {
    return exla::nif::error(env, "Unable to get operand.");
  }
  if (!exla::nif::get_list(env, argv[2], starts)) {
    return exla::nif::error(env, "Unable to get starts.");
  }
  if (!exla::nif::get_list(env, argv[3], limits)) {
    return exla::nif::error(env, "Unable to get lwngths.");
  }
  if (!exla::nif::get_list(env, argv[4], strides)) {
    return exla::nif::error(env, "Unable to get strides.");
  }

  mlir::Value res = (*function)->SliceOp(*operand, starts, limits, strides);
  return exla::nif::ok(env, exla::nif::make<mlir::Value>(env, res));
}

ERL_NIF_TERM mlir_dynamic_slice(ErlNifEnv* env, int argc, const ERL_NIF_TERM argv[]) {
  if (argc != 4) {
    return exla::nif::error(env, "Bad argument count.");
  }

  exla::MLIRFunction** function;
  std::vector<mlir::Value> starts;
  std::vector<int64_t> lengths;
  mlir::Value* operand;

  if (!exla::nif::get<exla::MLIRFunction*>(env, argv[0], function)) {
    return exla::nif::error(env, "Unable to get function.");
  }
  if (!exla::nif::get<mlir::Value>(env, argv[1], operand)) {
    return exla::nif::error(env, "Unable to get operand.");
  }
  if (!exla::nif::get_list<mlir::Value>(env, argv[2], starts)) {
    return exla::nif::error(env, "Unable to get starts.");
  }
  if (!exla::nif::get_list(env, argv[3], lengths)) {
    return exla::nif::error(env, "Unable to get lengths.");
  }

  mlir::Value res = (*function)->DynamicSliceOp(*operand, starts, lengths);
  return exla::nif::ok(env, exla::nif::make<mlir::Value>(env, res));
}

ERL_NIF_TERM mlir_constant_r0(ErlNifEnv* env, int argc, const ERL_NIF_TERM argv[]) {
  if (argc != 3) {
    return exla::nif::error(env, "Bad argument count.");
  }

  exla::MLIRFunction** function;
  mlir::Type type;

  if (!exla::nif::get<exla::MLIRFunction*>(env, argv[0], function)) {
    return exla::nif::error(env, "Unable to get function.");
  }
  if ((*function)->get_mlir_type(env, argv[2], &type)) {
    return exla::nif::error(env, "Unable to get type string.");
  }

  return (*function)->ConstantOp(type, env, argv[1]);
}
ERL_NIF_TERM mlir_constant_from_binary(ErlNifEnv* env, int argc, const ERL_NIF_TERM argv[]) {
  if (argc != 4) {
    return exla::nif::error(env, "Bad argument count.");
  }

  exla::MLIRFunction** function;
  mlir::Type type;
  std::vector<exla::int64> dims;

  if (!exla::nif::get<exla::MLIRFunction*>(env, argv[0], function)) {
    return exla::nif::error(env, "Unable to get function.");
  }
  if ((*function)->get_mlir_type(env, argv[2], &type)) {
    return exla::nif::error(env, "Unable to get type string.");
  }
  if (!exla::nif::get_tuple(env, argv[3], dims)) {
    return exla::nif::error(env, "Unable to get dims.");
  }

  return (*function)->ConstantOp(type, env, argv[1], dims);
}

ERL_NIF_TERM mlir_dot_general(ErlNifEnv* env, int argc, const ERL_NIF_TERM argv[]) {
  if (argc != 6) {
    return exla::nif::error(env, "Bad argument count.");
  }

  exla::MLIRFunction** function;
  xla::Shape* output_shape;
  mlir::Value* lhs;
  mlir::Value* rhs;
  xla::DotDimensionNumbers dnums;
  xla::PrecisionConfig config;


  if (!exla::nif::get<exla::MLIRFunction*>(env, argv[0], function)) {
    return exla::nif::error(env, "Unable to get function.");
  }
  if (!exla::nif::get<xla::Shape>(env, argv[1], output_shape)) {
    return exla::nif::error(env, "Unable to get shape.");
  }
  if (!exla::nif::get<mlir::Value>(env, argv[2], lhs)) {
    return exla::nif::error(env, "Unable to get lhs.");
  }
  if (!exla::nif::get<mlir::Value>(env, argv[3], rhs)) {
    return exla::nif::error(env, "Unable to get rhs.");
  }
  if (!exla::nif::get_dot_dimension_numbers(env, argv[4], &dnums)) {
    return exla::nif::error(env, "Unable to get dot dimensions.");
  }
  if (!exla::nif::get_precision_config(env, argv[5], 2, &config)) {
    return exla::nif::error(env, "Unable to get precision configuration.");
  }

  mlir::Value res = (*function)->DotGeneralOp(*output_shape, *lhs, *rhs, dnums, config);
  return exla::nif::ok(env, exla::nif::make<mlir::Value>(env, res));
}

ERL_NIF_TERM mlir_build(ErlNifEnv* env, int argc, const ERL_NIF_TERM argv[]) {
  if (argc != 2) {
    return exla::nif::error(env, "Bad argument count.");
  }

  exla::MLIRFunction** function;
  mlir::Value* root;

  if (!exla::nif::get<exla::MLIRFunction*>(env, argv[0], function)) {
    return exla::nif::error(env, "Unable to get function.");
  }
  if (!exla::nif::get<mlir::Value>(env, argv[1], root)) {
    return exla::nif::error(env, "Unable to get root.");
  }

  (*function)->Build(*root);

  return exla::nif::ok(env);
}

ERL_NIF_TERM mlir_convert(ErlNifEnv* env, int argc, const ERL_NIF_TERM argv[]) {
  if (argc != 3) {
    return exla::nif::error(env, "Bad argument count.");
  }

  exla::MLIRFunction** function;
  mlir::Value* t;
  mlir::Type type;

  if (!exla::nif::get<exla::MLIRFunction*>(env, argv[0], function)) {
    return exla::nif::error(env, "Unable to get function.");
  }
  if (!exla::nif::get<mlir::Value>(env, argv[1], t)) {
    return exla::nif::error(env, "Unable to get tensor.");
  }
  if ((*function)->get_mlir_type(env, argv[2], &type)) {
    return exla::nif::error(env, "Unable to get type string.");
  }

  mlir::Value result = (*function)->ConvertOp(*t, type);

  return exla::nif::ok(env, exla::nif::make<mlir::Value>(env, result));
}

ERL_NIF_TERM mlir_optimization_barrier(ErlNifEnv* env, int argc, const ERL_NIF_TERM argv[]) {
  if (argc != 2) {
    return exla::nif::error(env, "Bad argument count.");
  }
  
  exla::MLIRFunction** function;
  mlir::Value* t;
  
  if (!exla::nif::get<exla::MLIRFunction*>(env, argv[0], function)) {
    return exla::nif::error(env, "Unable to get function.");
  }
  if (!exla::nif::get<mlir::Value>(env, argv[1], t)) {
    return exla::nif::error(env, "Unable to get tensor.");
  }

  mlir::Value result = (*function)->OptimizationBarrierOp(*t);
  return exla::nif::ok(env, exla::nif::make<mlir::Value>(env, result));
}

ERL_NIF_TERM mlir_clamp(ErlNifEnv* env, int argc, const ERL_NIF_TERM argv[]) {
  if (argc != 4) {
    return exla::nif::error(env, "Bad argument count.");
  }

  exla::MLIRFunction** function;
  mlir::Value* operand;
  mlir::Value* min;
  mlir::Value* max;

  if (!exla::nif::get<exla::MLIRFunction*>(env, argv[0], function)) {
    return exla::nif::error(env, "Unable to get function.");
  }
  if (!exla::nif::get<mlir::Value>(env, argv[1], operand)) {
    return exla::nif::error(env, "Unable to get operand.");
  }
  if (!exla::nif::get<mlir::Value>(env, argv[2], min)) {
    return exla::nif::error(env, "Unable to get operand.");
  }
  if (!exla::nif::get<mlir::Value>(env, argv[3], max)) {
    return exla::nif::error(env, "Unable to get operand.");
  }

  mlir::Value result = (*function)->ClampOp(*min, *operand, *max);

  return exla::nif::ok(env, exla::nif::make<mlir::Value>(env, result));
}

ERL_NIF_TERM mlir_get_shape(ErlNifEnv* env, int argc, const ERL_NIF_TERM argv[]) {
  if (argc != 1) {
    return exla::nif::error(env, "Bad argument count.");
  }

  mlir::Value* t;

  if (!exla::nif::get<mlir::Value>(env, argv[0], t)) {
    return exla::nif::error(env, "Unable to get tensor.");
  }

  auto mlir_shape = mlir::ValueShapeRange({}).getShape(*t);

  mlir::Type type = mlir_shape.getElementType();
  xla::PrimitiveType element_type = exla::MLIRTypeToPrimitiveType(type);
  mlir::ShapedTypeComponents shape_dims(mlir_shape);

  xla::Shape shape = xla::ShapeUtil::MakeShape(element_type, shape_dims.getDims());

  return exla::nif::ok(env, exla::nif::make<xla::Shape>(env, shape));
}

<<<<<<< HEAD
ERL_NIF_TERM mlir_broadcast_in_dim(ErlNifEnv* env, int argc, const ERL_NIF_TERM argv[]) {
  if (argc != 4) {
=======
ERL_NIF_TERM mlir_concatenate(ErlNifEnv* env, int argc, const ERL_NIF_TERM argv[]) {
  if (argc != 2) {
>>>>>>> ab729ab2
    return exla::nif::error(env, "Bad argument count.");
  }

  exla::MLIRFunction** function;
<<<<<<< HEAD
  std::vector<int64_t> axes;
  xla::Shape* output_shape;
  mlir::Value* operand;
=======
  std::vector<mlir::Value> vals;
  exla::int64 dimension;
>>>>>>> ab729ab2

  if (!exla::nif::get<exla::MLIRFunction*>(env, argv[0], function)) {
    return exla::nif::error(env, "Unable to get function.");
  }
<<<<<<< HEAD
  if (!exla::nif::get<xla::Shape>(env, argv[1], output_shape)) {
    return exla::nif::error(env, "Unable to get shape.");
  }
  if (!exla::nif::get<mlir::Value>(env, argv[2], operand)) {
    return exla::nif::error(env, "Unable to get operand.");
  }
  if (!exla::nif::get_tuple(env, argv[3], axes)) {
    return exla::nif::error(env, "Unable to get broadcast dimensions.");
  }

  mlir::Value res = (*function)->BroadcastInDimOp(*operand, *output_shape, axes);
=======
  if (!exla::nif::get_list<mlir::Value>(env, argv[1], vals)) {
    return exla::nif::error(env, "Unable to get values.");
  }
  if (!exla::nif::get(env, argv[2], &dimension)) {
    return exla::nif::error(env, "Unable to get dimension");
  }

  mlir::Value res = (*function)->ConcatenateOp(vals, dimension);

>>>>>>> ab729ab2
  return exla::nif::ok(env, exla::nif::make<mlir::Value>(env, res));
}

ERL_NIF_TERM dump_mlir_module(ErlNifEnv* env, int argc, const ERL_NIF_TERM argv[]) {
  if (argc != 1) {
    return exla::nif::error(env, "Bad argument count.");
  }

  exla::MLIRModule** builder;

  if (!exla::nif::get<exla::MLIRModule*>(env, argv[0], builder)) {
    return exla::nif::error(env, "Unable to get builder.");
  }

  (*builder)->module().dump();

  return exla::nif::ok(env);
}

// XlaBuilder Functions

ERL_NIF_TERM new_builder(ErlNifEnv* env, int argc, const ERL_NIF_TERM argv[]) {
  if (argc != 1) {
    return exla::nif::error(env, "Bad argument count.");
  }

  std::string name;
  if (!exla::nif::get(env, argv[0], name)) {
    return exla::nif::error(env, "Unable to get builder name.");
  }

  xla::XlaBuilder* builder = new xla::XlaBuilder(name);

  return exla::nif::ok(env, exla::nif::make<xla::XlaBuilder*>(env, builder));
}

ERL_NIF_TERM create_sub_builder(ErlNifEnv* env, int argc, const ERL_NIF_TERM argv[]) {
  if (argc != 2) {
    return exla::nif::error(env, "Bad argument count.");
  }

  xla::XlaBuilder** builder;
  std::string name;

  if (!exla::nif::get<xla::XlaBuilder*>(env, argv[0], builder)) {
    return exla::nif::error(env, "Unable to get builder.");
  }
  if (!exla::nif::get(env, argv[1], name)) {
    return exla::nif::error(env, "Unable to get name.");
  }

  auto uniq_sub_builder = (*builder)->CreateSubBuilder(name);
  xla::XlaBuilder* sub_builder = uniq_sub_builder.release();
  return exla::nif::ok(env, exla::nif::make<xla::XlaBuilder*>(env, sub_builder));
}

ERL_NIF_TERM build(ErlNifEnv* env, int argc, const ERL_NIF_TERM argv[]) {
  if (argc != 2) {
    return exla::nif::error(env, "Bad argument count.");
  }

  xla::XlaBuilder** builder;
  xla::XlaOp* root;

  if (!exla::nif::get<xla::XlaBuilder*>(env, argv[0], builder)) {
    return exla::nif::error(env, "Bad argument passed to build.");
  }
  if (!exla::nif::get<xla::XlaOp>(env, argv[1], root)) {
    return exla::nif::error(env, "Bad argument passed to build.");
  }

  EXLA_ASSIGN_OR_RETURN_NIF(xla::XlaComputation computation,
                            (*builder)->Build(*root), env);

  return exla::nif::ok(env, exla::nif::make<xla::XlaComputation>(env, computation));
}

// ExlaBuffer Functions

ERL_NIF_TERM binary_to_device_mem(ErlNifEnv* env, int argc, const ERL_NIF_TERM argv[]) {
  if (argc != 4) {
    return exla::nif::error(env, "Bad argument count.");
  }

  ErlNifBinary bin;
  xla::Shape* shape;
  exla::ExlaClient** client;
  int device_id;

  if (!exla::nif::get<exla::ExlaClient*>(env, argv[0], client)) {
    return exla::nif::error(env, "Unable to get client.");
  }
  if (!exla::nif::get_binary(env, argv[1], &bin)) {
    return exla::nif::error(env, "Unable to get data.");
  }
  if (!exla::nif::get<xla::Shape>(env, argv[2], shape)) {
    return exla::nif::error(env, "Unable to get shape.");
  }
  if (!exla::nif::get(env, argv[3], &device_id)) {
    return exla::nif::error(env, "Unable to get device ordinal.");
  }

  EXLA_ASSIGN_OR_RETURN_NIF(exla::ExlaBuffer * buffer,
                            (*client)->BufferFromBinary(env, argv[1], *shape, device_id), env);
  return exla::nif::ok(env, exla::nif::make<exla::ExlaBuffer*>(env, buffer));
}

ERL_NIF_TERM read_device_mem(ErlNifEnv* env, int argc, const ERL_NIF_TERM argv[]) {
  if (argc != 2) {
    return exla::nif::error(env, "Bad argument count.");
  }

  exla::ExlaBuffer** buffer;
  exla::int64 size;

  if (!exla::nif::get<exla::ExlaBuffer*>(env, argv[0], buffer)) {
    return exla::nif::error(env, "Unable to get buffer.");
  }
  if (!exla::nif::get(env, argv[1], &size)) {
    return exla::nif::error(env, "Unable to get size.");
  }

  EXLA_ASSIGN_OR_RETURN_NIF(ERL_NIF_TERM binary, (*buffer)->ToBinary(env, size), env);

  return exla::nif::ok(env, binary);
}

ERL_NIF_TERM deallocate_device_mem(ErlNifEnv* env, int argc, const ERL_NIF_TERM argv[]) {
  if (argc != 1) {
    return exla::nif::error(env, "Bad argument count.");
  }

  exla::ExlaBuffer** buffer;

  if (!exla::nif::get<exla::ExlaBuffer*>(env, argv[0], buffer)) {
    return exla::nif::error(env, "Unable to get buffer.");
  }

  xla::Status dealloc_status = (*buffer)->Deallocate();

  if (!dealloc_status.ok()) {
    return exla::nif::atom(env, "already_deallocated");
  } else {
    return exla::nif::ok(env);
  }
}

// Shape Functions

ERL_NIF_TERM make_shape(ErlNifEnv* env, int argc, const ERL_NIF_TERM argv[]) {
  if (argc != 2) {
    return exla::nif::error(env, "Bad argument count.");
  }

  xla::PrimitiveType element_type;
  std::vector<exla::int64> dims;

  if (!exla::nif::get_primitive_type(env, argv[0], &element_type)) {
    return exla::nif::error(env, "Unable to get type.");
  }
  if (!exla::nif::get_tuple(env, argv[1], dims)) {
    return exla::nif::error(env, "Unable to get dimensions.");
  }

  xla::Shape shape = xla::ShapeUtil::MakeShape(element_type, dims);

  return exla::nif::ok(env, exla::nif::make<xla::Shape>(env, shape));
}

ERL_NIF_TERM make_tuple_shape(ErlNifEnv* env, int argc, const ERL_NIF_TERM argv[]) {
  if (argc != 1) {
    return exla::nif::error(env, "Bad argument count.");
  }

  std::vector<xla::Shape> shapes;

  if (!exla::nif::get_list<xla::Shape>(env, argv[0], shapes)) {
    return exla::nif::error(env, "Unable to get shapes.");
  }

  xla::Shape shape = xla::ShapeUtil::MakeTupleShape(shapes);

  return exla::nif::ok(env, exla::nif::make<xla::Shape>(env, shape));
}

ERL_NIF_TERM make_token_shape(ErlNifEnv* env, int argc, const ERL_NIF_TERM argv[]) {
  if (argc != 0) {
    return exla::nif::error(env, "Bad argument count.");
  }

  xla::Shape shape = xla::ShapeUtil::MakeTokenShape();
  return exla::nif::ok(env, exla::nif::make<xla::Shape>(env, shape));
}

ERL_NIF_TERM get_shape_info(ErlNifEnv* env, int argc, const ERL_NIF_TERM argv[]) {
  if (argc != 1) {
    return exla::nif::error(env, "Bad argument count.");
  }

  xla::Shape* shape;

  if (!exla::nif::get<xla::Shape>(env, argv[0], shape)) {
    return exla::nif::error(env, "Unable to get shape.");
  }

  return exla::nif::ok(env, exla::nif::make_shape_info(env, *shape));
}

ERL_NIF_TERM transfer_to_infeed(ErlNifEnv* env, int argc, const ERL_NIF_TERM argv[]) {
  if (argc != 3) {
    return exla::nif::error(env, "Bad argument count.");
  }

  exla::ExlaClient** client;
  int device_id;
  ERL_NIF_TERM data = argv[2];

  if (!exla::nif::get<exla::ExlaClient*>(env, argv[0], client)) {
    return exla::nif::error(env, "Unable to get client.");
  }
  if (!exla::nif::get(env, argv[1], &device_id)) {
    return exla::nif::error(env, "Unable to get device ID.");
  }

  ERL_NIF_TERM head, tail;
  while (enif_get_list_cell(env, data, &head, &tail)) {
    const ERL_NIF_TERM* terms;
    int count;
    xla::Shape* shape;

    if (!enif_get_tuple(env, head, &count, &terms) && count != 2) {
      return exla::nif::error(env, "Unable to binary-shape tuple.");
    }

    if (!exla::nif::get<xla::Shape>(env, terms[1], shape)) {
      return exla::nif::error(env, "Unable to get shape.");
    }

    xla::Status transfer_status = (*client)->TransferToInfeed(env, terms[0], *shape, device_id);

    if (!transfer_status.ok()) {
      return exla::nif::error(env, transfer_status.message().data());
    }

    data = tail;
  }

  return exla::nif::ok(env);
}

ERL_NIF_TERM transfer_from_outfeed(ErlNifEnv* env, int argc, const ERL_NIF_TERM argv[]) {
  if (argc != 5) {
    return exla::nif::error(env, "Bad argument count.");
  }

  exla::ExlaClient** client;
  int device_id;
  ErlNifPid pid;

  if (!exla::nif::get<exla::ExlaClient*>(env, argv[0], client)) {
    return exla::nif::error(env, "Unable to get client.");
  }
  if (!exla::nif::get(env, argv[1], &device_id)) {
    return exla::nif::error(env, "Unable to get device ID.");
  }
  if (!enif_get_local_pid(env, argv[3], &pid)) {
    return exla::nif::error(env, "Unable to get pid.");
  }

  ERL_NIF_TERM data = argv[2];
  ERL_NIF_TERM head, tail;
  while (enif_get_list_cell(env, data, &head, &tail)) {
    xla::Shape* shape;

    if (!exla::nif::get<xla::Shape>(env, head, shape)) {
      return exla::nif::error(env, "Unable to get shape.");
    }

    ErlNifEnv* penv = enif_alloc_env();
    ERL_NIF_TERM ref = enif_make_copy(penv, argv[4]);
    auto statusor = (*client)->TransferFromOutfeed(penv, device_id, *shape);

    if (!statusor.ok()) {
      enif_clear_env(penv);
      return exla::nif::error(env, statusor.status().message().data());
    }

    ERL_NIF_TERM msg = std::move(statusor.value());

    if (!enif_send(env, &pid, penv, enif_make_tuple(penv, 2, ref, msg))) {
      enif_clear_env(penv);
    }

    data = tail;
  }

  return exla::nif::ok(env);
}

ERL_NIF_TERM copy_buffer_to_device(ErlNifEnv* env, int argc, const ERL_NIF_TERM argv[]) {
  if (argc != 3) {
    return exla::nif::error(env, "Bad argument count.");
  }

  exla::ExlaClient** client;
  exla::ExlaBuffer** buffer;
  int device_id;

  if (!exla::nif::get<exla::ExlaClient*>(env, argv[0], client)) {
    return exla::nif::error(env, "Unable to get client.");
  }
  if (!exla::nif::get<exla::ExlaBuffer*>(env, argv[1], buffer)) {
    return exla::nif::error(env, "Unable to get buffer.");
  }
  if (!exla::nif::get(env, argv[2], &device_id)) {
    return exla::nif::error(env, "Unable to get device ID.");
  }

  EXLA_ASSIGN_OR_RETURN_NIF(xla::PjRtDevice * device,
                            (*client)->client()->LookupDevice(device_id), env);
  EXLA_ASSIGN_OR_RETURN_NIF(exla::ExlaBuffer * buf,
                            (*buffer)->CopyToDevice(device), env);

  return exla::nif::ok(env, exla::nif::make<exla::ExlaBuffer*>(env, buf));
}

// ExlaClient Functions

ERL_NIF_TERM get_host_client(ErlNifEnv* env, int argc, const ERL_NIF_TERM argv[]) {
  if (argc != 0) {
    return exla::nif::error(env, "Bad argument count.");
  }

  EXLA_ASSIGN_OR_RETURN_NIF(exla::ExlaClient * client, exla::GetHostClient(), env);

  return exla::nif::ok(env, exla::nif::make<exla::ExlaClient*>(env, client));
}

ERL_NIF_TERM get_gpu_client(ErlNifEnv* env, int argc, const ERL_NIF_TERM argv[]) {
  if (argc != 2) {
    return exla::nif::error(env, "Bad argument count.");
  }

  double memory_fraction;
  bool preallocate;

  if (!exla::nif::get(env, argv[0], &memory_fraction)) {
    return exla::nif::error(env, "Unable to get memory fraction.");
  }
  if (!exla::nif::get(env, argv[1], &preallocate)) {
    return exla::nif::error(env, "Unable to get preallocate flag.");
  }
  EXLA_ASSIGN_OR_RETURN_NIF(exla::ExlaClient * client,
                            exla::GetGpuClient(memory_fraction, preallocate, xla::GpuAllocatorConfig::Kind::kBFC), env);

  return exla::nif::ok(env, exla::nif::make<exla::ExlaClient*>(env, client));
}

ERL_NIF_TERM get_tpu_client(ErlNifEnv* env, int argc, const ERL_NIF_TERM argv[]) {
  if (argc != 0) {
    return exla::nif::error(env, "Bad argument count.");
  }

  EXLA_ASSIGN_OR_RETURN_NIF(exla::ExlaClient * client, exla::GetTpuClient(), env);

  return exla::nif::ok(env, exla::nif::make<exla::ExlaClient*>(env, client));
}

ERL_NIF_TERM get_c_api_client(ErlNifEnv* env, int argc, const ERL_NIF_TERM argv[]) {
  if (argc != 1) {
    return exla::nif::error(env, "Bad argument count.");
  }

  std::string device_type;
  if (!exla::nif::get(env, argv[0], device_type)) {
    return exla::nif::error(env, "Unable to get device type.");
  }

  EXLA_ASSIGN_OR_RETURN_NIF(exla::ExlaClient * client, exla::GetCApiClient(device_type), env);

  return exla::nif::ok(env, exla::nif::make<exla::ExlaClient*>(env, client));
}

ERL_NIF_TERM load_pjrt_plugin(ErlNifEnv* env, int argc, const ERL_NIF_TERM argv[]) {
  if (argc != 2) {
    return exla::nif::error(env, "Bad argument count.");
  }

  std::string device_type;
  std::string library_path;
  if (!exla::nif::get(env, argv[0], device_type)) {
    return exla::nif::error(env, "Unable to get device type.");
  }
  if (!exla::nif::get(env, argv[1], library_path)) {
    return exla::nif::error(env, "Unable to get library path.");
  }

  xla::Status result = pjrt::LoadPjrtPlugin(device_type, library_path);

  if (!result.ok()) {
    return exla::nif::error(env, result.message().data());
  } else {
    return exla::nif::ok(env);
  }
}

ERL_NIF_TERM get_device_count(ErlNifEnv* env, int argc, const ERL_NIF_TERM argv[]) {
  if (argc != 1) {
    return exla::nif::error(env, "Bad argument count.");
  }

  exla::ExlaClient** client;

  if (!exla::nif::get<exla::ExlaClient*>(env, argv[0], client)) {
    return exla::nif::error(env, "Unable to get client.");
  }

  int device_count = (*client)->client()->device_count();

  return exla::nif::ok(env, exla::nif::make(env, device_count));
}

ERL_NIF_TERM get_supported_platforms(ErlNifEnv* env, int argc, const ERL_NIF_TERM argv[]) {
  if (argc != 0) {
    return exla::nif::error(env, "Bad argument count.");
  }

  EXLA_ASSIGN_OR_RETURN_NIF(
      std::vector<stream_executor::Platform*> platforms,
      xla::PlatformUtil::GetSupportedPlatforms(),
      env);

  std::vector<std::string> platform_names;
  std::map<std::string, int> platform_info;

  for (auto& platform : platforms) {
    std::string key = platform->Name();
    int device_count = platform->VisibleDeviceCount();
    platform_info.insert({key, device_count});
  }

  return exla::nif::ok(env, exla::nif::make_map(env, platform_info));
}

ERL_NIF_TERM compile(ErlNifEnv* env, int argc, const ERL_NIF_TERM argv[]) {
  if (argc != 7) {
    return exla::nif::error(env, "Bad argument count.");
  }

  exla::ExlaClient** client;
  xla::XlaComputation* computation;
  std::vector<xla::Shape*> argument_layouts;
  xla::ExecutableBuildOptions build_options;
  int num_replicas;
  int num_partitions;
  bool use_spmd;
  int device_id;

  if (!exla::nif::get<exla::ExlaClient*>(env, argv[0], client)) {
    return exla::nif::error(env, "Unable to get client.");
  }
  if (!exla::nif::get<xla::XlaComputation>(env, argv[1], computation)) {
    return exla::nif::error(env, "Unable to get computation.");
  }
  if (!exla::nif::get_list<xla::Shape>(env, argv[2], argument_layouts)) {
    return exla::nif::error(env, "Unable to get argument layouts.");
  }
  if (!exla::nif::get(env, argv[3], &num_replicas)) {
    return exla::nif::error(env, "Unable to get Number of Replicas.");
  }
  if (!exla::nif::get(env, argv[4], &num_partitions)) {
    return exla::nif::error(env, "Unable to get Number of Partitions.");
  }
  if (!exla::nif::get(env, argv[5], &use_spmd)) {
    return exla::nif::error(env, "Unable to get SPMD Partitioning Flag.");
  }
  if (!exla::nif::get(env, argv[6], &device_id)) {
    return exla::nif::error(env, "Unable to get device ID.");
  }

  build_options.set_num_replicas(num_replicas);
  build_options.set_num_partitions(num_partitions);
  build_options.set_use_spmd_partitioning(use_spmd);

  bool compile_portable_executable = false;
  if (device_id >= 0) {
    compile_portable_executable = true;
    build_options.set_device_ordinal(device_id);
  }

  EXLA_ASSIGN_OR_RETURN_NIF(exla::ExlaExecutable * executable,
                            (*client)->Compile(*computation, argument_layouts, build_options, compile_portable_executable), env);

  return exla::nif::ok(env, exla::nif::make<exla::ExlaExecutable*>(env, executable));
}

ERL_NIF_TERM mlir_compile(ErlNifEnv* env, int argc, const ERL_NIF_TERM argv[]) {
  if (argc != 7) {
    return exla::nif::error(env, "Bad argument count.");
  }

  exla::ExlaClient** client;
  exla::MLIRModule** module;
  std::vector<xla::Shape*> argument_layouts;
  xla::ExecutableBuildOptions build_options;
  int num_replicas;
  int num_partitions;
  bool use_spmd;
  int device_id;

  if (!exla::nif::get<exla::ExlaClient*>(env, argv[0], client)) {
    return exla::nif::error(env, "Unable to get client.");
  }
  if (!exla::nif::get<exla::MLIRModule*>(env, argv[1], module)) {
    return exla::nif::error(env, "Unable to get module.");
  }
  if (!exla::nif::get_list<xla::Shape>(env, argv[2], argument_layouts)) {
    return exla::nif::error(env, "Unable to get argument layouts.");
  }
  if (!exla::nif::get(env, argv[3], &num_replicas)) {
    return exla::nif::error(env, "Unable to get Number of Replicas.");
  }
  if (!exla::nif::get(env, argv[4], &num_partitions)) {
    return exla::nif::error(env, "Unable to get Number of Partitions.");
  }
  if (!exla::nif::get(env, argv[5], &use_spmd)) {
    return exla::nif::error(env, "Unable to get SPMD Partitioning Flag.");
  }
  if (!exla::nif::get(env, argv[6], &device_id)) {
    return exla::nif::error(env, "Unable to get device ID.");
  }

  build_options.set_num_replicas(num_replicas);
  build_options.set_num_partitions(num_partitions);
  build_options.set_use_spmd_partitioning(use_spmd);

  bool compile_portable_executable = false;
  if (device_id >= 0) {
    compile_portable_executable = true;
    build_options.set_device_ordinal(device_id);
  }

  EXLA_ASSIGN_OR_RETURN_NIF(exla::ExlaExecutable * executable,
                            (*client)->Compile((*module)->module(), argument_layouts, build_options, compile_portable_executable), env);

  return exla::nif::ok(env, exla::nif::make<exla::ExlaExecutable*>(env, executable));
}

// ExlaExecutable Functions

ERL_NIF_TERM run(ErlNifEnv* env, int argc, const ERL_NIF_TERM argv[]) {
  if (argc != 4) {
    return exla::nif::error(env, "Bad argument count.");
  }

  exla::ExlaClient** client;
  exla::ExlaExecutable** executable;
  int device_id;

  ERL_NIF_TERM arguments = argv[2];

  if (!exla::nif::get<exla::ExlaClient*>(env, argv[0], client)) {
    return exla::nif::error(env, "Unable to get client.");
  }
  if (!exla::nif::get<exla::ExlaExecutable*>(env, argv[1], executable)) {
    return exla::nif::error(env, "Unable to get executable.");
  }
  if (!exla::nif::get(env, argv[3], &device_id)) {
    return exla::nif::error(env, "Unable to get device ID.");
  }

  EXLA_ASSIGN_OR_RETURN_NIF(ERL_NIF_TERM term,
                            (*executable)->Run(env, arguments, device_id), env);

  return term;
}

// Logging Functions

ERL_NIF_TERM start_log_sink(ErlNifEnv* env, int argc, const ERL_NIF_TERM argv[]) {
  if (argc != 1) {
    return exla::nif::error(env, "Bad argument count.");
  }

  ErlNifPid logger_pid;

  if (!enif_get_local_pid(env, argv[0], &logger_pid)) {
    return exla::nif::error(env, "Unable to get logger pid");
  }

  exla::ExlaLogSink* sink = new exla::ExlaLogSink(logger_pid);

  // NO_DEFAULT_LOGGER doesn't behave right
  for (auto* log_sink : tsl::TFGetLogSinks()) {
    tsl::TFRemoveLogSink(log_sink);
  }

  tsl::TFAddLogSink(sink);

  return exla::nif::ok(env);
}

static ErlNifFunc exla_funcs[] = {
    // MLIR Builder
    {"new_mlir_module", 0, new_mlir_module},
    {"create_mlir_function", 4, create_mlir_function},
    {"get_mlir_function_arguments", 1, get_mlir_function_arguments},
    {"mlir_add", 3, mlir_add},
    {"mlir_subtract", 3, mlir_subtract},
    {"mlir_tuple", 2, mlir_tuple},
    {"mlir_get_tuple_element", 3, mlir_get_tuple_element},
    {"mlir_multiply", 3, mlir_multiply},
    {"mlir_min", 3, mlir_min},
    {"mlir_max", 3, mlir_max},
    {"mlir_remainder", 3, mlir_remainder},
    {"mlir_pow", 3, mlir_pow},
    {"mlir_divide", 3, mlir_divide},
    {"mlir_atan2", 3, mlir_atan2},
    {"mlir_equal", 3, mlir_equal},
    {"mlir_not_equal", 3, mlir_not_equal},
    {"mlir_less", 3, mlir_less},
    {"mlir_less_equal", 3, mlir_less_equal},
    {"mlir_greater", 3, mlir_greater},
    {"mlir_greater_equal", 3, mlir_greater_equal},
    {"mlir_build", 2, mlir_build},
    {"dump_mlir_module", 1, dump_mlir_module},
    {"mlir_get_shape", 1, mlir_get_shape},
    {"mlir_convert", 3, mlir_convert},
    {"mlir_abs", 2, mlir_abs},
    {"mlir_exp", 2, mlir_exp},
    {"mlir_expm1", 2, mlir_expm1},
    {"mlir_floor", 2, mlir_floor},
    {"mlir_ceil", 2, mlir_ceil},
    {"mlir_round", 2, mlir_round},
    {"mlir_log", 2, mlir_log},
    {"mlir_sigmoid", 2, mlir_sigmoid},
    {"mlir_log1p", 2, mlir_log1p},
    {"mlir_sign", 2, mlir_sign},
    {"mlir_cos", 2, mlir_cos},
    {"mlir_sin", 2, mlir_sin},
    {"mlir_acos", 2, mlir_acos},
    {"mlir_asin", 2, mlir_asin},
    {"mlir_atan", 2, mlir_atan},
    {"mlir_cosh", 2, mlir_cosh},
    {"mlir_sinh", 2, mlir_sinh},
    {"mlir_tanh", 2, mlir_tanh},
    {"mlir_acosh", 2, mlir_acosh},
    {"mlir_asinh", 2, mlir_asinh},
    {"mlir_atanh", 2, mlir_atanh},
    {"mlir_sqrt", 2, mlir_sqrt},
    {"mlir_cbrt", 2, mlir_cbrt},
    {"mlir_iota", 3, mlir_iota},
    {"mlir_reshape", 3, mlir_reshape},
    {"mlir_reverse", 3, mlir_reverse},
    {"mlir_transpose", 3, mlir_transpose},
    {"mlir_slice", 5, mlir_slice},
    {"mlir_dynamic_slice", 4, mlir_dynamic_slice},
    {"mlir_constant_r0", 3, mlir_constant_r0},
    {"mlir_constant_from_binary", 4, mlir_constant_from_binary},
    {"mlir_bitwise_and", 3, mlir_bitwise_and},
    {"mlir_bitwise_or", 3, mlir_bitwise_or},
    {"mlir_bitwise_xor", 3, mlir_bitwise_xor},
    {"mlir_bitwise_not", 2, mlir_bitwise_not},
    {"mlir_left_shift", 3, mlir_shift_left},
    {"mlir_right_shift_logical", 3, mlir_shift_right_logical},
    {"mlir_right_shift_arithmetic", 3, mlir_shift_right_arithmetic},
    {"mlir_negate", 2, mlir_negate},
    {"mlir_erf", 2, mlir_erf},
    {"mlir_erfc", 2, mlir_erfc},
    {"mlir_erf_inv", 2, mlir_erf_inv},
    {"mlir_is_infinity", 2, mlir_is_infinity},
    {"mlir_is_nan", 2, mlir_is_nan},
    {"mlir_rsqrt", 2, mlir_rsqrt},
    {"mlir_count_leading_zeros", 2, mlir_clz},
    {"mlir_dot_general", 6, mlir_dot_general},
    {"mlir_clamp", 4, mlir_clamp},
    {"mlir_population_count", 2, mlir_population_count},
<<<<<<< HEAD
    {"mlir_broadcast_in_dim", 4, mlir_broadcast_in_dim},
=======
    {"mlir_concatenate", 3, mlir_concatenate},
    {"mlir_optimization_barrier", 2, mlir_optimization_barrier},
>>>>>>> ab729ab2
    // XlaBuilder
    {"new_builder", 1, new_builder},
    {"create_sub_builder", 2, create_sub_builder},
    {"build", 2, build},
    {"parameter", 4, parameter},
    // ExlaClient
    {"get_host_client", 0, get_host_client},
    {"get_gpu_client", 2, get_gpu_client},
    {"get_tpu_client", 0, get_tpu_client},
    {"get_c_api_client", 1, get_c_api_client},
    {"load_pjrt_plugin", 2, load_pjrt_plugin},
    {"get_device_count", 1, get_device_count},
    {"get_supported_platforms", 0, get_supported_platforms},
    {"compile", 7, compile, ERL_NIF_DIRTY_JOB_CPU_BOUND},
    {"mlir_compile", 7, mlir_compile, ERL_NIF_DIRTY_JOB_CPU_BOUND},
    // ExlaBuffer
    {"binary_to_device_mem", 4, binary_to_device_mem, ERL_NIF_DIRTY_JOB_IO_BOUND},
    {"read_device_mem", 2, read_device_mem, ERL_NIF_DIRTY_JOB_IO_BOUND},
    {"deallocate_device_mem", 1, deallocate_device_mem, ERL_NIF_DIRTY_JOB_IO_BOUND},
    {"transfer_to_infeed", 3, transfer_to_infeed, ERL_NIF_DIRTY_JOB_IO_BOUND},
    {"transfer_from_outfeed", 5, transfer_from_outfeed, ERL_NIF_DIRTY_JOB_IO_BOUND},
    {"copy_buffer_to_device", 3, copy_buffer_to_device, ERL_NIF_DIRTY_JOB_IO_BOUND},
    // ExlaExecutable
    {"run_io", 4, run, ERL_NIF_DIRTY_JOB_IO_BOUND},
    {"run_cpu", 4, run, ERL_NIF_DIRTY_JOB_CPU_BOUND},
    // Shape
    {"make_shape", 2, make_shape},
    {"make_token_shape", 0, make_token_shape},
    {"make_tuple_shape", 1, make_tuple_shape},
    {"get_shape_info", 1, get_shape_info},
    // Element-wise Binary
    {"add", 3, add},
    {"subtract", 3, sub},
    {"multiply", 3, mul},
    {"divide", 3, div},
    {"remainder", 3, rem},
    {"min", 3, min},
    {"max", 3, max},
    {"bitwise_and", 3, bitwise_and},
    {"bitwise_or", 3, bitwise_or},
    {"bitwise_xor", 3, bitwise_xor},
    {"left_shift", 3, shift_left},
    {"right_shift_logical", 3, shift_right_logical},
    {"right_shift_arithmetic", 3, shift_right_arithmetic},
    {"pow", 3, pow},
    {"complex", 3, complex},
    {"atan2", 3, atan2},
    // Element-wise Binary comparison
    {"equal", 3, equal},
    {"not_equal", 3, not_equal},
    {"greater", 3, greater},
    {"greater_equal", 3, greater_equal},
    {"less", 3, less},
    {"less_equal", 3, less_equal},
    // Element-wise Unary
    {"abs", 1, abs},
    {"exp", 1, exp},
    {"expm1", 1, expm1},
    {"floor", 1, floor},
    {"ceil", 1, ceil},
    {"round", 1, round},
    {"log", 1, log},
    {"log1p", 1, log1p},
    {"sigmoid", 1, sigmoid},
    {"sign", 1, sign},
    {"cos", 1, cos},
    {"sin", 1, sin},
    {"acos", 1, acos},
    {"asin", 1, asin},
    {"atan", 1, atan},
    {"cosh", 1, cosh},
    {"fft", 2, fft},
    {"ifft", 2, ifft},
    {"sinh", 1, sinh},
    {"tanh", 1, tanh},
    {"acosh", 1, acosh},
    {"asinh", 1, asinh},
    {"atanh", 1, atanh},
    {"real", 1, real},
    {"imag", 1, imag},
    {"sqrt", 1, sqrt},
    {"rsqrt", 1, rsqrt},
    {"cbrt", 1, cbrt},
    {"is_nan", 1, is_nan},
    {"is_infinity", 1, is_infinity},
    {"erf", 1, erf},
    {"erfc", 1, erfc},
    {"erf_inv", 1, erf_inv},
    {"negate", 1, neg},
    {"conj", 1, conj},
    {"bitwise_not", 1, bitwise_not},
    {"count_leading_zeros", 1, clz},
    {"population_count", 1, population_count},
    // Constant Creation
    {"constant_r0", 3, constant_r0},
    {"constant_from_binary", 3, constant_from_binary},
    // Tuples
    {"tuple", 2, tuple},
    {"get_tuple_element", 2, get_tuple_element},
    // Control Flow
    {"conditional", 5, conditional_if},
    {"conditional", 3, conditional_multi},
    {"select", 3, select},
    {"while", 3, while_loop},
    {"call", 3, call},
    // Slicing
    {"slice", 4, slice},
    {"dynamic_slice", 3, dynamic_slice},
    {"dynamic_update_slice", 3, dynamic_update_slice},
    {"gather", 7, gather},
    // Tensor Creation
    {"rng_normal", 3, rng_normal},
    {"rng_uniform", 3, rng_uniform},
    {"iota", 3, iota},
    // Functional Ops
    {"reduce", 4, reduce},
    {"variadic_reduce", 5, variadic_reduce},
    {"window_reduce", 7, window_reduce},
    {"select_and_scatter", 8, select_and_scatter},
    {"scatter", 8, scatter},
    {"map", 4, map},
    // Shape/Type Manipulation
    {"broadcast_in_dim", 3, broadcast_in_dim},
    {"reshape", 2, reshape},
    {"get_shape", 2, get_shape_op},
    {"convert_element_type", 2, convert_element_type},
    {"bitcast_convert_type", 2, bitcast_convert_type},
    {"transpose", 2, transpose},
    // Other
    {"dot", 3, dot},
    {"dot_general", 4, dot_general},
    {"conv_general_dilated", 10, conv_general_dilated},
    {"pad", 3, pad},
    {"clamp", 3, clamp},
    {"reverse", 2, reverse},
    {"concatenate", 3, concatenate},
    {"sort", 3, sort},
    {"top_k", 2, top_k},
    {"variadic_sort", 3, variadic_sort},
    // LinAlg
    {"cholesky", 1, cholesky},
    {"eigh", 4, eigh},
    {"lu", 1, lu},
    {"qr", 2, qr},
    {"triangular_solve", 6, triangular_solve},
    // Infeed/Outfeed
    {"infeed", 2, infeed},
    {"outfeed", 3, outfeed},
    {"create_token", 1, create_token},
    // Special
    {"optimization_barrier", 1, optimization_barrier},
    // Log Sink
    {"start_log_sink", 1, start_log_sink}};

ERL_NIF_INIT(Elixir.EXLA.NIF, exla_funcs, &load, NULL, NULL, NULL);<|MERGE_RESOLUTION|>--- conflicted
+++ resolved
@@ -806,42 +806,46 @@
   return exla::nif::ok(env, exla::nif::make<xla::Shape>(env, shape));
 }
 
-<<<<<<< HEAD
 ERL_NIF_TERM mlir_broadcast_in_dim(ErlNifEnv* env, int argc, const ERL_NIF_TERM argv[]) {
   if (argc != 4) {
-=======
-ERL_NIF_TERM mlir_concatenate(ErlNifEnv* env, int argc, const ERL_NIF_TERM argv[]) {
-  if (argc != 2) {
->>>>>>> ab729ab2
-    return exla::nif::error(env, "Bad argument count.");
-  }
-
-  exla::MLIRFunction** function;
-<<<<<<< HEAD
+    return exla::nif::error(env, "Bad argument count.");
+  }
+  
+  exla::MLIRFunction** function;
   std::vector<int64_t> axes;
   xla::Shape* output_shape;
   mlir::Value* operand;
-=======
+  
+  if (!exla::nif::get<exla::MLIRFunction*>(env, argv[0], function)) {
+    return exla::nif::error(env, "Unable to get function.");
+  }
+  if (!exla::nif::get<xla::Shape>(env, argv[1], output_shape)) {
+    return exla::nif::error(env, "Unable to get shape.");
+  }
+  if (!exla::nif::get<mlir::Value>(env, argv[2], operand)) {
+    return exla::nif::error(env, "Unable to get operand.");
+  }
+  if (!exla::nif::get_tuple(env, argv[3], axes)) {
+    return exla::nif::error(env, "Unable to get broadcast dimensions.");
+  }
+  
+  mlir::Value res = (*function)->BroadcastInDimOp(*operand, *output_shape, axes);
+  
+  return exla::nif::ok(env, exla::nif::make<mlir::Value>(env, res));
+}
+
+ERL_NIF_TERM mlir_concatenate(ErlNifEnv* env, int argc, const ERL_NIF_TERM argv[]) {
+  if (argc != 2) {
+    return exla::nif::error(env, "Bad argument count.");
+  }
+
+  exla::MLIRFunction** function;
   std::vector<mlir::Value> vals;
   exla::int64 dimension;
->>>>>>> ab729ab2
-
-  if (!exla::nif::get<exla::MLIRFunction*>(env, argv[0], function)) {
-    return exla::nif::error(env, "Unable to get function.");
-  }
-<<<<<<< HEAD
-  if (!exla::nif::get<xla::Shape>(env, argv[1], output_shape)) {
-    return exla::nif::error(env, "Unable to get shape.");
-  }
-  if (!exla::nif::get<mlir::Value>(env, argv[2], operand)) {
-    return exla::nif::error(env, "Unable to get operand.");
-  }
-  if (!exla::nif::get_tuple(env, argv[3], axes)) {
-    return exla::nif::error(env, "Unable to get broadcast dimensions.");
-  }
-
-  mlir::Value res = (*function)->BroadcastInDimOp(*operand, *output_shape, axes);
-=======
+
+  if (!exla::nif::get<exla::MLIRFunction*>(env, argv[0], function)) {
+    return exla::nif::error(env, "Unable to get function.");
+  }
   if (!exla::nif::get_list<mlir::Value>(env, argv[1], vals)) {
     return exla::nif::error(env, "Unable to get values.");
   }
@@ -851,7 +855,6 @@
 
   mlir::Value res = (*function)->ConcatenateOp(vals, dimension);
 
->>>>>>> ab729ab2
   return exla::nif::ok(env, exla::nif::make<mlir::Value>(env, res));
 }
 
@@ -1529,12 +1532,9 @@
     {"mlir_dot_general", 6, mlir_dot_general},
     {"mlir_clamp", 4, mlir_clamp},
     {"mlir_population_count", 2, mlir_population_count},
-<<<<<<< HEAD
     {"mlir_broadcast_in_dim", 4, mlir_broadcast_in_dim},
-=======
     {"mlir_concatenate", 3, mlir_concatenate},
     {"mlir_optimization_barrier", 2, mlir_optimization_barrier},
->>>>>>> ab729ab2
     // XlaBuilder
     {"new_builder", 1, new_builder},
     {"create_sub_builder", 2, create_sub_builder},
