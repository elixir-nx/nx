#include "tensorflow/compiler/xla/exla/exla_nif_util.h"
#include "tensorflow/compiler/xla/exla/exla_client.h"

#include "tensorflow/compiler/xla/service/platform_util.h"
#include "tensorflow/compiler/xla/shape_util.h"
#include "tensorflow/compiler/xla/literal_util.h"

#include "tensorflow/compiler/xla/client/xla_builder.h"
#include "tensorflow/compiler/xla/client/xla_computation.h"
#include "tensorflow/compiler/xla/client/client.h"
#include "tensorflow/compiler/xla/client/client_library.h"
#include "tensorflow/compiler/xla/primitive_util.h"

// TODO: Implement TFLogSink

// This is all we need for now, the GC takes care of everything else
void free_res(ErlNifEnv* env, void* obj){return;}

// Special Case for destructing buffers
void free_exla_buffer(ErlNifEnv* env, void* obj) {
  exla::ExlaBuffer** buffer = (exla::ExlaBuffer**) obj;
  if(*buffer != NULL) {
    delete *buffer;
    *buffer = NULL;
  }
}

static int open_resources(ErlNifEnv* env) {
  const char* mod = "EXLA";

  if(!exla::open_resource<xla::XlaOp>(env, mod, "Op", free_res)) return -1;
  if(!exla::open_resource<xla::Shape>(env, mod, "Shape", free_res)) return -1;
  if(!exla::open_resource<xla::XlaComputation>(env, mod, "Computation", free_res)) return -1;
  if(!exla::open_resource<xla::Literal>(env, mod, "Literal", free_res)) return -1;
  if(!exla::open_resource<xla::LocalExecutable>(env, mod, "LocalExecutable", free_res)) return -1;
  if(!exla::open_resource<xla::XlaBuilder*>(env, mod, "Builder", free_res)) return -1;
  if(!exla::open_resource<exla::ExlaClient*>(env, mod, "ExlaClient", free_res)) return -1;
  if(!exla::open_resource<exla::ExlaBuffer*>(env, mod, "ExlaBuffer", free_exla_buffer)) return -1;

  return 1;
}

static int load(ErlNifEnv* env, void** priv, ERL_NIF_TERM load_info){
  if(open_resources(env) == -1) return -1;

  return 0;
}

/************************* xla::XlaBuilder Functions ***********************/
ERL_NIF_TERM new_builder(ErlNifEnv* env, int argc, const ERL_NIF_TERM argv[]){
  if(argc != 1){
    return exla::error(env, "Bad argument count.");
  }

  std::string name;
  if(!exla::get(env, argv[0], name)) return exla::error(env, "Unable to get builder name.");

  xla::XlaBuilder* builder = new xla::XlaBuilder(name);

  return exla::ok(env, exla::make<xla::XlaBuilder*>(env, builder));
}

ERL_NIF_TERM create_sub_builder(ErlNifEnv* env, int argc, const ERL_NIF_TERM argv[]){
  if(argc != 2){
    return exla::error(env, "Bad argument count.");
  }

  xla::XlaBuilder** builder;
  std::string name;

  if(!exla::get<xla::XlaBuilder*>(env, argv[0], builder)) return exla::error(env, "Unable to get builder.");
  if(!exla::get(env, argv[1], name)) return exla::error(env, "Unable to get name.");

  std::unique_ptr<xla::XlaBuilder> uniq_sub_builder = (*builder)->CreateSubBuilder(name);
  xla::XlaBuilder* sub_builder = uniq_sub_builder.release();
  return exla::ok(env, exla::make<xla::XlaBuilder*>(env, sub_builder));
}

/************************ exla::ExlaBuffer Functions *********************/
ERL_NIF_TERM binary_to_device_mem(ErlNifEnv* env, int argc, const ERL_NIF_TERM argv[]){
  if(argc != 4){
    return exla::error(env, "Bad argument count.");
  }

  ErlNifBinary bin;
  xla::Shape* shape;
  exla::ExlaClient** client;
  int device_ordinal;

  if(!exla::get<exla::ExlaClient*>(env, argv[0], client)) return exla::error(env, "Unable to get client.");
  if(!exla::get_binary(env, argv[1], bin)) return exla::error(env, "Unable to get data.");
  if(!exla::get<xla::Shape>(env, argv[2], shape)) return exla::error(env, "Unable to get shape.");
  if(!exla::get(env, argv[3], device_ordinal)) return exla::error(env, "Unable to get device ordinal.");

  exla::ExlaDevice* device = (*client)->device(device_ordinal);

<<<<<<< HEAD
  EXLA_ASSIGN_OR_RETURN_NIF(exla::ExlaBuffer* buffer, (*client)->BufferFromErlBin(bin, *shape, device), env);
=======
  EXLA_ASSIGN_OR_RETURN(exla::ExlaBuffer* buffer, (*client)->BufferFromErlBin(bin, *shape, device, false), env);
>>>>>>> 91b00f48

  return exla::ok(env, exla::make<exla::ExlaBuffer*>(env, buffer));
}

ERL_NIF_TERM read_device_mem(ErlNifEnv* env, int argc, const ERL_NIF_TERM argv[]) {
  if(argc != 2){
    return exla::error(env, "Bad argument count.");
  }

  exla::ExlaClient** client;
  exla::ExlaBuffer** buffer;

  if(!exla::get<exla::ExlaClient*>(env, argv[0], client)) return exla::error(env, "Unable to get client.");
  if(!exla::get<exla::ExlaBuffer*>(env, argv[1], buffer)) return exla::error(env, "Unable to get buffer.");

  if((*buffer)->is_tuple()) {
    EXLA_ASSIGN_OR_RETURN_NIF(ERL_NIF_TERM data, (*client)->ErlListFromBuffer(env, *buffer), env);
    return exla::ok(env, data);
  }

  EXLA_ASSIGN_OR_RETURN_NIF(ErlNifBinary binary, (*client)->ErlBinFromBuffer(*buffer), env);

  return exla::ok(env, exla::make(env, binary));
}

ERL_NIF_TERM deallocate_device_mem(ErlNifEnv* env, int argc, const ERL_NIF_TERM argv[]) {
  if(argc != 1){
    return exla::error(env, "Bad argument count.");
  }

  exla::ExlaBuffer** buffer;

  if(!exla::get<exla::ExlaBuffer*>(env, argv[0], buffer)) return exla::error(env, "Unable to get buffer.");

  xla::Status dealloc_status = (*buffer)->Deallocate();

  if(!dealloc_status.ok()) {
    return exla::atom(env, "already_deallocated");
  } else {
    return exla::ok(env);
  }
}

/************************ xla::Shape Functions ***************************/
ERL_NIF_TERM make_shape(ErlNifEnv* env, int argc, const ERL_NIF_TERM argv[]){
  if(argc != 2){
    return exla::error(env, "Bad argument count.");
  }

  xla::PrimitiveType element_type;
  std::vector<exla::int64> dims;

  if(!exla::get_type(env, argv[0], element_type)) return exla::error(env, "Unable to get type.");
  if(!exla::get_tuple(env, argv[1], dims)) return exla::error(env, "Unable to get dimensions.");

  xla::Shape shape = xla::ShapeUtil::MakeShape(element_type, dims);
  return exla::ok(env, exla::make<xla::Shape>(env, shape));
}

ERL_NIF_TERM get_shape_info(ErlNifEnv* env, int argc, const ERL_NIF_TERM argv[]){
  if(argc != 1) {
    return exla::error(env, "Bad argument count.");
  }

  xla::Shape* shape;

  if(!exla::get<xla::Shape>(env, argv[0], shape)) return exla::error(env, "Unable to get shape.");

  return exla::ok(env, exla::make_shape_info(env, *shape));
}

/************************ Tuples *********************************/
ERL_NIF_TERM tuple(ErlNifEnv* env, int argc, const ERL_NIF_TERM argv[]) {
  if(argc != 2){
    return exla::error(env, "Bad argument count.");
  }

  xla::XlaBuilder** builder;
  std::vector<xla::XlaOp> elements;

  if(!exla::get<xla::XlaBuilder*>(env, argv[0], builder)) return exla::error(env, "Unable to get builder.");
  if(!exla::get_list<xla::XlaOp>(env, argv[1], elements)) return exla::error(env, "Unable to get tuple elements.");

  xla::XlaOp op = xla::Tuple(*builder, elements);

  return exla::ok(env, exla::make<xla::XlaOp>(env, op));
}

ERL_NIF_TERM get_tuple_element(ErlNifEnv* env, int argc, const ERL_NIF_TERM argv[]) {
  if(argc != 2){
    return exla::error(env, "Bad argument count.");
  }

  xla::XlaOp* operand;
  exla::int64 index;

  if(!exla::get<xla::XlaOp>(env, argv[0], operand)) return exla::error(env, "Unable to get operand.");
  if(!exla::get(env, argv[1], index)) return exla::error(env, "Unable to get index.");

  xla::XlaOp op = xla::GetTupleElement(*operand, index);

  return exla::ok(env, exla::make<xla::XlaOp>(env, op));
}

/************************ xla::XlaOp Functions ***************************/
ERL_NIF_TERM parameter(ErlNifEnv* env, int argc, const ERL_NIF_TERM argv[]){
  if(argc != 4){
    return exla::error(env, "Bad argument count.");
  }

  xla::XlaBuilder** builder;
  exla::int64 param_num;
  xla::Shape* shape;
  std::string name;

  if(!exla::get<xla::XlaBuilder*>(env, argv[0], builder)) return exla::error(env, "Unable to get builder.");
  if(!exla::get(env, argv[1], param_num)) return exla::error(env, "Unable to get parameter number.");
  if(!exla::get<xla::Shape>(env, argv[2], shape)) return exla::error(env, "Unable to get parameter shape.");
  if(!exla::get(env, argv[3], name)) return exla::error(env, "Unable to get parameter name.");

  xla::XlaOp op = xla::Parameter((*builder), param_num, *shape, name);

  return exla::ok(env, exla::make<xla::XlaOp>(env, op));
}

/************************* Conditionals ***************************/
ERL_NIF_TERM conditional_if(ErlNifEnv* env, int argc, const ERL_NIF_TERM argv[]) {
  if(argc != 5) {
    return exla::error(env, "Bad argument count.");
  }

  xla::XlaOp* pred;
  xla::XlaOp* true_op;
  xla::XlaOp* false_op;
  xla::XlaComputation* true_comp;
  xla::XlaComputation* false_comp;

  if(!exla::get<xla::XlaOp>(env, argv[0], pred)) return exla::error(env, "Unable to get predicate.");
  if(!exla::get<xla::XlaOp>(env, argv[1], true_op)) return exla::error(env, "Unable to get true operand.");
  if(!exla::get<xla::XlaComputation>(env, argv[2], true_comp)) return exla::error(env, "Unable to get true computation.");
  if(!exla::get<xla::XlaOp>(env, argv[3], false_op)) return exla::error(env, "Unable to get false operand.");
  if(!exla::get<xla::XlaComputation>(env, argv[4], false_comp)) return exla::error(env, "Unable to get false computation.");

  xla::XlaOp op = xla::Conditional(*pred, *true_op, *true_comp, *false_op, *false_comp);

  return exla::ok(env, exla::make<xla::XlaOp>(env, op));
}

ERL_NIF_TERM conditional_multi(ErlNifEnv* env, int argc, const ERL_NIF_TERM argv[]) {
  if(argc != 3) {
    return exla::error(env, "Bad argument count.");
  }

  xla::XlaOp* index;
  std::vector<xla::XlaComputation*> branches;
  std::vector<xla::XlaOp> operands;

  if(!exla::get<xla::XlaOp>(env, argv[0], index)) return exla::error(env, "Unable to get index.");
  if(!exla::get_list<xla::XlaComputation*>(env, argv[1], branches)) return exla::error(env, "Unable to get branches.");
  if(!exla::get_list<xla::XlaOp>(env, argv[2], operands)) return exla::error(env, "Unable to get operands.");

  xla::XlaOp op = xla::Conditional(*index, branches, operands);

  return exla::ok(env, exla::make<xla::XlaOp>(env, op));
}

/************************ Slicing Ops *****************************/
ERL_NIF_TERM slice(ErlNifEnv* env, int argc, const ERL_NIF_TERM argv[]) {
  if(argc != 4) {
    return exla::error(env, "Bad argument count.");
  }

  xla::XlaOp* operand;
  std::vector<exla::int64> start_indices;
  std::vector<exla::int64> limit_indices;
  std::vector<exla::int64> strides;

  if(!exla::get<xla::XlaOp>(env, argv[0], operand)) return exla::error(env, "Unable to get operand.");
  if(!exla::get_list(env, argv[1], start_indices)) return exla::error(env, "Unable to get start indices.");
  if(!exla::get_list(env, argv[2], limit_indices)) return exla::error(env, "Unable to get limit indices.");
  if(!exla::get_list(env, argv[3], strides)) return exla::error(env, "Unable to get strides.");

  xla::XlaOp op = xla::Slice(*operand, start_indices, limit_indices, strides);

  return exla::ok(env, exla::make<xla::XlaOp>(env, op));
}

ERL_NIF_TERM slice_in_dim(ErlNifEnv* env, int argc, const ERL_NIF_TERM argv[]){
  if(argc != 5) {
    return exla::error(env, "Bad argument count.");
  }

  xla::XlaOp* operand;
  exla::int64 start_index;
  exla::int64 end_index;
  exla::int64 stride;
  exla::int64 dimno;

  if(!exla::get<xla::XlaOp>(env, argv[0], operand)) return exla::error(env, "Unable to get operand.");
  if(!exla::get(env, argv[1], start_index)) return exla::error(env, "Unable to get start index.");
  if(!exla::get(env, argv[2], end_index)) return exla::error(env, "Unable to get end index.");
  if(!exla::get(env, argv[3], stride)) return exla::error(env, "Unable to get stride.");
  if(!exla::get(env, argv[4], dimno)) return exla::error(env, "Unable to get dimension number.");

  xla::XlaOp op = xla::SliceInDim(*operand, start_index, end_index, stride, dimno);

  return exla::ok(env, exla::make<xla::XlaOp>(env, op));
}

ERL_NIF_TERM dynamic_slice(ErlNifEnv* env, int argc, const ERL_NIF_TERM argv[]){
  if(argc != 3) {
    return exla::error(env, "Bad argument count.");
  }

  xla::XlaOp* operand;
  std::vector<xla::XlaOp> start_indices;
  std::vector<exla::int64> sizes;

  if(!exla::get(env, argv[0], operand)) return exla::error(env, "Unable to get operand.");
  if(!exla::get_list<xla::XlaOp>(env, argv[1], start_indices)) return exla::error(env, "Unable to get start index ops.");
  if(!exla::get_list(env, argv[2], sizes)) return exla::error(env, "Unable to get sizes.");

  xla::XlaOp op = xla::DynamicSlice(*operand, start_indices, sizes);

  return exla::ok(env, exla::make<xla::XlaOp>(env, op));
}

ERL_NIF_TERM dynamic_update_slice(ErlNifEnv* env, int argc, const ERL_NIF_TERM argv[]){
  if(argc != 3) {
    return exla::error(env, "Bad argument count.");
  }

  xla::XlaOp* operand;
  xla::XlaOp* update;
  std::vector<xla::XlaOp> start_indices;

  if(!exla::get<xla::XlaOp>(env, argv[0], operand)) return exla::error(env, "Unable to get operand.");
  if(!exla::get<xla::XlaOp>(env, argv[1], update)) return exla::error(env, "Unable to get update.");
  if(!exla::get_list<xla::XlaOp>(env, argv[2], start_indices)) return exla::error(env, "Unable to get start indices.");

  xla::XlaOp op = xla::DynamicUpdateSlice(*operand, *update, start_indices);

  return exla::ok(env, exla::make<xla::XlaOp>(env, op));
}

ERL_NIF_TERM xla_binary_op(ErlNifEnv* env, int argc, const ERL_NIF_TERM argv[], xla::XlaOp(*lambda)(xla::XlaOp, xla::XlaOp, absl::Span<const exla::int64>)){
  if(argc != 3){
    return exla::error(env, "Bad argument count.");
  }

  xla::XlaOp *lhs, *rhs;
  std::vector<exla::int64> broadcast_dims;

  if(!exla::get<xla::XlaOp>(env, argv[0], lhs)) return exla::error(env, "Unable to get left-hand side.");
  if(!exla::get<xla::XlaOp>(env, argv[1], rhs)) return exla::error(env, "Unable to get right-hand side.");
  if(!exla::get_tuple(env, argv[2], broadcast_dims)) return exla::error(env, "Unable to get broadcast dimensions.");

  xla::XlaOp result = lambda(*lhs, *rhs, broadcast_dims);
  return exla::ok(env, exla::make<xla::XlaOp>(env, result));
}

ERL_NIF_TERM add(ErlNifEnv* env, int argc, const ERL_NIF_TERM argv[]){return xla_binary_op(env, argc, argv, xla::Add);}
ERL_NIF_TERM sub(ErlNifEnv* env, int argc, const ERL_NIF_TERM argv[]){return xla_binary_op(env, argc, argv, xla::Sub);}
ERL_NIF_TERM mul(ErlNifEnv* env, int argc, const ERL_NIF_TERM argv[]){return xla_binary_op(env, argc, argv, xla::Mul);}
ERL_NIF_TERM div(ErlNifEnv* env, int argc, const ERL_NIF_TERM argv[]){return xla_binary_op(env, argc, argv, xla::Div);}
ERL_NIF_TERM rem(ErlNifEnv* env, int argc, const ERL_NIF_TERM argv[]){return xla_binary_op(env, argc, argv, xla::Rem);}
ERL_NIF_TERM min(ErlNifEnv* env, int argc, const ERL_NIF_TERM argv[]){return xla_binary_op(env, argc, argv, xla::Min);}
ERL_NIF_TERM max(ErlNifEnv* env, int argc, const ERL_NIF_TERM argv[]){return xla_binary_op(env, argc, argv, xla::Max);}
ERL_NIF_TERM logical_and(ErlNifEnv* env, int argc, const ERL_NIF_TERM argv[]){return xla_binary_op(env, argc, argv, xla::And);}
ERL_NIF_TERM logical_or(ErlNifEnv* env, int argc, const ERL_NIF_TERM argv[]){return xla_binary_op(env, argc, argv, xla::Or);}
ERL_NIF_TERM logical_xor(ErlNifEnv* env, int argc, const ERL_NIF_TERM argv[]){return xla_binary_op(env, argc, argv, xla::Xor);}
ERL_NIF_TERM shift_left(ErlNifEnv* env, int argc, const ERL_NIF_TERM argv[]){return xla_binary_op(env, argc, argv, xla::ShiftLeft);}
ERL_NIF_TERM shift_right_logical(ErlNifEnv* env, int argc, const ERL_NIF_TERM argv[]){return xla_binary_op(env, argc, argv, xla::ShiftRightLogical);}
ERL_NIF_TERM shift_right_arithmetic(ErlNifEnv* env, int argc, const ERL_NIF_TERM argv[]){return xla_binary_op(env, argc, argv, xla::ShiftRightArithmetic);}
ERL_NIF_TERM eq(ErlNifEnv* env, int argc, const ERL_NIF_TERM argv[]){return xla_binary_op(env, argc, argv, xla::Eq);}
ERL_NIF_TERM eq_total_order(ErlNifEnv* env, int argc, const ERL_NIF_TERM argv[]){return xla_binary_op(env, argc, argv, xla::EqTotalOrder);}
ERL_NIF_TERM ne(ErlNifEnv* env, int argc, const ERL_NIF_TERM argv[]){return xla_binary_op(env, argc, argv, xla::Ne);}
ERL_NIF_TERM ne_total_order(ErlNifEnv* env, int argc, const ERL_NIF_TERM argv[]){return xla_binary_op(env, argc, argv, xla::NeTotalOrder);}
ERL_NIF_TERM ge(ErlNifEnv* env, int argc, const ERL_NIF_TERM argv[]){return xla_binary_op(env, argc, argv, xla::Ge);}
ERL_NIF_TERM ge_total_order(ErlNifEnv* env, int argc, const ERL_NIF_TERM argv[]){return xla_binary_op(env, argc, argv, xla::GeTotalOrder);}
ERL_NIF_TERM gt(ErlNifEnv* env, int argc, const ERL_NIF_TERM argv[]){return xla_binary_op(env, argc, argv, xla::Gt);}
ERL_NIF_TERM gt_total_order(ErlNifEnv* env, int argc, const ERL_NIF_TERM argv[]){return xla_binary_op(env, argc, argv, xla::GtTotalOrder);}
ERL_NIF_TERM lt(ErlNifEnv* env, int argc, const ERL_NIF_TERM argv[]){return xla_binary_op(env, argc, argv, xla::Lt);}
ERL_NIF_TERM lt_total_order(ErlNifEnv* env, int argc, const ERL_NIF_TERM argv[]){return xla_binary_op(env, argc, argv, xla::LtTotalOrder);}
ERL_NIF_TERM le(ErlNifEnv* env, int argc, const ERL_NIF_TERM argv[]){return xla_binary_op(env, argc, argv, xla::Le);}
ERL_NIF_TERM le_total_order(ErlNifEnv* env, int argc, const ERL_NIF_TERM argv[]){return xla_binary_op(env, argc, argv, xla::LeTotalOrder);}
ERL_NIF_TERM pow(ErlNifEnv* env, int argc, const ERL_NIF_TERM argv[]){return xla_binary_op(env, argc, argv, xla::Pow);}
ERL_NIF_TERM complex(ErlNifEnv* env, int argc, const ERL_NIF_TERM argv[]){return xla_binary_op(env, argc, argv, xla::Complex);}
ERL_NIF_TERM atan2(ErlNifEnv* env, int argc, const ERL_NIF_TERM argv[]){return xla_binary_op(env, argc, argv, xla::Atan2);}

ERL_NIF_TERM xla_unary_op(ErlNifEnv* env, int argc, const ERL_NIF_TERM argv[], xla::XlaOp(*lambda)(xla::XlaOp)){
  if(argc != 1){
    return exla::error(env, "Bad argument count.");
  }

  xla::XlaOp *op;

  if(!exla::get<xla::XlaOp>(env, argv[0], op)) return exla::error(env, "Unable to get operand.");

  xla::XlaOp result = lambda(*op);
  return exla::ok(env, exla::make<xla::XlaOp>(env, result));
}

ERL_NIF_TERM abs(ErlNifEnv* env, int argc, const ERL_NIF_TERM argv[]){return xla_unary_op(env, argc, argv, xla::Abs);}
ERL_NIF_TERM exp(ErlNifEnv* env, int argc, const ERL_NIF_TERM argv[]){return xla_unary_op(env, argc, argv, xla::Exp);}
ERL_NIF_TERM expm1(ErlNifEnv* env, int argc, const ERL_NIF_TERM argv[]){return xla_unary_op(env, argc, argv, xla::Expm1);}
ERL_NIF_TERM floor(ErlNifEnv* env, int argc, const ERL_NIF_TERM argv[]){return xla_unary_op(env, argc, argv, xla::Floor);}
ERL_NIF_TERM ceil(ErlNifEnv* env, int argc, const ERL_NIF_TERM argv[]){return xla_unary_op(env, argc, argv, xla::Ceil);}
ERL_NIF_TERM round(ErlNifEnv* env, int argc, const ERL_NIF_TERM argv[]){return xla_unary_op(env, argc, argv, xla::Round);}
ERL_NIF_TERM log(ErlNifEnv* env, int argc, const ERL_NIF_TERM argv[]){return xla_unary_op(env, argc, argv, xla::Log);}
ERL_NIF_TERM log1p(ErlNifEnv* env, int argc, const ERL_NIF_TERM argv[]){return xla_unary_op(env, argc, argv, xla::Log1p);}
ERL_NIF_TERM logistic(ErlNifEnv* env, int argc, const ERL_NIF_TERM argv[]){return xla_unary_op(env, argc, argv, xla::Logistic);}
ERL_NIF_TERM sign(ErlNifEnv* env, int argc, const ERL_NIF_TERM argv[]){return xla_unary_op(env, argc, argv, xla::Sign);}
ERL_NIF_TERM clz(ErlNifEnv* env, int argc, const ERL_NIF_TERM argv[]){return xla_unary_op(env, argc, argv, xla::Clz);}
ERL_NIF_TERM cos(ErlNifEnv* env, int argc, const ERL_NIF_TERM argv[]){return xla_unary_op(env, argc, argv, xla::Cos);}
ERL_NIF_TERM sin(ErlNifEnv* env, int argc, const ERL_NIF_TERM argv[]){return xla_unary_op(env, argc, argv, xla::Sin);}
ERL_NIF_TERM tanh(ErlNifEnv* env, int argc, const ERL_NIF_TERM argv[]){return xla_unary_op(env, argc, argv, xla::Tanh);}
ERL_NIF_TERM real(ErlNifEnv* env, int argc, const ERL_NIF_TERM argv[]){return xla_unary_op(env, argc, argv, xla::Real);}
ERL_NIF_TERM imag(ErlNifEnv* env, int argc, const ERL_NIF_TERM argv[]){return xla_unary_op(env, argc, argv, xla::Imag);}
ERL_NIF_TERM sqrt(ErlNifEnv* env, int argc, const ERL_NIF_TERM argv[]){return xla_unary_op(env, argc, argv, xla::Sqrt);}
ERL_NIF_TERM cbrt(ErlNifEnv* env, int argc, const ERL_NIF_TERM argv[]){return xla_unary_op(env, argc, argv, xla::Cbrt);}
ERL_NIF_TERM rsqrt(ErlNifEnv* env, int argc, const ERL_NIF_TERM argv[]){return xla_unary_op(env, argc, argv, xla::Rsqrt);}
ERL_NIF_TERM is_finite(ErlNifEnv* env, int argc, const ERL_NIF_TERM argv[]){return xla_unary_op(env, argc, argv, xla::IsFinite);}
ERL_NIF_TERM logical_not(ErlNifEnv* env, int argc, const ERL_NIF_TERM argv[]){return xla_unary_op(env, argc, argv, xla::Not);}
ERL_NIF_TERM neg(ErlNifEnv* env, int argc, const ERL_NIF_TERM argv[]){return xla_unary_op(env, argc, argv, xla::Neg);}
ERL_NIF_TERM conj(ErlNifEnv* env, int argc, const ERL_NIF_TERM argv[]){return xla_unary_op(env, argc, argv, xla::Conj);}
ERL_NIF_TERM population_count(ErlNifEnv* env, int argc, const ERL_NIF_TERM argv[]){return xla_unary_op(env, argc, argv, xla::PopulationCount);}
ERL_NIF_TERM copy(ErlNifEnv* env, int argc, const ERL_NIF_TERM argv[]){return xla_unary_op(env, argc, argv, xla::Copy);}

ERL_NIF_TERM constant_r0(ErlNifEnv* env, int argc, const ERL_NIF_TERM argv[]){
  if(argc != 3){
    return exla::error(env, "Bad argument count.");
  }

  xla::XlaBuilder** builder;
  xla::PrimitiveType type;

  ERL_NIF_TERM term = argv[1];

  if(!exla::get<xla::XlaBuilder*>(env, argv[0], builder)) return exla::error(env, "Unable to get builder.");
  if(!exla::get_type(env, argv[2], type)) return exla::error(env, "Unable to cast scalar to type.");

  xla::XlaOp op;

  switch(type) {
    case xla::PrimitiveType::PRED:
      op = xla::ConstantR0(*builder, exla::get_value<xla::PrimitiveType::PRED>(env, term));
      break;
    case xla::PrimitiveType::U8:
      op = xla::ConstantR0(*builder, exla::get_value<xla::PrimitiveType::U8>(env, term));
      break;
    case xla::PrimitiveType::U16:
      op = xla::ConstantR0(*builder, exla::get_value<xla::PrimitiveType::U16>(env, term));
      break;
    case xla::PrimitiveType::U32:
      op = xla::ConstantR0(*builder, exla::get_value<xla::PrimitiveType::U32>(env, term));
      break;
    case xla::PrimitiveType::U64:
      op = xla::ConstantR0(*builder, exla::get_value<xla::PrimitiveType::U64>(env, term));
      break;
    case xla::PrimitiveType::S8:
      op = xla::ConstantR0(*builder, exla::get_value<xla::PrimitiveType::S8>(env, term));
      break;
    case xla::PrimitiveType::S16:
      op = xla::ConstantR0(*builder, exla::get_value<xla::PrimitiveType::S16>(env, term));
      break;
    case xla::PrimitiveType::S32:
      op = xla::ConstantR0(*builder, exla::get_value<xla::PrimitiveType::S32>(env, term));
      break;
    case xla::PrimitiveType::S64:
      op = xla::ConstantR0(*builder, exla::get_value<xla::PrimitiveType::S64>(env, term));
      break;
    case xla::PrimitiveType::F16:
      return exla::error(env, "Unsupported constant type.");
    case xla::PrimitiveType::BF16:
      // TODO
      return exla::error(env, "Unsupported constant type.");
    case xla::PrimitiveType::F32:
      op = xla::ConstantR0(*builder, exla::get_value<xla::PrimitiveType::F32>(env, term));
      break;
    case xla::PrimitiveType::F64:
      op = xla::ConstantR0(*builder, exla::get_value<xla::PrimitiveType::F64>(env, term));
      break;
    case xla::PrimitiveType::C64:
      return exla::error(env, "Unsupported constant type.");
    case xla::PrimitiveType::C128:
      return exla::error(env, "Unsupported constant type.");
    default:
      return exla::error(env, "Invalid type.");
  }

  return exla::ok(env, exla::make<xla::XlaOp>(env, op));
}

ERL_NIF_TERM constant_from_binary(ErlNifEnv* env, int argc, const ERL_NIF_TERM argv[]){
  if(argc != 3){
    return exla::error(env, "Bad argument count.");
  }

  xla::XlaBuilder** builder;
  ErlNifBinary binary;
  xla::Shape* shape;

  if(!exla::get<xla::XlaBuilder*>(env, argv[0], builder)) return exla::error(env, "Unable to get builder.");
  if(!exla::get_binary(env, argv[1], binary)) return exla::error(env, "Unable to get data.");
  if(!exla::get<xla::Shape>(env, argv[2], shape)) return exla::error(env, "Unable to get shape.");

  xla::BorrowingLiteral literal(const_cast<char*>((char*) binary.data), *shape);

  xla::XlaOp op = xla::ConstantLiteral(*builder, literal);

  return exla::ok(env, exla::make<xla::XlaOp>(env, op));
}

ERL_NIF_TERM dot(ErlNifEnv* env, int argc, const ERL_NIF_TERM argv[]){
  if(argc != 2){
    return exla::error(env, "Bad argument count.");
  }

  xla::XlaOp *lhs, *rhs;

  if(!exla::get<xla::XlaOp>(env, argv[0], lhs)) return exla::error(env, "Unable to get left-hand side operand.");
  if(!exla::get<xla::XlaOp>(env, argv[1], rhs)) return exla::error(env, "Unable to get right-hand side operand.");
  // TODO: Handle Precision Configuration
  xla::XlaOp result = xla::Dot(*lhs, *rhs);
  return exla::ok(env, exla::make<xla::XlaOp>(env, result));
}

ERL_NIF_TERM reduce(ErlNifEnv* env, int argc, const ERL_NIF_TERM argv[]){
  if(argc != 4){
    return exla::error(env, "Bad argument count.");
  }

  xla::XlaOp* operand;
  xla::XlaOp* init_value;
  xla::XlaComputation* computation;
  std::vector<exla::int64> dimensions_to_reduce;

  if(!exla::get<xla::XlaOp>(env, argv[0], operand)) return exla::error(env, "Unable to get operand.");
  if(!exla::get<xla::XlaOp>(env, argv[1], init_value)) return exla::error(env, "Unable to get initial value.");
  if(!exla::get<xla::XlaComputation>(env, argv[2], computation)) return exla::error(env, "Unable to get computation.");
  if(!exla::get_tuple(env, argv[3], dimensions_to_reduce)) return exla::error(env, "Unable to get reduction dimensions.");

  xla::XlaOp op = xla::Reduce(*operand, *init_value, *computation, dimensions_to_reduce);

  return exla::ok(env, exla::make<xla::XlaOp>(env, op));
}

ERL_NIF_TERM reduce_all(ErlNifEnv* env, int argc, const ERL_NIF_TERM argv[]) {
  if(argc != 3) {
    return exla::error(env, "Bad argument count.");
  }

  xla::XlaOp* operand;
  xla::XlaOp* init_value;
  xla::XlaComputation* computation;

  if(!exla::get<xla::XlaOp>(env, argv[0], operand)) return exla::error(env, "Unable to get operand.");
  if(!exla::get<xla::XlaOp>(env, argv[1], init_value)) return exla::error(env, "Unable to get initial value.");
  if(!exla::get<xla::XlaComputation>(env, argv[2], computation)) return exla::error(env, "Unable to get computation.");

  xla::XlaOp op = xla::ReduceAll(*operand, *init_value, *computation);

  return exla::ok(env, exla::make<xla::XlaOp>(env, op));
}

ERL_NIF_TERM get_shape_op(ErlNifEnv* env, int argc, const ERL_NIF_TERM argv[]) {
  if(argc != 2) {
    return exla::error(env, "Bad argument count.");
  }

  xla::XlaBuilder** builder;
  xla::XlaOp* operand;

  if(!exla::get<xla::XlaBuilder*>(env, argv[0], builder)) return exla::error(env, "Unable to get builder.");
  if(!exla::get<xla::XlaOp>(env, argv[1], operand)) return exla::error(env, "Unable to get operand.");

  EXLA_ASSIGN_OR_RETURN_NIF(xla::Shape shape, (*builder)->GetShape(*operand), env);

  return exla::ok(env, exla::make<xla::Shape>(env, shape));
}

ERL_NIF_TERM convert_element_type(ErlNifEnv* env, int argc, const ERL_NIF_TERM argv[]) {
  if(argc != 2) {
    return exla::error(env, "Bad argument count.");
  }

  xla::XlaOp* operand;
  xla::PrimitiveType type;

  if(!exla::get<xla::XlaOp>(env, argv[0], operand)) return exla::error(env, "Unable to get operand.");
  if(!exla::get_type(env, argv[1], type)) return exla::error(env, "Unable to get type string.");

  xla::XlaOp op = xla::ConvertElementType(*operand, type);

  return exla::ok(env, exla::make<xla::XlaOp>(env, op));
}

/************************ xla::ClientLibrary Functions ***************************/
ERL_NIF_TERM get_host_client(ErlNifEnv* env, int argc, const ERL_NIF_TERM argv[]){
  int num_replicas, intra_op_parallelism_threads;

  if(!exla::get(env, argv[0], num_replicas)) return exla::error(env, "Unable to get num_replicas.");
  if(!exla::get(env, argv[1], intra_op_parallelism_threads)) return exla::error(env, "Unable to get intra_op_parallelism_threads.");
  EXLA_ASSIGN_OR_RETURN_NIF(exla::ExlaClient* client, exla::getHostClient(num_replicas, intra_op_parallelism_threads), env);

  return exla::ok(env, exla::make<exla::ExlaClient*>(env, client));
}

ERL_NIF_TERM get_cuda_client(ErlNifEnv* env, int argc, const ERL_NIF_TERM argv[]){
  int num_replicas, intra_op_parallelism_threads;

  if(!exla::get(env, argv[0], num_replicas)) return exla::error(env, "Unable to get number of replicas.");
  if(!exla::get(env, argv[1], intra_op_parallelism_threads)) return exla::error(env, "Unable to get number of parallelism threads.");
  EXLA_ASSIGN_OR_RETURN_NIF(exla::ExlaClient* client, exla::getCUDAClient(num_replicas, intra_op_parallelism_threads), env);

  return exla::ok(env, exla::make<exla::ExlaClient*>(env, client));
}

ERL_NIF_TERM get_default_device_ordinal(ErlNifEnv* env, int argc, const ERL_NIF_TERM argv[]){
  if(argc != 1){
    return exla::error(env, "Bad argument count.");
  }

  exla::ExlaClient **client;
  if(!exla::get<exla::ExlaClient*>(env, argv[0], client)) return exla::error(env, "Unable to get client.");

  int device_ordinal = (*client)->client()->default_device_ordinal();
  return exla::ok(env, exla::make(env, device_ordinal));
}

ERL_NIF_TERM get_device_count(ErlNifEnv* env, int argc, const ERL_NIF_TERM argv[]){
  if(argc != 1){
    return exla::error(env, "Bad argument count.");
  }

  exla::ExlaClient **client;
  if(!exla::get<exla::ExlaClient*>(env, argv[0], client)) return exla::error(env, "Unable to get client.");

  int device_count = (*client)->client()->device_count();

  return exla::ok(env, exla::make(env, device_count));
}

/************ Build, Compilation, Execution *************/
ERL_NIF_TERM build(ErlNifEnv* env, int argc, const ERL_NIF_TERM argv[]){
  if(argc != 2){
    return exla::error(env, "Bad argument count.");
  }

  xla::XlaBuilder** builder;
  xla::XlaOp* root;

  if(!exla::get<xla::XlaBuilder*>(env, argv[0], builder)) return exla::error(env, "Bad argument passed to build.");
  if(!exla::get<xla::XlaOp>(env, argv[1], root)) return exla::error(env, "Bad argument passed to build.");

  EXLA_ASSIGN_OR_RETURN_NIF(xla::XlaComputation computation, (*builder)->Build(*root), env);

  return exla::ok(env, exla::make<xla::XlaComputation>(env, computation));
}

ERL_NIF_TERM compile(ErlNifEnv* env, int argc, const ERL_NIF_TERM argv[]){

  exla::ExlaClient** client;
  xla::XlaComputation* computation;
  std::vector<xla::Shape*> argument_layouts;
  xla::ExecutableBuildOptions build_options;
  int device_ordinal, num_replicas, num_partitions;

  if(!exla::get<exla::ExlaClient*>(env, argv[0], client)) return exla::error(env, "Unable to get client.");
  if(!exla::get<xla::XlaComputation>(env, argv[1], computation)) return exla::error(env, "Unable to get computation.");
  if(!exla::get_list<xla::Shape>(env, argv[2], argument_layouts)) return exla::error(env, "Unable to get argument layouts.");
  if(!exla::get(env, argv[3], device_ordinal)) return exla::error(env, "Unable to get device ordinal.");
  if(!exla::get(env, argv[4], num_replicas)) return exla::error(env, "Unable to get Number of Replicas.");
  if(!exla::get(env, argv[5], num_partitions)) return exla::error(env, "Unable to get Number of Partitions.");

  build_options.set_device_allocator((*client)->allocator());
  build_options.set_num_replicas(num_replicas);
  build_options.set_num_partitions(num_partitions);
  // TODO: Used in conjunction with replicas and partitions.
  // build_options.set_device_assignment(device_assignment);
  build_options.set_device_ordinal(device_ordinal);
  // TODO: Single Program Multi-Data (pmap) vs. Multi-Program Multi-Data
  // build_options.set_use_spmd_partitioning(use_spmd);

  EXLA_ASSIGN_OR_RETURN_NIF(std::vector<std::unique_ptr<xla::LocalExecutable>> executables,
                        (*client)->client()->Compile(*computation, argument_layouts, build_options), env);

  // TODO: This should return the vector. There is an executable for every partition, usually 1.
  return exla::ok(env, exla::make<xla::LocalExecutable>(env, executables.at(0)));
}

ERL_NIF_TERM run(ErlNifEnv* env, int argc, const ERL_NIF_TERM argv[]){
  if(argc != 8){
    return exla::error(env, "Bad argument count.");
  }

  exla::ExlaClient** client;
  xla::LocalExecutable* local_executable;
  xla::ExecutableRunOptions run_options;
  int run_id, rng_seed, launch_id, device_ordinal, keep_on_device;
  ERL_NIF_TERM arguments = argv[2];

  if(!exla::get<exla::ExlaClient*>(env, argv[0], client)) return exla::error(env, "Unable to get client.");
  if(!exla::get<xla::LocalExecutable>(env, argv[1], local_executable)) return exla::error(env, "Unable to get executable.");
  if(!exla::get(env, argv[3], device_ordinal)) return exla::error(env, "Unable to get device ordinal.");
  if(!exla::get(env, argv[4], run_id)) return exla::error(env, "Unable to get Run ID.");
  if(!exla::get(env, argv[5], rng_seed)) return exla::error(env, "Unable to get RNG Seed.");
  if(!exla::get(env, argv[6], launch_id)) return exla::error(env, "Unable to get Launch ID.");
  if(!exla::get(env, argv[7], keep_on_device)) return exla::error(env, "Unable to get keep_on_device.");

  exla::ExlaDevice* device = (*client)->device(device_ordinal);

<<<<<<< HEAD
=======
  bool is_cpu_platform = device->executor()->platform()->id() == stream_executor::host::kHostPlatformId;

  std::vector<std::pair<exla::ExlaBuffer*, exla::ExlaBuffer**>> inp;
  ERL_NIF_TERM head, tail, list;
  list = argv[2];
  while(enif_get_list_cell(env, list, &head, &tail)) {
    const ERL_NIF_TERM* tuple;
    int arity;
    exla::ExlaBuffer** buffer;

    if(enif_get_tuple(env, head, &arity, &tuple)) {
      ErlNifBinary data;
      xla::Shape* shape;
      if(!exla::get(env, tuple[0], data)) return exla::error(env, "Unable to read binary data from input.");
      if(!exla::get<xla::Shape>(env, tuple[1], shape)) return exla::error(env, "Unable to read shape from input.");
      EXLA_ASSIGN_OR_RETURN(exla::ExlaBuffer* buf, (*client)->BufferFromErlBin(data, *shape, device, true), env);
      std::pair<exla::ExlaBuffer*, exla::ExlaBuffer**> pr(buf, &buf);
      inp.push_back(pr);
    } else if(exla::get<exla::ExlaBuffer*>(env, head, buffer)) {
      std::pair<exla::ExlaBuffer*, exla::ExlaBuffer**> pr(*buffer, buffer);
      inp.push_back(pr);
    } else {
      return exla::error(env, "Invalid input passed to run.");
    }
    list = tail;
  }

>>>>>>> 91b00f48
  xla::RunId run_id_obj(run_id);

  run_options.set_stream(device->compute_stream());
  run_options.set_host_to_device_stream(device->host_to_device_stream());
  run_options.set_allocator((*client)->allocator());
  run_options.set_intra_op_thread_pool((*client)->client()->backend().eigen_intra_op_thread_pool_device());
  // TODO: This is for executing multiple computations in parallel across multiple replicas.
  // run_options.set_device_assignment(device_assignment.get());
  run_options.set_run_id(run_id_obj);
  run_options.set_rng_seed(rng_seed);
  run_options.set_gpu_executable_run_options((*client)->gpu_run_options());
  run_options.set_launch_id(launch_id);

  EXLA_ASSIGN_OR_RETURN_NIF(ERL_NIF_TERM result, (*client)->Run(env, local_executable, arguments, device, run_options, keep_on_device), env);

  return exla::ok(env, result);
}

/*********** HLO Methods *************/
std::unique_ptr<xla::HloModule> get_hlo_module(const xla::XlaComputation& computation){
  xla::HloModuleConfig module_config = xla::HloModule::CreateModuleConfigFromProto(computation.proto(), xla::GetDebugOptionsFromFlags()).ConsumeValueOrDie();
  std::unique_ptr<xla::HloModule> module = xla::HloModule::CreateFromProto(computation.proto(), module_config).ConsumeValueOrDie();

  return module;
}

ERL_NIF_TERM get_computation_hlo_text(ErlNifEnv* env, int argc, const ERL_NIF_TERM argv[]){
  if(argc != 1){
    return exla::error(env, "Bad argument count.");
  }

  xla::XlaComputation* computation;

  if(!exla::get<xla::XlaComputation>(env, argv[0], computation)) return exla::error(env, "Unable to get computation.");

  std::unique_ptr<xla::HloModule> hlo_module = get_hlo_module(*computation);

  xla::HloPrintOptions options;
  options = xla::HloPrintOptions::ShortParsable();
  options.set_print_large_constants(false);
  std::string result = hlo_module->ToString(options);
  return exla::make(env, result);
}

ERL_NIF_TERM get_computation_hlo_proto(ErlNifEnv* env, int argc, const ERL_NIF_TERM argv[]){
  if(argc != 1){
    return exla::error(env, "Bad argument count.");
  }

  xla::XlaComputation* computation;

  if(!exla::get<xla::XlaComputation>(env, argv[0], computation)) return exla::error(env, "Unable to get computation.");

  std::string result;
  (*computation).proto().SerializeToString(&result);
  return exla::make(env, result);
}

static ErlNifFunc exla_funcs[] = {
  /****** ExlaClient ******/
  {"get_host_client", 2, get_host_client},
  {"get_cuda_client", 2, get_cuda_client},
  {"get_device_count", 1, get_device_count},
  {"get_default_device_ordinal", 1, get_default_device_ordinal},
  /****** ExlaBuffer ******/
  {"binary_to_device_mem", 4, binary_to_device_mem},
  {"read_device_mem", 2, read_device_mem},
  {"deallocate_device_mem", 1, deallocate_device_mem},
  /****** xla::Shape ******/
  {"make_shape", 2, make_shape},
  {"get_shape_info", 1, get_shape_info},
  /***** xla::XlaBuilder *****/
  {"new_builder", 1, new_builder},
  {"create_sub_builder", 2, create_sub_builder},
  {"parameter", 4, parameter},
  /****** Binary Ops ******/
  {"add", 3, add},
  {"sub", 3, sub},
  {"mul", 3, mul},
  {"div", 3, div},
  {"rem", 3, rem},
  {"min", 3, min},
  {"max", 3, max},
  {"logical_and", 3, logical_and},
  {"logical_or", 3, logical_or},
  {"logical_xor", 3, logical_xor},
  {"shift_left", 3, shift_left},
  {"shift_right_logical", 3, shift_right_logical},
  {"shift_right_arithmetic", 3, shift_right_arithmetic},
  {"eq", 3, eq},
  {"eq_total_order", 3, eq_total_order},
  {"ne", 3, ne},
  {"ne_total_order", 3, ne_total_order},
  {"gt", 3, gt},
  {"gt_total_order", 3, gt_total_order},
  {"ge", 3, ge},
  {"ge_total_order", 3, ge_total_order},
  {"lt", 3, lt},
  {"lt_total_order", 3, lt_total_order},
  {"le", 3, le},
  {"le_total_order", 3, le_total_order},
  {"pow", 3, pow},
  {"complex", 3, complex},
  {"atan2", 3, atan2},
  /****** Unary Ops ******/
  {"abs", 1, abs},
  {"exp", 1, exp},
  {"expm1", 1, expm1},
  {"floor", 1, floor},
  {"ceil", 1, ceil},
  {"round", 1, round},
  {"log", 1, log},
  {"log1p", 1, log1p},
  {"logistic", 1, logistic},
  {"sign", 1, sign},
  {"clz", 1, clz},
  {"cos", 1, cos},
  {"sin", 1, sin},
  {"tanh", 1, tanh},
  {"real", 1, real},
  {"imag", 1, imag},
  {"sqrt", 1, sqrt},
  {"rsqrt", 1, rsqrt},
  {"cbrt", 1, cbrt},
  {"is_finite", 1, is_finite},
  {"logical_not", 1, logical_not},
  {"neg", 1, neg},
  {"conj", 1, conj},
  {"population_count", 1, population_count},
  /******** Constant Creation Methods *******/
  {"constant_r0", 3, constant_r0},
  {"constant_from_binary", 3, constant_from_binary},
  /********* Tuples **************/
  {"tuple", 2, tuple},
  {"get_tuple_element", 2, get_tuple_element},
  /********* Conditionals *********/
  {"conditional", 5, conditional_if},
  {"conditional", 3, conditional_multi},
  /******** Slicing Ops ********/
  {"slice", 4, slice},
  {"slice_in_dim", 5, slice_in_dim},
  {"dynamic_slice", 3, dynamic_slice},
  {"dynamic_update_slice", 3, dynamic_update_slice},
  /******** Other XLA Ops *******/
  {"dot", 2, dot},
  {"reduce", 4, reduce},
  {"reduce_all", 3, reduce_all},
  {"get_shape", 2, get_shape_op},
  {"convert_element_type", 2, convert_element_type},
  /******* Compilation, Execution, Etc. ******/
  {"build", 2, build},
  {"compile", 6, compile},
  {"run", 8, run},
  /******** HLO Functions ********/
  {"get_computation_hlo_proto", 1, get_computation_hlo_proto},
  {"get_computation_hlo_text", 1, get_computation_hlo_text}
};

ERL_NIF_INIT(Elixir.Exla.NIF, exla_funcs, &load, NULL, NULL, NULL);<|MERGE_RESOLUTION|>--- conflicted
+++ resolved
@@ -94,11 +94,7 @@
 
   exla::ExlaDevice* device = (*client)->device(device_ordinal);
 
-<<<<<<< HEAD
-  EXLA_ASSIGN_OR_RETURN_NIF(exla::ExlaBuffer* buffer, (*client)->BufferFromErlBin(bin, *shape, device), env);
-=======
   EXLA_ASSIGN_OR_RETURN(exla::ExlaBuffer* buffer, (*client)->BufferFromErlBin(bin, *shape, device, false), env);
->>>>>>> 91b00f48
 
   return exla::ok(env, exla::make<exla::ExlaBuffer*>(env, buffer));
 }
@@ -712,36 +708,6 @@
 
   exla::ExlaDevice* device = (*client)->device(device_ordinal);
 
-<<<<<<< HEAD
-=======
-  bool is_cpu_platform = device->executor()->platform()->id() == stream_executor::host::kHostPlatformId;
-
-  std::vector<std::pair<exla::ExlaBuffer*, exla::ExlaBuffer**>> inp;
-  ERL_NIF_TERM head, tail, list;
-  list = argv[2];
-  while(enif_get_list_cell(env, list, &head, &tail)) {
-    const ERL_NIF_TERM* tuple;
-    int arity;
-    exla::ExlaBuffer** buffer;
-
-    if(enif_get_tuple(env, head, &arity, &tuple)) {
-      ErlNifBinary data;
-      xla::Shape* shape;
-      if(!exla::get(env, tuple[0], data)) return exla::error(env, "Unable to read binary data from input.");
-      if(!exla::get<xla::Shape>(env, tuple[1], shape)) return exla::error(env, "Unable to read shape from input.");
-      EXLA_ASSIGN_OR_RETURN(exla::ExlaBuffer* buf, (*client)->BufferFromErlBin(data, *shape, device, true), env);
-      std::pair<exla::ExlaBuffer*, exla::ExlaBuffer**> pr(buf, &buf);
-      inp.push_back(pr);
-    } else if(exla::get<exla::ExlaBuffer*>(env, head, buffer)) {
-      std::pair<exla::ExlaBuffer*, exla::ExlaBuffer**> pr(*buffer, buffer);
-      inp.push_back(pr);
-    } else {
-      return exla::error(env, "Invalid input passed to run.");
-    }
-    list = tail;
-  }
-
->>>>>>> 91b00f48
   xla::RunId run_id_obj(run_id);
 
   run_options.set_stream(device->compute_stream());
