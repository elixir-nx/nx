if :erlang.system_info(:otp_release) < ~c"24" do
  Mix.raise("Nx requires Erlang/OTP 24+")
end

defmodule Nx.MixProject do
  use Mix.Project

  @source_url "https://github.com/elixir-nx/nx"
  @version "0.4.2"

  def project do
    [
      app: :nx,
      version: @version,
      elixir: "~> 1.13",
      elixirc_paths: elixirc_paths(Mix.env()),
      deps: deps(),
      docs: docs(),
      name: "Nx",
      description: "Multi-dimensional arrays (tensors) and numerical definitions for Elixir",
      package: package(),
      preferred_cli_env: [
        docs: :docs,
        "hex.publish": :docs
      ]
    ]
  end

  def application do
    [
      extra_applications: [:logger],
      env: [default_backend: {Nx.BinaryBackend, []}, default_defn_options: []]
    ]
  end

  defp elixirc_paths(:test), do: ~w(lib test/support)
  defp elixirc_paths(_), do: ~w(lib)

  defp deps do
    [
<<<<<<< HEAD
      {:complex, "~> 0.4.2", github: "elixir-nx/complex", branch: "main"},
      {:telemetry, "~> 0.4.0 or ~> 1.0"},
=======
      {:complex, "~> 0.4.3"},
>>>>>>> 1b9f3e39
      {:ex_doc, "~> 0.29.0", only: :docs}
    ]
  end

  defp package do
    [
      maintainers: ["Sean Moriarity", "José Valim", "Paulo Valente"],
      licenses: ["Apache-2.0"],
      links: %{"GitHub" => @source_url}
    ]
  end

  defp docs do
    [
      main: "Nx",
      logo: "numbat.png",
      source_url_pattern: "#{@source_url}/blob/v#{@version}/nx/%{path}#L%{line}",
      before_closing_body_tag: &before_closing_body_tag/1,
      extras: [
        "guides/intro-to-nx.livemd",
        "CHANGELOG.md"
      ],
      skip_undefined_reference_warnings_on: ["CHANGELOG.md"],
      groups_for_functions: [
        Guards: &(&1[:type] in [:guards]),
        "Functions: Aggregates": &(&1[:type] == :aggregation),
        "Functions: Backend": &(&1[:type] == :backend),
        "Functions: Conversion": &(&1[:type] == :conversion),
        "Functions: Creation": &(&1[:type] in [:creation, :random]),
        "Functions: Cumulative": &(&1[:type] == :cumulative),
        "Functions: Element-wise": &(&1[:type] == :element),
        "Functions: Indexed": &(&1[:type] == :indexed),
        "Functions: N-dim": &(&1[:type] == :ndim),
        "Functions: Shape": &(&1[:type] == :shape),
        "Functions: Type": &(&1[:type] == :type),
        "Functions: Window": &(&1[:type] == :window)
      ],
      groups_for_modules: [
        # Nx,
        # Nx.Constants,
        # Nx.Defn,
        # Nx.Defn.Kernel,
        # Nx.LinAlg,
        # Nx.Serving,

        Protocols: [
          Nx.Container,
          Nx.LazyContainer,
          Nx.Stream
        ],
        Structs: [
          Nx.Batch,
          Nx.Heatmap,
          Nx.Tensor
        ],
        Backends: [
          Nx.Backend,
          Nx.BinaryBackend,
          Nx.TemplateBackend,
          Nx.Type
        ],
        Compilers: [
          Nx.Defn.Compiler,
          Nx.Defn.Composite,
          Nx.Defn.Evaluator,
          Nx.Defn.Expr,
          Nx.Defn.Token,
          Nx.Defn.Tree
        ]
      ]
    ]
  end

  defp before_closing_body_tag(:html) do
    """
    <link rel="stylesheet" href="https://cdn.jsdelivr.net/npm/katex@0.13.19/dist/katex.min.css" integrity="sha384-beuqjL2bw+6DBM2eOpr5+Xlw+jiH44vMdVQwKxV28xxpoInPHTVmSvvvoPq9RdSh" crossorigin="anonymous">
    <script defer src="https://cdn.jsdelivr.net/npm/katex@0.13.19/dist/katex.min.js" integrity="sha384-aaNb715UK1HuP4rjZxyzph+dVss/5Nx3mLImBe9b0EW4vMUkc1Guw4VRyQKBC0eG" crossorigin="anonymous"></script>
    <script defer src="https://cdn.jsdelivr.net/npm/katex@0.13.19/dist/contrib/auto-render.min.js" integrity="sha384-+XBljXPPiv+OzfbB3cVmLHf4hdUFHlWNZN5spNQ7rmHTXpd7WvJum6fIACpNNfIR" crossorigin="anonymous"
            onload="renderMathInElement(document.body);"></script>
    """
  end

  defp before_closing_body_tag(_), do: ""
end<|MERGE_RESOLUTION|>--- conflicted
+++ resolved
@@ -38,12 +38,8 @@
 
   defp deps do
     [
-<<<<<<< HEAD
-      {:complex, "~> 0.4.2", github: "elixir-nx/complex", branch: "main"},
+      {:complex, "~> 0.4.3"},
       {:telemetry, "~> 0.4.0 or ~> 1.0"},
-=======
-      {:complex, "~> 0.4.3"},
->>>>>>> 1b9f3e39
       {:ex_doc, "~> 0.29.0", only: :docs}
     ]
   end
