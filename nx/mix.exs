--- conflicted
+++ resolved
@@ -45,16 +45,10 @@
         # Nx.Defn,
         # Nx.Defn.Kernel
 
-<<<<<<< HEAD
         Backends: [
+          Nx.Backend,
           Nx.BinaryBackend,
           Nx.PytorchBackend,
-          Nx.Tensor,
-=======
-        "Backends": [
-          Nx.Backend,
-          Nx.BinaryBackend,
->>>>>>> 76fe568f
           Nx.Type
         ],
         Compilers: [
@@ -62,16 +56,10 @@
           Nx.Defn.Evaluator,
           Nx.Defn.Expr
         ],
-<<<<<<< HEAD
         Structs: [
-          Nx.Heatmap
-        ]
-=======
-        "Structs": [
           Nx.Heatmap,
           Nx.Tensor
-        ],
->>>>>>> 76fe568f
+        ]
       ]
     ]
   end
