defmodule Nx.VectorizeTest do
  use ExUnit.Case, async: true

  import Nx, only: :sigils
  import Nx.Defn

  @base Nx.tensor([
          [[0, 1, 2]],
          [[3, 4, 5]],
          [[6, 7, 8]]
        ])

  @vectorized Nx.vectorize(@base, :rows)

  @base_unary Nx.tensor([
                [[0.1, 0.2, 0.3]],
                [[0.4, 0.5, 0.6]],
                [[0.7, 0.8, 0.9]]
              ])

  @vectorized_unary Nx.vectorize(@base_unary, :rows)

  describe "vectorize" do
    test "adds new vectorization axes to the end of the list" do
      v = Nx.vectorize(@vectorized, :cols)
      assert v.vectorized_axes == [rows: 3, cols: 1]
      assert v.shape == {3}
    end

    # TO-DO: re-write value inspect to support vectorization
    @tag :skip
    test "inspect works as expected"
  end

  describe "unary math ops" do
    for {name, _} <- Nx.Shared.unary_math_funs(), name != :acosh do
      test "Nx.#{name}/1 works on vectorized tensor" do
        result =
          @base_unary
          |> Nx.unquote(name)()
          |> Nx.vectorize(:rows)

        assert result == Nx.unquote(name)(@vectorized_unary)
      end
    end

    test "Nx.acosh/1 works on vectorized tensor" do
      result =
        @base_unary
        |> Nx.add(1)
        |> Nx.acosh()
        |> Nx.vectorize(:rows)

      assert result == Nx.acosh(Nx.add(@vectorized_unary, 1))
    end
  end

  describe "binary operations" do
    test "left addition by scalar" do
      result = Nx.add(2, @vectorized)
      assert result.shape == {1, 3}

      assert result ==
               Nx.vectorize(
                 Nx.tensor([[[2, 3, 4]], [[5, 6, 7]], [[8, 9, 10]]]),
                 :rows
               )
    end

    test "right addition by scalar" do
      result = Nx.add(@vectorized, 2)
      assert result.shape == {1, 3}

      assert result ==
               Nx.vectorize(
                 Nx.tensor([[[2, 3, 4]], [[5, 6, 7]], [[8, 9, 10]]]),
                 :rows
               )
    end

    test "left addition by rank-1" do
      result = Nx.add(Nx.tensor([2]), @vectorized)
      assert result.shape == {1, 3}

      assert result ==
               Nx.vectorize(
                 Nx.tensor([[[2, 3, 4]], [[5, 6, 7]], [[8, 9, 10]]]),
                 :rows
               )
    end

    test "right addition by rank-1" do
      result = Nx.add(@vectorized, Nx.tensor([2]))
      assert result.shape == {1, 3}

      assert result ==
               Nx.vectorize(
                 Nx.tensor([[[2, 3, 4]], [[5, 6, 7]], [[8, 9, 10]]]),
                 :rows
               )
    end

    test "left addition by rank-2" do
      result = Nx.add(Nx.tensor([[1], [2]]), @vectorized)
      assert result.shape == {2, 3}

      assert result ==
               Nx.vectorize(
                 Nx.tensor([
                   [[1, 2, 3], [2, 3, 4]],
                   [[4, 5, 6], [5, 6, 7]],
                   [[7, 8, 9], [8, 9, 10]]
                 ]),
                 :rows
               )
    end

    test "right addition by rank-2" do
      result = Nx.add(@vectorized, Nx.tensor([[1], [2]]))
      assert result.shape == {2, 3}

      assert result ==
               Nx.vectorize(
                 Nx.tensor([
                   [[1, 2, 3], [2, 3, 4]],
                   [[4, 5, 6], [5, 6, 7]],
                   [[7, 8, 9], [8, 9, 10]]
                 ]),
                 :rows
               )
    end

    test "addition by vectorized with same axes" do
      assert Nx.vectorize(Nx.add(@base, @base), :rows) == Nx.add(@vectorized, @vectorized)
    end

    test "addition by vectorized with different axes" do
      v2 = Nx.vectorize(@base, :cols)

      result =
        Nx.stack([
          Nx.add(@base, Nx.tensor([[0, 1, 2]])),
          Nx.add(@base, Nx.tensor([[3, 4, 5]])),
          Nx.add(@base, Nx.tensor([[6, 7, 8]]))
        ])
        |> Nx.vectorize(:rows)
        |> Nx.vectorize(:cols)

      assert result == Nx.add(@vectorized, v2)
    end

    test "addition by vectorized with common axes" do
      base_2 = Nx.iota({1, 2, 3, 1, 3})
      v2 = base_2 |> Nx.vectorize(:x) |> Nx.vectorize(:y) |> Nx.vectorize(:rows)

      base = Nx.concatenate([@base, @base], axis: 1) |> Nx.reshape({1, 2, 3, 1, 3})

      result =
        Nx.add(base, base_2)
        |> Nx.reshape({3, 1, 2, 1, 3})
        |> Nx.vectorize(:rows)
        |> Nx.vectorize(:x)
        |> Nx.vectorize(:y)

      assert result == Nx.add(@vectorized, v2)
    end
  end

  describe "predicate operations" do
    test "left Nx.equal by scalar" do
      result = Nx.equal(2, @vectorized)
      assert result.shape == {1, 3}

      assert result ==
               Nx.vectorize(
                 Nx.tensor([[[0, 0, 1]], [[0, 0, 0]], [[0, 0, 0]]], type: :u8),
                 :rows
               )
    end

    test "right Nx.equal by scalar" do
      result = Nx.equal(@vectorized, 2)
      assert result.shape == {1, 3}

      assert result ==
               Nx.vectorize(
                 Nx.tensor([[[0, 0, 1]], [[0, 0, 0]], [[0, 0, 0]]], type: :u8),
                 :rows
               )
    end

    test "left Nx.equal by rank-1" do
      result = Nx.equal(Nx.tensor([2]), @vectorized)
      assert result.shape == {1, 3}

      assert result ==
               Nx.vectorize(
                 Nx.tensor([[[0, 0, 1]], [[0, 0, 0]], [[0, 0, 0]]], type: :u8),
                 :rows
               )
    end

    test "right Nx.equal by rank-1" do
      result = Nx.equal(@vectorized, Nx.tensor([2]))
      assert result.shape == {1, 3}

      assert result ==
               Nx.vectorize(
                 Nx.tensor([[[0, 0, 1]], [[0, 0, 0]], [[0, 0, 0]]], type: :u8),
                 :rows
               )
    end

    test "left Nx.equal by rank-2" do
      result = Nx.equal(Nx.tensor([[1], [2]]), @vectorized)
      assert result.shape == {2, 3}

      assert result ==
               Nx.vectorize(
                 Nx.tensor(
                   [
                     [[0, 1, 0], [0, 0, 1]],
                     [[0, 0, 0], [0, 0, 0]],
                     [[0, 0, 0], [0, 0, 0]]
                   ],
                   type: :u8
                 ),
                 :rows
               )
    end

    test "right Nx.equal by rank-2" do
      result = Nx.equal(@vectorized, Nx.tensor([[1], [2]]))
      assert result.shape == {2, 3}

      assert result ==
               Nx.vectorize(
                 Nx.tensor(
                   [
                     [[0, 1, 0], [0, 0, 1]],
                     [[0, 0, 0], [0, 0, 0]],
                     [[0, 0, 0], [0, 0, 0]]
                   ],
                   type: :u8
                 ),
                 :rows
               )
    end

    test "Nx.equal by vectorized with same axes" do
      assert Nx.vectorize(Nx.broadcast(Nx.tensor(1, type: :u8), @base), :rows) ==
               Nx.equal(@vectorized, @vectorized)
    end

    test "Nx.equal by vectorized with different axes" do
      v2 = Nx.vectorize(@base, :cols)

      result =
        Nx.stack([
          Nx.equal(@base, Nx.tensor([[0, 1, 2]])),
          Nx.equal(@base, Nx.tensor([[3, 4, 5]])),
          Nx.equal(@base, Nx.tensor([[6, 7, 8]]))
        ])
        |> Nx.vectorize(:rows)
        |> Nx.vectorize(:cols)

      assert result == Nx.equal(@vectorized, v2)
    end

    test "Nx.equal by vectorized with common axes" do
      base_2 = Nx.iota({1, 2, 3, 1, 3})
      v2 = base_2 |> Nx.vectorize(:x) |> Nx.vectorize(:y) |> Nx.vectorize(:rows)

      base = Nx.concatenate([@base, @base], axis: 1) |> Nx.reshape({1, 2, 3, 1, 3})

      result =
        Nx.equal(base, base_2)
        |> Nx.reshape({3, 1, 2, 1, 3})
        |> Nx.vectorize(:rows)
        |> Nx.vectorize(:x)
        |> Nx.vectorize(:y)

      assert result == Nx.equal(@vectorized, v2)
    end
  end

  describe "unary operations" do
    for op <- [
          :logical_not,
          :is_nan,
          :is_infinity,
          :negate
        ] do
      test "#{op}" do
        result =
          @base_unary
          |> Nx.unquote(op)()
          |> Nx.vectorize(:rows)

        assert result == Nx.unquote(op)(@vectorized_unary)
      end
    end

    test "sign" do
      input = Nx.tensor([-10, 0, 10]) |> Nx.vectorize(:rows)
      result = Nx.vectorize(Nx.tensor([-1, 0, 1]), :rows)
      assert result == Nx.sign(input)
    end

    test "abs" do
      input = Nx.tensor([-10, 0, 10]) |> Nx.vectorize(:rows)
      result = Nx.vectorize(Nx.tensor([10, 0, 10]), :rows)
      assert result == Nx.abs(input)
    end

    test "conjugate" do
      input = ~V[-1i 1i 10-i] |> Nx.vectorize(:rows)
      result = Nx.vectorize(~V[1i -1i 10+i], :rows)
      assert result == Nx.conjugate(input)
    end

    test "phase" do
      input = ~V[1i 0 10] |> Nx.vectorize(:rows)
      result = Nx.vectorize(Nx.tensor([:math.pi() / 2, 0, 0]), :rows)
      assert result == Nx.phase(input)
    end

    test "real" do
      input = ~V[-1i 0 10] |> Nx.vectorize(:rows)
      result = Nx.vectorize(~V[0 0 10]f32, :rows)
      assert result == Nx.real(input)
    end

    test "imag" do
      input = ~V[-1i 0 10] |> Nx.vectorize(:rows)
      result = Nx.vectorize(~V[-1 0 0]f32, :rows)
      assert result == Nx.imag(input)
    end

    test "bitwise_not" do
      input = ~V[15 240 0]u8 |> Nx.vectorize(:rows)
      result = Nx.vectorize(~V[240 15 255]u8, :rows)
      assert result == Nx.bitwise_not(input)
    end

    test "population_count" do
      input = ~V[15 240 3]u8 |> Nx.vectorize(:rows)
      result = Nx.vectorize(~V[4 4 2]u8, :rows)
      assert result == Nx.population_count(input)
    end

    test "count_leading_zeros" do
      input = ~V[15 240 3]u8 |> Nx.vectorize(:rows)
      result = Nx.vectorize(~V[4 0 6]u8, :rows)
      assert result == Nx.count_leading_zeros(input)
    end

    test "sort" do
      input = ~M[
        1 2 3
        3 2 1
      ] |> Nx.vectorize(:rows)

      result = ~M[
        1 2 3
        1 2 3
      ] |> Nx.vectorize(:rows)

      assert result == Nx.sort(input, axis: 0)
    end

    test "argsort" do
      input = ~M[
        1 2 3
        3 2 1
      ] |> Nx.vectorize(:rows)

      result = ~M[
        0 1 2
        2 1 0
      ] |> Nx.vectorize(:rows)

      assert result == Nx.argsort(input, axis: 0)
    end

    test "top_k" do
      input =
        Nx.tensor([
          [[1, 2, 3]],
          [[5, 4, 3]]
        ])
        |> Nx.vectorize(:rows)

      result_values =
        Nx.tensor([
          [[3, 2]],
          [[5, 4]]
        ])
        |> Nx.vectorize(:rows)

      result_idx =
        Nx.tensor([
          [[2, 1]],
          [[0, 1]]
        ])
        |> Nx.vectorize(:rows)

      assert {result_values, result_idx} == Nx.top_k(input, k: 2)
    end

    test "reflect" do
      input = ~M[
        0 1 2
        5 4 3
      ] |> Nx.vectorize(:rows)

      result = ~M[
        1 2 1 0 1 2 1
        4 3 4 5 4 3 4
      ] |> Nx.vectorize(:rows)

      assert result == Nx.reflect(input, padding_config: [{3, 1}])
    end
  end

  describe "while/3" do
    defn double_n_times(x, n) do
      {_i, v} =
        while {i = n, v = x}, i > 0 do
          {i - 1, v * 2}
        end

      v
    end

    defn double_x_triple_y_n_times(x, y, n) do
      {_i, v, z} =
        while {i = n, v = x, z = y}, i > 0 do
          {i - 1, v * 2, z * 3}
        end

      {v, z}
    end

    test "simple" do
      assert double_n_times(Nx.tensor(3), Nx.tensor(5)) == Nx.tensor(96)

      x = Nx.vectorize(~V[1 2 3], :x)
      n = Nx.vectorize(~V[5 6 3], :x)

      assert double_n_times(x, n) == Nx.vectorize(~V[32 128 24], :x)
    end

    test "different axes" do
      x = Nx.vectorize(~V[1 2 3], :init)
      n = Nx.vectorize(~V[4 5], :pred)

      assert double_n_times(x, n) ==
               Nx.vectorize(
                 ~M[
                  16 32 48
                  32 64 96
                 ],
                 pred: 2,
                 init: 3
               )
    end

    test "mix of common and different axes" do
      x =
        Nx.vectorize(
          ~M[
          1 2
          3 4
          5 6
        ],
          other: 3,
          pred: 2
        )

      y = Nx.vectorize(~V[1 2], :pred)
      n = Nx.vectorize(~V[3 4], :pred)

      assert double_x_triple_y_n_times(x, y, n) == {
               Nx.vectorize(
                 ~M[
                   8 16 24
                   64 80 96
                 ],
                 pred: 2,
                 other: 3
               ),
               Nx.vectorize(~V[27 162], pred: 2)
             }
    end
<<<<<<< HEAD
  end

  describe "cond" do
    defn vectorized_if(pred, then, other) do
      cond do
        pred -> print_value(then, label: "if")
        true -> print_value(other, label: "else")
      end
    end

    defn vectorized_cond(pred1, clause1, pred2, clause2, clause3) do
      cond do
        pred1 -> print_value(clause1, label: "clause_1")
        pred2 -> print_value(clause2, label: "clause_2")
        true -> print_value(clause3, label: "clause_3")
      end
    end

    test "simple if" do
      pred = Nx.vectorize(~V[0 1 0], :pred)

      io =
        ExUnit.CaptureIO.capture_io(fn ->
          assert vectorized_if(pred, 1, 2) == Nx.vectorize(~V[2 1 2], :pred)
        end)

      assert io ==
               IO.iodata_to_binary([
                 "if: ",
                 inspect(Nx.tensor(1)),
                 "\n",
                 "else: ",
                 inspect(Nx.tensor(2)),
                 "\n"
               ])
    end

    test "simple cond" do
      pred1 = Nx.vectorize(~V[1 0 0], :pred)
      pred2 = Nx.vectorize(~V[0 0 0], :pred)

      io =
        ExUnit.CaptureIO.capture_io(fn ->
          assert vectorized_cond(pred1, 1, pred2, 2, 3) == Nx.vectorize(~V[1 3 3], :pred)
        end)

      # This assertion ensures that the clause for pred2 is never executed
      assert io ==
               IO.iodata_to_binary([
                 "clause_1: #{inspect(Nx.tensor(1))}\n",
                 "clause_3: #{inspect(Nx.tensor(3))}\n"
               ])
    end
  end

  test "if with container result" do
    pred1 = Nx.vectorize(~V[2 0 0], :pred)

    io =
      ExUnit.CaptureIO.capture_io(fn ->
        result =
          vectorized_if(
            pred1,
            {1, 2, 3},
            {7, 8, Nx.vectorize(~V[9 10 11], :x)}
          )

        assert result == {
                 Nx.vectorize(~V[1 7 7], :pred),
                 Nx.vectorize(~V[2 8 8], :pred),
                 Nx.vectorize(~M[
                  3 3 3
                  9 10 11
                  9 10 11
                ], pred: 3, x: 3)
               }
      end)

    # This assertion ensures that the clause for pred2 is never executed
    assert String.replace(io, ",\n", ",") ==
             IO.iodata_to_binary([
               "if: ",
               inspect({Nx.tensor(1), Nx.tensor(2), Nx.tensor(3)}),
               "\n",
               "else: ",
               inspect({Nx.tensor(7), Nx.tensor(8), Nx.tensor([9, 10, 11], names: [:x])}),
               "\n"
             ])
  end
=======

    test "simple with multiple pred axes" do
      x = Nx.vectorize(~V[1 2 3], :x)
      n = Nx.vectorize(~M[
        0 1 2
        5 6 3
      ], y: 2, x: 3)

      assert double_n_times(x, n) ==
               Nx.vectorize(
                 ~M[
                  1 4 12
                  32 128 24
                ],
                 y: 2,
                 x: 3
               )
    end
  end
>>>>>>> 94090a66
end<|MERGE_RESOLUTION|>--- conflicted
+++ resolved
@@ -493,7 +493,24 @@
                Nx.vectorize(~V[27 162], pred: 2)
              }
     end
-<<<<<<< HEAD
+
+    test "simple with multiple pred axes" do
+      x = Nx.vectorize(~V[1 2 3], :x)
+      n = Nx.vectorize(~M[
+        0 1 2
+        5 6 3
+      ], y: 2, x: 3)
+
+      assert double_n_times(x, n) ==
+               Nx.vectorize(
+                 ~M[
+                  1 4 12
+                  32 128 24
+                ],
+                 y: 2,
+                 x: 3
+               )
+    end
   end
 
   describe "cond" do
@@ -583,25 +600,4 @@
                "\n"
              ])
   end
-=======
-
-    test "simple with multiple pred axes" do
-      x = Nx.vectorize(~V[1 2 3], :x)
-      n = Nx.vectorize(~M[
-        0 1 2
-        5 6 3
-      ], y: 2, x: 3)
-
-      assert double_n_times(x, n) ==
-               Nx.vectorize(
-                 ~M[
-                  1 4 12
-                  32 128 24
-                ],
-                 y: 2,
-                 x: 3
-               )
-    end
-  end
->>>>>>> 94090a66
 end