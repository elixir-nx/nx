defmodule Nx.LinAlgTest do
  use ExUnit.Case, async: true

  doctest Nx.LinAlg

  describe "triangular_solve" do
    test "property" do
      a = Nx.tensor([[1, 0, 0], [1, 1, 0], [0, 1, 1]])
      b = Nx.tensor([[1.0, 2.0, 3.0], [2.0, 2.0, 4.0], [2.0, 0.0, 1.0]])
      assert Nx.dot(a, Nx.LinAlg.triangular_solve(a, b)) == b

      upper = Nx.transpose(a)
      assert Nx.dot(upper, Nx.LinAlg.triangular_solve(upper, b, lower: false)) == b

      assert Nx.dot(
               Nx.LinAlg.triangular_solve(upper, b, left_side: false, lower: false),
               upper
             ) == b

      assert Nx.LinAlg.triangular_solve(a, b, transform_a: :transpose) ==
               Nx.LinAlg.triangular_solve(upper, b, lower: false)

      assert Nx.dot(
               Nx.transpose(a),
               Nx.LinAlg.triangular_solve(a, b, transform_a: :transpose)
             ) == b
    end
  end

  describe "norm/2" do
    test "raises for rank 3 or greater tensors" do
      t = Nx.iota({2, 2, 2})

      assert_raise(
        ArgumentError,
        "expected 1-D or 2-D tensor, got tensor with shape {2, 2, 2}",
        fn ->
          Nx.LinAlg.norm(t)
        end
      )
    end

    test "raises for unknown :ord value" do
      t = Nx.iota({2, 2})

      assert_raise(ArgumentError, "unknown ord :blep", fn ->
        Nx.LinAlg.norm(t, ord: :blep)
      end)
    end

    test "raises for invalid :ord integer value" do
      t = Nx.iota({2, 2})

      assert_raise(ArgumentError, "invalid :ord for 2-D tensor, got: -3", fn ->
        Nx.LinAlg.norm(t, ord: -3)
      end)
    end
  end

  describe "qr" do
    test "correctly factors a square matrix" do
      t = Nx.tensor([[2, -2, 18], [2, 1, 0], [1, 2, 0]])
      assert {q, %{type: output_type} = r} = Nx.LinAlg.qr(t)
      assert t |> Nx.round() |> Nx.as_type(output_type) == q |> Nx.dot(r) |> Nx.round()

      assert round(q, 1) ==
               Nx.tensor([
                 [2 / 3, 2 / 3, 1 / 3],
                 [2 / 3, -1 / 3, -2 / 3],
                 [1 / 3, -2 / 3, 2 / 3]
               ])
               |> round(1)

      assert round(r, 1) ==
               Nx.tensor([
                 [3.0, 0.0, 12.0],
                 [0.0, -3.0, 12.0],
                 [0.0, 0.0, 6.0]
               ])
               |> round(1)
    end

    test "factors rectangular matrix" do
      t = Nx.tensor([[1.0, -1.0, 4.0], [1.0, 4.0, -2.0], [1.0, 4.0, 2.0], [1.0, -1.0, 0.0]])
      {q, r} = Nx.LinAlg.qr(t, mode: :reduced)

      assert round(q, 1) ==
               Nx.tensor([
                 [0.5774, -0.8165, 0.0],
                 [0.5774, 0.4082, -0.7071],
                 [0.5774, 0.4082, 0.7071],
                 [0.0, 0.0, 0.0]
               ])
               |> round(1)

      assert round(r, 1) ==
               Nx.tensor([
                 [1.7321, 4.0415, 2.3094],
                 [0.0, 4.0825, -3.266],
                 [0.0, 0.0, 2.8284]
               ])
               |> round(1)

      assert Nx.tensor([
               [1.0, -1.0, 4.0],
               [1.0, 4.0, -2.0],
               [1.0, 4.0, 2.0],
               [0.0, 0.0, 0.0]
             ]) == q |> Nx.dot(r) |> round(1)
    end

    test "property" do
      for _ <- 1..10 do
        square = Nx.random_uniform({4, 4})
        # tall = Nx.random_uniform({4, 3})
        # Wide-matrix QR is not yet implemented

        assert {q, r} = Nx.LinAlg.qr(square)
        assert_all_close(Nx.dot(q, r), square)

        # TO-DO: fix QR for tall matrices
        # (Q is returned with the last row as zeros but it shouldn't)
        # assert {q, r} = Nx.LinAlg.qr(tall)
        # assert_all_close(Nx.dot(q, r), tall)
      end
    end
  end

  describe "eigh" do
    test "correctly a eigenvalues and eigenvectors" do
      t =
        Nx.tensor([
          [5, -1, 0, 1, 2],
          [-1, 5, 0, 5, 3],
          [0, 0, 4, 7, 2],
          [1, 5, 7, 0, 9],
          [2, 3, 2, 9, 2]
        ])

      assert {eigenvals, eigenvecs} = Nx.LinAlg.eigh(t)

      # Eigenvalues
      assert round(eigenvals, 3) ==
               Nx.tensor([16.394, -9.739, 5.901, 4.334, -0.892])

      # Eigenvectors
      assert round(eigenvecs, 3) ==
               Nx.tensor([
                 [0.112, -0.004, -0.828, 0.440, 0.328],
                 [0.395, 0.163, 0.533, 0.534, 0.497],
                 [0.427, 0.326, -0.137, -0.699, 0.452],
                 [0.603, -0.783, -0.008, -0.079, -0.130],
                 [0.534, 0.504, -0.103, 0.160, -0.651]
               ])
    end

    test "property for matrices with different eigenvalues" do
      # Generate real symmetric matrices with different eigenvalues
      # from random matrices based on the relation A = A^t = Q^tΛQ
      # where Λ is the diagonal matrix of eigenvalues and Q is orthogonal matrix.

      for _ <- 1..10 do
        # Orthogonal matrix from a random matrix
        {q, _} = Nx.random_uniform({3, 3}) |> Nx.LinAlg.qr()

        # Different eigenvalues from random values
        eigenvals =
          [{1, 3}, {4, 6}, {7, 9}]
          |> Enum.map(fn {low, up} ->
            if :rand.uniform() - 0.5 > 0 do
              {low, up}
            else
              {-up, -low}
            end
          end)
          |> Enum.map(fn {low, up} ->
            Nx.random_uniform({1}, low, up, type: {:f, 64})
          end)
          |> Nx.concatenate()

        # Symmetric matrix with different eigenvalues
        t =
          q
          |> Nx.transpose()
          |> Nx.multiply(eigenvals)
          |> Nx.dot(q)

        # Eigenvalues and eigenvectors
        assert {eigenvals, eigenvecs} = Nx.LinAlg.eigh(t)

        # Eigenvalue equation
        evecs_evals = Nx.multiply(eigenvecs, eigenvals)
        t_evecs = Nx.dot(t, eigenvecs)
<<<<<<< HEAD
        ac = Nx.all_close?(evecs_evals, t_evecs, atol: 1.0e-2)
        assert ac == Nx.tensor(1, type: {:u, 8})
      end
    end

    test "properties for matrices with close eigenvalues" do
      # Generate real symmetric matrices with close eigenvalues
      # from random matrices based on the relation A = A^t = Q^tΛQ
      # where Λ is the diagonal matrix of eigenvalues and Q is orthogonal matrix.
      # The condition that "close eigenvalues" is hard to converge.

      for _ <- 1..10 do
        # Orthogonal matrix from a random matrix
        {q, _} = Nx.random_uniform({3, 3}) |> Nx.LinAlg.qr()

        # Close eigenvalues from random values
        eval1 = :rand.uniform() * 10
        eval2 = :rand.uniform() * 10
        eval3 = eval2 + 1.0e-5
        eigenvals = Nx.tensor([eval1, eval2, eval3])

        # Symmetric matrix with different eigenvalues
        t =
          q
          |> Nx.transpose()
          |> Nx.multiply(eigenvals)
          |> Nx.dot(q)
          |> round(3)   # To make it symmetric

        # Eigenvalues and eigenvectors
        assert {eigenvals, eigenvecs} = Nx.LinAlg.eigh(t, max_iter: 1000)

        # Eigenvalue equation
        evecs_evals = Nx.multiply(eigenvecs, eigenvals)
        t_evecs = Nx.dot(t, eigenvecs)
        ac = Nx.all_close?(evecs_evals, t_evecs, atol: 1.0e-2)
        assert ac == Nx.tensor(1, type: {:u, 8})
=======
        assert_all_close(evecs_evals, t_evecs, atol: 1.0e-2)
>>>>>>> a623b86a
      end
    end
  end

  describe "svd" do
    test "correctly finds the singular values of full matrices" do
      t = Nx.tensor([[1.0, 2.0, 3.0], [4.0, 5.0, 6.0], [7.0, 8.0, 9.0], [10.0, 11.0, 12.0]])

      assert {%{type: output_type} = u, %{type: output_type} = s, %{type: output_type} = v} =
               Nx.LinAlg.svd(t, max_iter: 1000)

      zero_row = List.duplicate(0, 3)

      # turn s into a {4, 3} tensor
      s_matrix =
        s
        |> Nx.to_flat_list()
        |> Enum.with_index()
        |> Enum.map(fn {x, idx} -> List.replace_at(zero_row, idx, x) end)
        |> Enum.concat([zero_row])
        |> Nx.tensor()

      assert round(t, 2) == u |> Nx.dot(s_matrix) |> Nx.dot(v) |> round(2)

      assert round(u, 3) ==
               Nx.tensor([
                 [-0.141, -0.825, -0.547, 0.019],
                 [-0.344, -0.426, 0.744, 0.382],
                 [-0.547, -0.028, 0.153, -0.822],
                 [-0.75, 0.371, -0.35, 0.421]
               ])
               |> round(3)

      assert Nx.tensor([25.462, 1.291, 0.0]) |> round(3) == round(s, 3)

      assert Nx.tensor([
               [-0.505, -0.575, -0.644],
               [0.761, 0.057, -0.646],
               [-0.408, 0.816, -0.408]
             ])
             |> round(3) == round(v, 3)
    end

    test "correctly finds the singular values triangular matrices" do
      t = Nx.tensor([[1.0, 2.0, 3.0], [0.0, 4.0, 0.0], [0.0, 0.0, 9.0]])

      assert {%{type: output_type} = u, %{type: output_type} = s, %{type: output_type} = v} =
               Nx.LinAlg.svd(t)

      zero_row = List.duplicate(0, 3)

      # turn s into a {4, 3} tensor
      s_matrix =
        s
        |> Nx.to_flat_list()
        |> Enum.with_index()
        |> Enum.map(fn {x, idx} -> List.replace_at(zero_row, idx, x) end)
        |> Nx.tensor()

      assert round(t, 2) == u |> Nx.dot(s_matrix) |> Nx.dot(v) |> round(2)

      assert round(u, 3) ==
               Nx.tensor([
                 [-0.335, 0.408, -0.849],
                 [-0.036, 0.895, 0.445],
                 [-0.941, -0.18, 0.286]
               ])
               |> round(3)

      # The expected value is ~ [9, 5, 1] since the eigenvalues of
      # a triangular matrix are the diagonal elements. Close enough!
      assert Nx.tensor([9.52, 4.433, 0.853]) |> round(3) == round(s, 3)

      assert Nx.tensor([
               [-0.035, -0.086, -0.996],
               [0.092, 0.992, -0.089],
               [-0.995, 0.095, 0.027]
             ])
             |> round(3) == round(v, 3)
    end

    # TO-DO investigate why the property test fails
    # even though we have working tests
    @tag :skip
    test "property" do
      for _ <- 1..10 do
        square = Nx.random_uniform({4, 4})

        assert {u, d, vt} = Nx.LinAlg.svd(square)
        m = u |> Nx.shape() |> elem(1)
        n = vt |> Nx.shape() |> elem(0)

        assert_all_close(
          u
          |> Nx.dot(diag(d, m, n))
          |> Nx.dot(vt),
          square
        )

        tall = Nx.random_uniform({4, 3})

        assert {u, d, vt} = Nx.LinAlg.svd(tall)
        m = u |> Nx.shape() |> elem(1)
        n = vt |> Nx.shape() |> elem(0)

        assert_all_close(
          u
          |> Nx.dot(diag(d, m, n))
          |> Nx.dot(vt),
          tall
        )

        # TODO: SVD does not work for wide matrices and
        # raises a non-semantic error

        #  wide = Nx.random_uniform({3, 4})

        # assert {u, d, vt} = Nx.LinAlg.svd(wide)
        # m = u |> Nx.shape() |> elem(1)
        # n = vt |> Nx.shape() |> elem(0)

        # assert u
        #        |> Nx.dot(diag(d, m, n))
        #        |> Nx.dot(vt)
        #        |> Nx.subtract(wide)
        #        |> Nx.all_close(1.0e-5)
      end
    end
  end

  describe "lu" do
    test "property" do
      for _ <- 1..10 do
        # Generate random L and U matrices so we can construct
        # a factorizable A matrix:
        shape = {4, 4}
        lower_selector = Nx.iota(shape, axis: 0) |> Nx.greater_equal(Nx.iota(shape, axis: 1))
        upper_selector = Nx.transpose(lower_selector)

        l_prime =
          shape
          |> Nx.random_uniform()
          |> Nx.multiply(lower_selector)

        u_prime = shape |> Nx.random_uniform() |> Nx.multiply(upper_selector)

        a = Nx.dot(l_prime, u_prime)

        assert {p, l, u} = Nx.LinAlg.lu(a)
        assert_all_close(p |> Nx.dot(l) |> Nx.dot(u), a)
      end
    end
  end

  describe "cholesky" do
    test "property" do
      for _ <- 1..10 do
        # Generate random L matrix so we can construct
        # a factorizable A matrix:
        shape = {4, 4}
        lower_selector = Nx.iota(shape, axis: 0) |> Nx.greater_equal(Nx.iota(shape, axis: 1))

        l_prime =
          shape
          |> Nx.random_uniform()
          |> Nx.multiply(lower_selector)

        a = Nx.dot(l_prime, Nx.transpose(l_prime))

        assert l = Nx.LinAlg.cholesky(a)
        assert_all_close(Nx.dot(l, Nx.transpose(l)), a)
      end
    end
  end

  defp round(tensor, places) do
    Nx.map(tensor, fn x ->
      Float.round(Nx.to_scalar(x), places)
    end)
  end

  defp diag(%Nx.Tensor{shape: {r}} = t, m, n) do
    base_result =
      t
      |> Nx.reshape({r, 1})
      |> Nx.tile([1, n])
      |> Nx.multiply(Nx.eye(n))

    if m > r do
      Nx.concatenate([base_result, Nx.broadcast(0, {m - r, n})])
    else
      base_result
    end
  end

  defp assert_all_close(left, right, opts \\ []) do
    opts = Keyword.merge([atol: 1.0e-5], opts)
    assert Nx.all_close(left, right, opts) == Nx.tensor(1, type: {:u, 8})
  end
end<|MERGE_RESOLUTION|>--- conflicted
+++ resolved
@@ -191,9 +191,8 @@
         # Eigenvalue equation
         evecs_evals = Nx.multiply(eigenvecs, eigenvals)
         t_evecs = Nx.dot(t, eigenvecs)
-<<<<<<< HEAD
-        ac = Nx.all_close?(evecs_evals, t_evecs, atol: 1.0e-2)
-        assert ac == Nx.tensor(1, type: {:u, 8})
+
+        assert_all_close(evecs_evals, t_evecs, atol: 1.0e-2)
       end
     end
 
@@ -227,11 +226,7 @@
         # Eigenvalue equation
         evecs_evals = Nx.multiply(eigenvecs, eigenvals)
         t_evecs = Nx.dot(t, eigenvecs)
-        ac = Nx.all_close?(evecs_evals, t_evecs, atol: 1.0e-2)
-        assert ac == Nx.tensor(1, type: {:u, 8})
-=======
         assert_all_close(evecs_evals, t_evecs, atol: 1.0e-2)
->>>>>>> a623b86a
       end
     end
   end
