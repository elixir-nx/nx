--- conflicted
+++ resolved
@@ -2598,62 +2598,37 @@
     end
   end
 
-<<<<<<< HEAD
-  describe "gather" do
-    defn grad_sum_gather(t, i) do
-=======
   describe "take" do
     defn grad_sum_take(t, i, axis \\ 0) do
->>>>>>> 2bd70097
       grad(
         t,
         fn t ->
           t
-<<<<<<< HEAD
-          |> Nx.gather(i)
-=======
           |> Nx.take(i, axis: axis)
->>>>>>> 2bd70097
           |> Nx.sum()
         end
       )
     end
 
-<<<<<<< HEAD
-    defn grad_sum_gather_power(t, i) do
-=======
     defn grad_sum_take_axis_1_power(t, i) do
->>>>>>> 2bd70097
       grad(
         t,
         fn t ->
           t
           |> Nx.power(2)
-<<<<<<< HEAD
-          |> Nx.gather(i)
-=======
           |> Nx.take(i, axis: 1)
->>>>>>> 2bd70097
           |> Nx.sum()
         end
       )
     end
 
-<<<<<<< HEAD
-    defn grad_sum_log_power_gather_cos(t, i) do
-=======
     defn grad_sum_log_power_take_axis_1_cos(t, i) do
->>>>>>> 2bd70097
       grad(
         t,
         fn t ->
           t
           |> Nx.cos()
-<<<<<<< HEAD
-          |> Nx.gather(i)
-=======
           |> Nx.take(i, axis: 1)
->>>>>>> 2bd70097
           |> Nx.power(2)
           |> Nx.log()
           |> Nx.sum()
@@ -2663,38 +2638,17 @@
 
     test "computes gradient" do
       assert Nx.tensor([
-<<<<<<< HEAD
-               [1.0, 3.0, 1.0, 0.0],
-               [1.0, 1.0, 0.0, 0.0],
-               [1.0, 0.0, 1.0, 3.0]
-             ]) ==
-               grad_sum_gather(
-=======
                [2.0, 2.0, 2.0, 2.0],
                [2.0, 2.0, 2.0, 2.0],
                [6.0, 6.0, 6.0, 6.0]
              ]) ==
                grad_sum_take(
->>>>>>> 2bd70097
                  Nx.tensor([
                    [0, 1, 2, 3],
                    [4, 5, 6, 7],
                    [8, 9, 10, 11]
                  ]),
                  Nx.tensor([
-<<<<<<< HEAD
-                   [
-                     [[0, 0], [0, 1], [0, 2]],
-                     [[2, 0], [1, 0], [0, 1]],
-                     [[0, 1], [1, 1], [2, 2]],
-                     [[2, 3], [2, 3], [2, 3]]
-                   ]
-                 ])
-               )
-
-      assert Nx.tensor([[0.0, 6.0, 4.0, 0.0], [8.0, 10.0, 0.0, 0.0], [16.0, 0.0, 20.0, 66.0]]) ==
-               grad_sum_gather_power(
-=======
                    [0, 1, 2, 2, 2],
                    [0, 1, 2, 2, 2]
                  ])
@@ -2742,7 +2696,6 @@
                [3.0, 3.0, 3.0, 3.0]
              ]) ==
                grad_sum_take(
->>>>>>> 2bd70097
                  Nx.tensor([
                    [0, 1, 2, 3],
                    [4, 5, 6, 7],
@@ -2750,34 +2703,19 @@
                  ]),
                  Nx.tensor([
                    [
-<<<<<<< HEAD
-                     [[0, 0], [0, 1], [0, 2]],
-                     [[2, 0], [1, 0], [0, 1]],
-                     [[0, 1], [1, 1], [2, 2]],
-                     [[2, 3], [2, 3], [2, 3]]
-=======
                      [[0], [1], [2]],
                      [[2], [1], [0]],
                      [[0], [1], [2]]
->>>>>>> 2bd70097
                    ]
                  ])
                )
 
       assert Nx.tensor([
-<<<<<<< HEAD
-               [-0.0, -9.34444522857666, 4.370079040527344, -0.0],
-               [-2.3156425952911377, 6.7610297203063965, 0.0, -0.0],
-               [13.5994234085083, -0.0, -1.2967215776443481, 1355.705078125]
-             ]) ==
-               grad_sum_log_power_gather_cos(
-=======
                [1.0, 2.0, 1.0, 0.0],
                [1.0, 2.0, 1.0, 0.0],
                [1.0, 2.0, 1.0, 0.0]
              ]) ==
                grad_sum_take(
->>>>>>> 2bd70097
                  Nx.tensor([
                    [0, 1, 2, 3],
                    [4, 5, 6, 7],
@@ -2785,20 +2723,111 @@
                  ]),
                  Nx.tensor([
                    [
-<<<<<<< HEAD
+                     [[0], [1]],
+                     [[2], [1]]
+                   ]
+                 ]),
+                 1
+               )
+    end
+  end
+
+  describe "gather" do
+    defn grad_sum_gather(t, i) do
+      grad(
+        t,
+        fn t ->
+          t
+          |> Nx.gather(i)
+          |> Nx.sum()
+        end
+      )
+    end
+
+    defn grad_sum_gather_power(t, i) do
+      grad(
+        t,
+        fn t ->
+          t
+          |> Nx.power(2)
+          |> Nx.gather(i)
+          |> Nx.sum()
+        end
+      )
+    end
+
+    defn grad_sum_log_power_gather_cos(t, i) do
+      grad(
+        t,
+        fn t ->
+          t
+          |> Nx.cos()
+          |> Nx.gather(i)
+          |> Nx.power(2)
+          |> Nx.log()
+          |> Nx.sum()
+        end
+      )
+    end
+
+    test "computes gradient" do
+      assert Nx.tensor([
+               [1.0, 3.0, 1.0, 0.0],
+               [1.0, 1.0, 0.0, 0.0],
+               [1.0, 0.0, 1.0, 3.0]
+             ]) ==
+               grad_sum_gather(
+                 Nx.tensor([
+                   [0, 1, 2, 3],
+                   [4, 5, 6, 7],
+                   [8, 9, 10, 11]
+                 ]),
+                 Nx.tensor([
+                   [
                      [[0, 0], [0, 1], [0, 2]],
                      [[2, 0], [1, 0], [0, 1]],
                      [[0, 1], [1, 1], [2, 2]],
                      [[2, 3], [2, 3], [2, 3]]
                    ]
                  ])
-=======
-                     [[0], [1]],
-                     [[2], [1]]
+               )
+
+      assert Nx.tensor([[0.0, 6.0, 4.0, 0.0], [8.0, 10.0, 0.0, 0.0], [16.0, 0.0, 20.0, 66.0]]) ==
+               grad_sum_gather_power(
+                 Nx.tensor([
+                   [0, 1, 2, 3],
+                   [4, 5, 6, 7],
+                   [8, 9, 10, 11]
+                 ]),
+                 Nx.tensor([
+                   [
+                     [[0, 0], [0, 1], [0, 2]],
+                     [[2, 0], [1, 0], [0, 1]],
+                     [[0, 1], [1, 1], [2, 2]],
+                     [[2, 3], [2, 3], [2, 3]]
                    ]
+                 ])
+               )
+
+      assert Nx.tensor([
+               [-0.0, -9.34444522857666, 4.370079040527344, -0.0],
+               [-2.3156425952911377, 6.7610297203063965, 0.0, -0.0],
+               [13.5994234085083, -0.0, -1.2967215776443481, 1355.705078125]
+             ]) ==
+               grad_sum_log_power_gather_cos(
+                 Nx.tensor([
+                   [0, 1, 2, 3],
+                   [4, 5, 6, 7],
+                   [8, 9, 10, 11]
                  ]),
-                 1
->>>>>>> 2bd70097
+                 Nx.tensor([
+                   [
+                     [[0, 0], [0, 1], [0, 2]],
+                     [[2, 0], [1, 0], [0, 1]],
+                     [[0, 1], [1, 1], [2, 2]],
+                     [[2, 3], [2, 3], [2, 3]]
+                   ]
+                 ])
                )
     end
   end
