defmodule NxTest do
  use ExUnit.Case, async: true

  doctest Nx

  defp commute(a, b, fun) do
    fun.(a, b)
    fun.(b, a)
  end

  describe "binary broadcast" do
    test "{2, 1} + {1, 2}" do
      commute(Nx.tensor([[1], [2]]), Nx.tensor([[10, 20]]), fn a, b ->
        t = Nx.add(a, b)

        assert Nx.to_binary(t) ==
                 <<11::64-native, 21::64-native, 12::64-native, 22::64-native>>

        assert Nx.shape(t) == {2, 2}
      end)
    end

    test "{2} + {2, 2}" do
      commute(Nx.tensor([1, 2]), Nx.tensor([[1, 2], [3, 4]]), fn a, b ->
        t = Nx.add(a, b)

        assert Nx.to_binary(t) ==
                 <<2::64-native, 4::64-native, 4::64-native, 6::64-native>>

        assert Nx.shape(t) == {2, 2}
      end)
    end

    test "{2, 1, 2} + {1, 2, 1}" do
      a = Nx.tensor([[[10], [20]]])
      assert Nx.shape(a) == {1, 2, 1}
      b = Nx.tensor([[[1, 2]], [[3, 4]]])
      assert Nx.shape(b) == {2, 1, 2}

      commute(a, b, fn a, b ->
        t = Nx.add(a, b)
        assert Nx.shape(t) == {2, 2, 2}

        assert Nx.to_binary(t) ==
                 <<11::64-native, 12::64-native, 21::64-native, 22::64-native, 13::64-native,
                   14::64-native, 23::64-native, 24::64-native>>
      end)
    end

    test "{4, 1, 3} + {1, 3, 1}" do
      a = Nx.tensor([[[100], [200], [300]]])
      assert Nx.shape(a) == {1, 3, 1}
      b = Nx.tensor([[[1, 2, 3]], [[4, 5, 6]], [[7, 8, 9]], [[10, 11, 12]]])
      assert Nx.shape(b) == {4, 1, 3}

      commute(a, b, fn a, b ->
        t = Nx.add(a, b)
        assert Nx.shape(t) == {4, 3, 3}

        assert Nx.to_binary(t) ==
                 <<101::64-native, 102::64-native, 103::64-native, 201::64-native, 202::64-native,
                   203::64-native, 301::64-native, 302::64-native, 303::64-native, 104::64-native,
                   105::64-native, 106::64-native, 204::64-native, 205::64-native, 206::64-native,
                   304::64-native, 305::64-native, 306::64-native, 107::64-native, 108::64-native,
                   109::64-native, 207::64-native, 208::64-native, 209::64-native, 307::64-native,
                   308::64-native, 309::64-native, 110::64-native, 111::64-native, 112::64-native,
                   210::64-native, 211::64-native, 212::64-native, 310::64-native, 311::64-native,
                   312::64-native>>
      end)
    end

    test "{2, 1, 2} + {1, 2, 2, 1}" do
      a = Nx.tensor([[[[10], [20]], [[30], [40]]]])
      assert Nx.shape(a) == {1, 2, 2, 1}
      b = Nx.tensor([[[1, 2]], [[3, 4]]])
      assert Nx.shape(b) == {2, 1, 2}

      commute(a, b, fn a, b ->
        t = Nx.add(a, b)
        assert Nx.shape(t) == {1, 2, 2, 2}

        assert Nx.to_binary(t) ==
                 <<11::64-native, 12::64-native, 21::64-native, 22::64-native, 33::64-native,
                   34::64-native, 43::64-native, 44::64-native>>
      end)
    end

    test "{2, 1, 1, 2} + {1, 2, 2, 1}" do
      a = Nx.tensor([[[[10], [20]], [[30], [40]]]])
      assert Nx.shape(a) == {1, 2, 2, 1}
      b = Nx.tensor([[[[1, 2]]], [[[3, 4]]]])
      assert Nx.shape(b) == {2, 1, 1, 2}

      commute(a, b, fn a, b ->
        t = Nx.add(a, b)
        assert Nx.shape(t) == {2, 2, 2, 2}

        assert Nx.to_binary(t) ==
                 <<11::64-native, 12::64-native, 21::64-native, 22::64-native, 31::64-native,
                   32::64-native, 41::64-native, 42::64-native, 13::64-native, 14::64-native,
                   23::64-native, 24::64-native, 33::64-native, 34::64-native, 43::64-native,
                   44::64-native>>
      end)
    end

    test "{1, 2, 2} + {2, 1, 2}" do
      a = Nx.tensor([[[10], [20]], [[30], [40]]])
      b = Nx.tensor([[[1, 2]], [[3, 4]]])

      commute(a, b, fn a, b ->
        t = Nx.add(a, b)

        assert Nx.to_binary(t) ==
                 <<11::64-native, 12::64-native, 21::64-native, 22::64-native, 33::64-native,
                   34::64-native, 43::64-native, 44::64-native>>

        assert Nx.shape(t) == {2, 2, 2}
      end)
    end

    test "raises when it cannot broadcast" do
      a = Nx.tensor([[1, 2], [3, 4]])
      b = Nx.tensor([[1, 2, 3], [4, 5, 6]])
      assert_raise ArgumentError, ~r"cannot broadcast", fn -> Nx.add(a, b) end
    end
  end

  describe "convolution" do
    test "valid padding, no stride" do
      t1 = Nx.iota({2, 2, 4, 4}, type: {:f, 32})
      k1 = Nx.iota({1, 2, 2, 2}, type: {:f, 32})
      k2 = Nx.iota({8, 2, 4, 4}, type: {:f, 32})
      k3 = Nx.iota({2, 2, 3, 3}, type: {:f, 32})

      assert Nx.conv(t1, k1, strides: [1, 1], padding: :valid) ==
               Nx.tensor(
                 [
                   [
                     [
                       [440.0, 468.0, 496.0],
                       [552.0, 580.0, 608.0],
                       [664.0, 692.0, 720.0]
                     ]
                   ],
                   [
                     [
                       [1336.0, 1364.0, 1392.0],
                       [1448.0, 1476.0, 1504.0],
                       [1560.0, 1588.0, 1616.0]
                     ]
                   ]
                 ],
                 type: {:f, 32}
               )

      assert Nx.conv(t1, k2, strides: [1, 1], padding: :valid) ==
               Nx.tensor(
                 [
                   [
                     [[10416.0]],
                     [[26288.0]],
                     [[42160.0]],
                     [[58032.0]],
                     [[73904.0]],
                     [[89776.0]],
                     [[105_648.0]],
                     [[121_520.0]]
                   ],
                   [
                     [[26288.0]],
                     [[74928.0]],
                     [[123_568.0]],
                     [[172_208.0]],
                     [[220_848.0]],
                     [[269_488.0]],
                     [[318_128.0]],
                     [[366_768.0]]
                   ]
                 ],
                 type: {:f, 32}
               )

      assert Nx.conv(t1, k3, strides: [1, 1], padding: :valid) ==
               Nx.tensor(
                 [
                   [
                     [
                       [2793.0, 2946.0],
                       [3405.0, 3558.0]
                     ],
                     [
                       [7005.0, 7482.0],
                       [8913.0, 9390.0]
                     ]
                   ],
                   [
                     [
                       [7689.0, 7842.0],
                       [8301.0, 8454.0]
                     ],
                     [
                       [22269.0, 22746.0],
                       [24177.0, 24654.0]
                     ]
                   ]
                 ],
                 type: {:f, 32}
               )
    end

    test "valid padding, stride" do
      t1 = Nx.iota({2, 2, 4, 4}, type: {:f, 32})
      k1 = Nx.iota({1, 2, 2, 2}, type: {:f, 32})

      assert Nx.conv(t1, k1, strides: [2, 1], padding: :valid) ==
               Nx.tensor(
                 [
                   [
                     [
                       [440.0, 468.0, 496.0],
                       [664.0, 692.0, 720.0]
                     ]
                   ],
                   [
                     [
                       [1336.0, 1364.0, 1392.0],
                       [1560.0, 1588.0, 1616.0]
                     ]
                   ]
                 ],
                 type: {:f, 32}
               )
    end

    test "same padding, no stride" do
      t1 = Nx.iota({2, 2, 4, 4}, type: {:f, 32})
      k1 = Nx.iota({1, 2, 3, 3}, type: {:f, 32})

      assert Nx.conv(t1, k1, strides: [1, 1], padding: :same) ==
               Nx.tensor(
                 [
                   [
                     [
                       [1196.0, 1796.0, 1916.0, 1264.0],
                       [1881.0, 2793.0, 2946.0, 1923.0],
                       [2313.0, 3405.0, 3558.0, 2307.0],
                       [1424.0, 2072.0, 2156.0, 1380.0]
                     ]
                   ],
                   [
                     [
                       [3884.0, 5636.0, 5756.0, 3696.0],
                       [5337.0, 7689.0, 7842.0, 4995.0],
                       [5769.0, 8301.0, 8454.0, 5379.0],
                       [3344.0, 4760.0, 4844.0, 3044.0]
                     ]
                   ]
                 ],
                 type: {:f, 32}
               )
    end

    test "3d conv" do
      t1 = Nx.iota({1, 3, 2, 2, 2}, type: {:f, 32})
      k1 = Nx.iota({3, 3, 2, 2, 2}, type: {:f, 32})

      assert Nx.conv(t1, k1, strides: [1, 1, 1], padding: :same) ==
               Nx.tensor(
                 [
                   [
                     [
                       [
                         [4324.0, 2156.0],
                         [2138.0, 1060.0]
                       ],
                       [
                         [2066.0, 1018.0],
                         [997.0, 488.0]
                       ]
                     ],
                     [
                       [
                         [10948.0, 5612.0],
                         [5738.0, 2932.0]
                       ],
                       [
                         [5954.0, 3034.0],
                         [3085.0, 1568.0]
                       ]
                     ],
                     [
                       [
                         [17572.0, 9068.0],
                         [9338.0, 4804.0]
                       ],
                       [
                         [9842.0, 5050.0],
                         [5173.0, 2648.0]
                       ]
                     ]
                   ]
                 ],
                 type: {:f, 32}
               )
    end

    test "grouped convolutions" do
      lhs = Nx.iota({2, 4, 2, 2}, type: {:f, 32})
      rhs = Nx.iota({6, 2, 2, 2}, type: {:f, 32})

      assert Nx.conv(lhs, rhs, strides: 1, padding: :valid, feature_group_size: 2) ==
               Nx.tensor(
                 [
                   [[[140.0]], [[364.0]], [[588.0]], [[2572.0]], [[3308.0]], [[4044.0]]],
                   [[[588.0]], [[1836.0]], [[3084.0]], [[6092.0]], [[7852.0]], [[9612.0]]]
                 ],
                 type: {:f, 32}
               )
    end
  end

  test "interior padding" do
    assert Nx.pad(Nx.tensor([[1, 2, 3], [4, 5, 6]]), 0, [{0, 0, 1}, {0, 0, 1}]) ==
             Nx.tensor([[1, 0, 2, 0, 3], [0, 0, 0, 0, 0], [4, 0, 5, 0, 6]])

    assert Nx.pad(Nx.tensor([[1.0, 2.0, 3.0], [4.0, 5.0, 6.0]]), 2.0, [{-2, 1, 4}, {1, 3, 2}]) ==
             Nx.tensor([
               [2.0, 2.0, 2.0, 2.0, 2.0, 2.0, 2.0, 2.0, 2.0, 2.0, 2.0],
               [2.0, 2.0, 2.0, 2.0, 2.0, 2.0, 2.0, 2.0, 2.0, 2.0, 2.0],
               [2.0, 2.0, 2.0, 2.0, 2.0, 2.0, 2.0, 2.0, 2.0, 2.0, 2.0],
               [2.0, 4.0, 2.0, 2.0, 5.0, 2.0, 2.0, 6.0, 2.0, 2.0, 2.0],
               [2.0, 2.0, 2.0, 2.0, 2.0, 2.0, 2.0, 2.0, 2.0, 2.0, 2.0]
             ])
  end

  describe "reverse" do
    test "works on all dims" do
      assert Nx.reverse(Nx.iota({10})) == Nx.tensor([9, 8, 7, 6, 5, 4, 3, 2, 1, 0])
      assert Nx.reverse(Nx.iota({2, 4})) == Nx.tensor([[7, 6, 5, 4], [3, 2, 1, 0]])

      assert Nx.reverse(Nx.iota({3, 3, 3})) ==
               Nx.tensor([
                 [[26, 25, 24], [23, 22, 21], [20, 19, 18]],
                 [[17, 16, 15], [14, 13, 12], [11, 10, 9]],
                 [[8, 7, 6], [5, 4, 3], [2, 1, 0]]
               ])

      assert Nx.reverse(Nx.iota({2, 1, 4, 2})) ==
               Nx.tensor([
                 [[[15, 14], [13, 12], [11, 10], [9, 8]]],
                 [[[7, 6], [5, 4], [3, 2], [1, 0]]]
               ])
    end

    test "works with 1 dim" do
      assert Nx.reverse(Nx.iota({2, 3}), axes: [1]) == Nx.tensor([[2, 1, 0], [5, 4, 3]])
    end

    test "works with 2 dims" do
      assert Nx.reverse(Nx.iota({2, 3, 4}), axes: [0, 2]) ==
               Nx.tensor([
                 [
                   [15, 14, 13, 12],
                   [19, 18, 17, 16],
                   [23, 22, 21, 20]
                 ],
                 [
                   [3, 2, 1, 0],
                   [7, 6, 5, 4],
                   [11, 10, 9, 8]
                 ]
               ])
    end

    test "works with 3 dims" do
      assert Nx.reverse(Nx.iota({2, 2, 1, 3, 4}), axes: [1, 2, 4]) ==
               Nx.tensor([
                 [
                   [
                     [
                       [15, 14, 13, 12],
                       [19, 18, 17, 16],
                       [23, 22, 21, 20]
                     ]
                   ],
                   [
                     [
                       [3, 2, 1, 0],
                       [7, 6, 5, 4],
                       [11, 10, 9, 8]
                     ]
                   ]
                 ],
                 [
                   [
                     [
                       [39, 38, 37, 36],
                       [43, 42, 41, 40],
                       [47, 46, 45, 44]
                     ]
                   ],
                   [
                     [
                       [27, 26, 25, 24],
                       [31, 30, 29, 28],
                       [35, 34, 33, 32]
                     ]
                   ]
                 ]
               ])
    end

    test "works across types" do
      assert Nx.reverse(Nx.iota({2, 2, 3, 1, 2}, type: {:f, 32}), axes: [1, 2, 4]) ==
               Nx.tensor(
                 [
                   [
                     [
                       [[11.0, 10.0]],
                       [[9.0, 8.0]],
                       [[7.0, 6.0]]
                     ],
                     [
                       [[5.0, 4.0]],
                       [[3.0, 2.0]],
                       [[1.0, 0.0]]
                     ]
                   ],
                   [
                     [
                       [[23.0, 22.0]],
                       [[21.0, 20.0]],
                       [[19.0, 18.0]]
                     ],
                     [
                       [[17.0, 16.0]],
                       [[15.0, 14.0]],
                       [[13.0, 12.0]]
                     ]
                   ]
                 ],
                 type: {:f, 32}
               )
    end
  end

  describe "inspect" do
    test "scalar" do
      assert inspect(Nx.tensor(123)) == """
             #Nx.Tensor<
               s64
               123
             >\
             """
    end

    test "n-dimensional" do
      assert inspect(Nx.tensor([[1, 2, 3], [4, 5, 6]])) == """
             #Nx.Tensor<
               s64[2][3]
               [
                 [1, 2, 3],
                 [4, 5, 6]
               ]
             >\
             """

      assert inspect(Nx.tensor([[1.0, 2.0, 3.0], [4.0, 5.0, 6.0]])) == """
             #Nx.Tensor<
               f32[2][3]
               [
                 [1.0, 2.0, 3.0],
                 [4.0, 5.0, 6.0]
               ]
             >\
             """
    end

    test "limit" do
      assert inspect(Nx.tensor([1, 2]), limit: :infinity) == """
             #Nx.Tensor<
               s64[2]
               [1, 2]
             >\
             """

      assert inspect(Nx.tensor([[1, 2], [3, 4]]), limit: 3) == """
             #Nx.Tensor<
               s64[2][2]
               [
                 [1, 2],
                 [3, ...]
               ]
             >\
             """

      assert inspect(Nx.tensor([[1, 2], [3, 4], [5, 6]]), limit: 3) == """
             #Nx.Tensor<
               s64[3][2]
               [
                 [1, 2],
                 [3, ...],
                 ...
               ]
             >\
             """
    end

    test "infinity and nan for bf16" do
      bin = <<0xFF80::16-native, 0x7F80::16-native, 0xFFC1::16-native, 0xFF81::16-native>>

      assert inspect(Nx.from_binary(bin, {:bf, 16})) == """
             #Nx.Tensor<
               bf16[4]
               [-Inf, Inf, NaN, NaN]
             >\
             """
    end

    test "infinity and nan for f32" do
      bin =
        <<0xFF800000::32-native, 0x7F800000::32-native, 0xFF800001::32-native,
          0xFFC00001::32-native>>

      # Assert that none of them are indeed valid
      assert for(<<x::float-32-native <- bin>>, do: x) == []

      assert inspect(Nx.from_binary(bin, {:f, 32})) == """
             #Nx.Tensor<
               f32[4]
               [-Inf, Inf, NaN, NaN]
             >\
             """
    end

    test "infinity and nan for f64" do
      bin =
        <<0xFFF0000000000000::64-native, 0x7FF0000000000000::64-native,
          0x7FF0000000000001::64-native, 0x7FF8000000000001::64-native>>

      # Assert that none of them are indeed valid
      assert for(<<x::float-64-native <- bin>>, do: x) == []

      assert inspect(Nx.from_binary(bin, {:f, 64})) == """
             #Nx.Tensor<
               f64[4]
               [-Inf, Inf, NaN, NaN]
             >\
             """
    end

    test "cannot build an empty tensor" do
      assert_raise(ArgumentError, "cannot build an empty tensor", fn ->
        Nx.from_binary(<<>>, {:f, 64})
      end)
    end

    test "all dimensions named" do
      assert inspect(Nx.tensor([[[1, 2, 3], [4, 5, 6], [7, 8, 9]]], names: [:batch, :x, :y])) ==
               """
               #Nx.Tensor<
                 s64[batch: 1][x: 3][y: 3]
                 [
                   [
                     [1, 2, 3],
                     [4, 5, 6],
                     [7, 8, 9]
                   ]
                 ]
               >\
               """
    end

    test "some dimensions named" do
      assert inspect(Nx.tensor([[[1, 2, 3], [4, 5, 6], [7, 8, 9]]], names: [:batch, nil, nil])) ==
               """
               #Nx.Tensor<
                 s64[batch: 1][3][3]
                 [
                   [
                     [1, 2, 3],
                     [4, 5, 6],
                     [7, 8, 9]
                   ]
                 ]
               >\
               """
    end
  end

  describe "window aggregates" do
    test "computes a window sum" do
      assert Nx.window_sum(
               Nx.tensor([[[4, 2, 1, 3], [4, 2, 1, 7]], [[1, 2, 5, 7], [1, 8, 9, 2]]]),
               {2, 1, 2},
               strides: [2, 1, 1],
               padding: [{2, 1}, {3, 1}, {1, 0}],
               window_dilations: [1, 2, 2]
             ) ==
               Nx.tensor([
                 [
                   [0, 0, 0],
                   [0, 0, 0],
                   [0, 0, 0],
                   [0, 0, 0],
                   [0, 0, 0],
                   [0, 0, 0]
                 ],
                 [
                   [0, 0, 0],
                   [0, 0, 0],
                   [0, 0, 0],
                   [4, 11, 14],
                   [10, 15, 19],
                   [0, 0, 0]
                 ]
               ])
    end
  end

  describe "access" do
    test "supports an empty list" do
      tensor = Nx.tensor([1, 2, 3])
      assert tensor[[]] == tensor
    end

    test "raises on duplicated axis" do
      tensor = Nx.tensor([[1, 2, 3]], names: [:x, :y])

      assert_raise ArgumentError,
                   ~r"unknown or duplicate axis 1 found when slicing shape {1, 3}",
                   fn -> tensor[[y: 1, y: 2]] end
    end

    test "raises on invalid ranges" do
      tensor = Nx.tensor([[1, 2, 3]], names: [:x, :y])

      assert_raise ArgumentError,
                   ~r"slicing a tensor requires an increasing range, got: 2..1",
                   fn -> tensor[[y: 2..1]] end
    end
  end

  describe "quotient/2" do
    test "raises for non-integer values" do
      msg =
        "quotient expects integer tensors as inputs and outputs an integer tensor, got: {:f, 32}"

      assert_raise ArgumentError, msg, fn ->
        Nx.quotient(10, 1.0)
      end

      assert_raise ArgumentError, msg, fn ->
        Nx.quotient(10.0, 2)
      end
    end
  end

  describe "reshape" do
    test "correctly adds names with same shape" do
      t = Nx.tensor([[1, 2], [3, 4]])

      assert Nx.reshape(t, {2, 2}, names: [:x, :y]) ==
               Nx.tensor([[1, 2], [3, 4]], names: [:x, :y])
    end
  end

  describe "broadcast" do
    test "correctly adds names with same shape" do
      t = Nx.tensor([[1, 2], [3, 4]])

      assert Nx.broadcast(t, {2, 2}, names: [:x, :y]) ==
               Nx.tensor([[1, 2], [3, 4]], names: [:x, :y])
    end
  end

  describe "tensor/2" do
    test "raises for empty list" do
      assert_raise(RuntimeError, "cannot build empty tensor", fn ->
        Nx.tensor([])
      end)
    end

    test "raises for non-numeric list" do
      assert_raise(ArgumentError, "cannot infer the numerical type of :error", fn ->
        Nx.tensor([:error])
      end)
    end

    test "raises for nested lists with different shapes" do
      len3 = [1, 2, 3]
      len2 = [1, 2]

      assert_raise(ArgumentError, ~r/lists have different shapes/, fn ->
        Nx.tensor([len3, len2])
      end)
    end

    test "raises for improper list" do
      assert_raise(FunctionClauseError, ~r/reduce\/3/, fn ->
        Nx.tensor([1 | 1])
      end)
    end
  end

  describe "from_binary/3" do
    test "raises for empty bitstring" do
      assert_raise(ArgumentError, "cannot build an empty tensor", fn ->
        Nx.from_binary("", {:u, 32})
      end)
    end
  end

  describe "to_batched_list/2" do
    test "raises for scalars" do
      t = Nx.tensor(1)

      assert_raise(ArgumentError, ~r/cannot batch scalar tensor/, fn ->
        Nx.to_batched_list(t, 1)
      end)
    end
  end

  describe "reshape/3" do
    test "raises when tensor shape and new shape are not compatible" do
      t = Nx.tensor([3, 3, 3])

      assert_raise(ArgumentError, ~r/not compatible with new shape/, fn ->
        Nx.reshape(t, {7})
      end)
    end
  end

  describe "new_axis/3" do
    test "raises when axis is out of range of the rank" do
      t = Nx.tensor([1, 2, 3])
      assert Nx.rank(t) == 1

      assert_raise(ArgumentError, ~r/must be a number between -2 and 1/, fn ->
        Nx.new_axis(t, 3)
      end)
    end

    test "the new axis can shift the exising axes to the left" do
      t = Nx.tensor([1, 2, 3], names: [:x])
      t = Nx.new_axis(t, 0, :batch)
      assert t.shape == {1, 3}
      assert t.names == [:batch, :x]
    end
  end

  describe "pad/3" do
    test "raises for non-scalar pad value" do
      assert_raise(ArgumentError, "padding value must be a scalar", fn ->
        Nx.pad(Nx.tensor(1), Nx.tensor([0]), [])
      end)
    end
  end

  describe "shape/1" do
    test "raises for invalid, non-shape values" do
      assert_raise(ArgumentError, ~r/expected a shape/, fn ->
        Nx.shape("something else")
      end)
    end

    test "raises for invalid shapes" do
      assert_raise(ArgumentError, ~r/invalid dimension :blep/, fn ->
        Nx.shape({1, 2, :blep})
      end)
    end
  end

  describe "abs/1" do
    test "changes nothing for unsigned types" do
      t = Nx.tensor(10, type: {:u, 8})
      assert Nx.abs(t) == t

      t = Nx.tensor(10, type: {:u, 16})
      assert Nx.abs(t) == t

      t = Nx.tensor(10, type: {:u, 32})
      assert Nx.abs(t) == t

      t = Nx.tensor(10, type: {:u, 64})
      assert Nx.abs(t) == t
    end
  end

  describe "reduce_min/2" do
    test "removes all axes (scalar) when no axes are specified" do
      t = Nx.tensor([[1, 2, 3], [3, 1, 2]])
      out1 = Nx.reduce_min(t)
      assert out1 == Nx.tensor(1)
    end

    test "by default removes reduced axes" do
      t = Nx.tensor([[1, 2, 3], [3, 1, 2]])
      out1 = Nx.reduce_min(t, axes: [0])
      assert out1 == Nx.tensor([1, 1, 2])
      assert out1.shape == {3}
    end

    test "preserves and reduces given axes to size 1 with :keep_axes as true" do
      t = Nx.tensor([[1, 2, 3], [3, 1, 2]])
      assert t.shape == {2, 3}
      out1 = Nx.reduce_min(t, axes: [0], keep_axes: true)
      assert out1 == Nx.tensor([[1, 1, 2]])
      assert out1.shape == {1, 3}
    end

    test "preserves and reduces all dimensions to size 1 when no axes are specified with :keep_axes as true" do
      t = Nx.tensor([[1, 2, 3], [3, 1, 2]])
      assert t.shape == {2, 3}
      out1 = Nx.reduce_min(t, keep_axes: true)
      assert out1 == Nx.tensor([[1]])
      assert out1.shape == {1, 1}
    end
  end

  describe "argmin/2" do
    test "raises for invalid :tie_break option" do
      assert_raise(
        ArgumentError,
        "unknown value for :tie_break, expected :high or :low, got: :blep",
        fn ->
          Nx.argmin(Nx.tensor(1), tie_break: :blep)
        end
      )
    end
  end

  describe "aggregate_window_op" do
    test "option :window_dilations can be an integer" do
      t = Nx.tensor([1, 2, 3, 4, 5, 6, 7])
      out = Nx.window_max(t, {2}, window_dilations: 4)
      assert out == Nx.tensor([5, 6, 7])
    end

    test "option :padding can be :same" do
      t = Nx.tensor([1, 2, 3])
      out = Nx.window_max(t, {2}, padding: :same)
      assert out == Nx.tensor([2, 3, 3])
    end

    test "raises for invalid :padding option" do
      t = Nx.tensor([1, 2, 3])

      assert_raise(
        ArgumentError,
        ~r/padding must be :valid or :same, or a padding configuration/,
        fn ->
          Nx.window_max(t, {2}, padding: :whatever)
        end
      )
    end
  end

  describe "reduce/4" do
    test "reduces dimension to 1 but does not remove it with :keep_axes as true" do
      t = Nx.tensor([1, 2, 3])
      out = Nx.reduce(t, 0, [keep_axes: true], fn x, y -> Nx.add(x, y) end)
      assert Nx.shape(out) == {1}
      assert out == Nx.tensor([6])
    end
  end

  describe "reduce_window/5" do
    test "works with :window_dilations option as an integer" do
      t = Nx.tensor([[1, 2, 3], [4, 5, 6], [7, 8, 9]])
      opts = [window_dilations: 2]
      out = Nx.reduce_window(t, 0, {2, 2}, opts, fn x, acc -> max(x, acc) end)
      assert out == Nx.tensor([[9]])
    end

    test "works with :strides option as an integer" do
      t = Nx.tensor([[1, 2, 3], [4, 5, 6], [7, 8, 9]])
      opts = [strides: 1]
      out = Nx.reduce_window(t, 0, {2, 2}, opts, fn x, acc -> max(x, acc) end)
      assert out == Nx.tensor([[5, 6], [8, 9]])
    end

    test "works with :padding option as a list of shape-matching integer tuples" do
      t = Nx.tensor([[1, 2, 3], [4, 5, 6], [7, 8, 9]])
      opts = [padding: [{0, 0}, {0, 1}]]
      out = Nx.reduce_window(t, 0, {2, 2}, opts, fn x, acc -> max(x, acc) end)
      assert Nx.shape(out) == {2, 3}

      assert out ==
               Nx.tensor([
                 [5, 6, 6],
                 [8, 9, 9]
               ])
    end

    test "raises for invalid :padding option" do
      t = Nx.tensor([[1, 2, 3], [4, 5, 6], [7, 8, 9]])
      opts = [padding: :whatever]

      assert_raise(
        ArgumentError,
        ~r/padding must be :valid or :same, or a padding configuration/,
        fn ->
          Nx.reduce_window(t, 0, {2, 2}, opts, fn x, acc -> max(x, acc) end)
        end
      )
    end
  end

  describe "dot/2" do
    test "second arg call be a scalar" do
      t = Nx.tensor([[1, 2, 3]])
      assert Nx.shape(t) == {1, 3}
      out = Nx.dot(t, 3)
      assert Nx.shape(out) == {1, 3}
      assert out == Nx.tensor([[3, 6, 9]])
    end
  end

  describe "reverse/2" do
    test "does nothing when tensor is scalar" do
      t = Nx.tensor(1)
      assert Nx.reverse(t) == t
    end
  end

  describe "conv/3" do
    test "raises when input rank is below 3" do
      kernel = Nx.broadcast(Nx.tensor(0), {2, 2, 2})
      t = Nx.tensor([[1, 2]])
      assert Nx.rank(t) == 2

      assert_raise(ArgumentError, ~r/input shape in conv requires at least rank 3/, fn ->
        Nx.conv(t, kernel)
      end)
    end

    test "raises when kernel rank is below 3" do
      kernel = Nx.broadcast(Nx.tensor(0), {2, 2})
      assert Nx.rank(kernel) == 2
      t = Nx.iota({4, 4, 4})

      assert_raise(ArgumentError, ~r/kernel shape in conv requires at least rank 3/, fn ->
        Nx.conv(t, kernel)
      end)
    end

    test "raises when input channels are mismatched" do
      kernel = Nx.broadcast(Nx.tensor(0), {2, 2, 2})
      t = Nx.iota({4, 4, 4})

      assert_raise(
        ArgumentError,
        ~r/size of input channels divided by feature groups must match size of kernel channels/,
        fn ->
          Nx.conv(t, kernel)
        end
      )
    end

    test "raises when :feature_group_size cannot divide evenly into the input channels of the kernel" do
      t = Nx.iota({3, 2, 2})
      kernel = Nx.broadcast(Nx.tensor(1.0), {3, 1, 1})

      assert_raise(
        ArgumentError,
        ~r/size of kernel output channels must be evenly divisible by feature groups/,
        fn ->
          Nx.conv(t, kernel, feature_group_size: 2)
        end
      )
    end

    test "raises if both :feature_group_size and :batch_group_size are greater than 1" do
      t = Nx.iota({3, 2, 2})
      kernel = Nx.broadcast(Nx.tensor(1.0), {1, 1, 1})

      assert_raise(
        ArgumentError,
        ~r/either batch groups or feature groups must be 1/,
        fn ->
          Nx.conv(t, kernel, feature_group_size: 2, batch_group_size: 2)
        end
      )
    end

    test "raises if :batch_group_size does not evenly divide batch size" do
      t = Nx.iota({3, 2, 2})
      kernel = Nx.broadcast(Nx.tensor(1.0), {1, 1, 1})

      assert_raise(
        ArgumentError,
        ~r/batch groups must evenly divide input batch size/,
        fn ->
          Nx.conv(t, kernel, batch_group_size: 2)
        end
      )
    end

    test "raises if :batch_group_size is not a multiple of output feature channels" do
      t = Nx.iota({3, 2, 3, 3})
      kernel = Nx.iota({8, 2, 2, 2})

      assert_raise(
        ArgumentError,
        ~r/size of kernel output channels must be evenly divisible by batch groups/,
        fn ->
          Nx.conv(t, kernel, batch_group_size: 3)
        end)
    end

    test "raises when :strides length does not match spatial dims (input shape without 1st two dims)" do
      kernel = Nx.broadcast(Nx.tensor(0), {2, 2, 2})
      t = Nx.iota({4, 2, 4})

      assert_raise(ArgumentError, ~r/rank of strides much match rank of spatial dimension/, fn ->
        Nx.conv(t, kernel, strides: [1, 1, 1, 1])
      end)
    end

    defp conv_raise_for_options(message, opts) do
      kernel = Nx.broadcast(Nx.tensor(0), {2, 2, 2})
      t = Nx.iota({4, 2, 4})

      assert_raise(ArgumentError, message, fn ->
        Nx.conv(t, kernel, opts)
      end)
    end

    test "raises when :input_dilation is not positive" do
      message = ~r/input dilation must be a positive integer/
      conv_raise_for_options(message, input_dilation: 0)
    end

    test "works when :input_dilation is valid length list with valid positive integers" do
      kernel = Nx.broadcast(Nx.tensor(1.0), {1, 2, 1})
      t = Nx.iota({2, 2, 2})
      out = Nx.conv(t, kernel, input_dilation: [1])
      assert Nx.shape(out) == {2, 1, 2}
      assert out == Nx.tensor([[[2.0, 4.0]], [[10.0, 12.0]]])
    end

    test "raises when :input_dilation list is not the same length as spatial dims (inputs shape without 1st two dims)" do
      message = ~r/must specify dilation for each spatial dimension of the input/
      conv_raise_for_options(message, input_dilation: [1, 1, 1])
    end

    test "raises when :input_dilation list has a non-positive int" do
      message = "input dilation of each dimension must be a positive integer, got [-1]"
      conv_raise_for_options(message, input_dilation: [-1])
    end

    test "raises when :input_dilation list has a non-int" do
      message = "input dilation of each dimension must be a positive integer, got [1.0]"
      conv_raise_for_options(message, input_dilation: [1.0])
    end

    test "raises when :input_dilation is invalid type" do
      message =
        "input dilation must be a positive integer or list of positive integers, got {1.0}"

      conv_raise_for_options(message, input_dilation: {1.0})
    end

    # kernel dilation
    test "raises when :kernel_dilation is not positive" do
      message = ~r/kernel dilation must be a positive integer/
      conv_raise_for_options(message, kernel_dilation: 0)
    end

    test "raises when :kernel_dilation list is not the same length as spatial dims (inputs shape without 1st two dims)" do
      message = ~r/must specify dilation for each spatial dimension of the kernel/
      conv_raise_for_options(message, kernel_dilation: [1, 1, 1])
    end

    test "raises when :kernel_dilation list has a non-positive int" do
      message = "kernel dilation of each dimension must be a positive integer, got [-1]"
      conv_raise_for_options(message, kernel_dilation: [-1])
    end

    test "raises when :kernel_dilation list has a non-int" do
      message = "kernel dilation of each dimension must be a positive integer, got [1.0]"
      conv_raise_for_options(message, kernel_dilation: [1.0])
    end

    test "raises when :kernel_dilation is invalid type" do
      message =
        "kernel dilation must be a positive integer or list of positive integers, got {1.0}"

      conv_raise_for_options(message, kernel_dilation: {1.0})
    end

    test "works when :padding is a valid config-list" do
      kernel = Nx.broadcast(Nx.tensor(1.0), {1, 2, 1})
      t = Nx.iota({2, 2, 2})
      out = Nx.conv(t, kernel, padding: [{0, 0}])
      assert Nx.shape(out) == {2, 1, 2}
      assert out == Nx.tensor([[[2.0, 4.0]], [[10.0, 12.0]]])
    end

    test "raises when :padding is an invalid type" do
      message = ~r/invalid padding/
      conv_raise_for_options(message, padding: :bad_value)
    end
  end

  describe "clip/3" do
    test "raises when min arg is non-scalar" do
      t = Nx.iota({4})
      min = Nx.iota({2})
      max = 3

      assert_raise(ArgumentError, "min value must be a scalar shape, got: {2}", fn ->
        Nx.clip(t, min, max)
      end)
    end

    test "raises when max arg is non-scalar" do
      t = Nx.iota({4})
      min = Nx.iota(2)
      max = Nx.iota({3})

      assert_raise(ArgumentError, "max value must be a scalar shape, got: {3}", fn ->
        Nx.clip(t, min, max)
      end)
    end
  end

  describe "concatenate/2" do
    test "raises for an empty list of tensors" do
      assert_raise(ArgumentError, "empty list passed to concatenate", fn ->
        Nx.concatenate([])
      end)
    end
  end

  describe "norm/2" do
    test "raises for rank 3 or greater tensors" do
      t = Nx.iota({2, 2, 2})

      assert_raise(
        ArgumentError,
        "expected 1-D or 2-D tensor, got tensor with shape {2, 2, 2}",
        fn ->
          Nx.norm(t)
        end
      )
    end

    test "raises for unknown :ord value" do
      t = Nx.iota({2, 2})

      assert_raise(ArgumentError, "unknown ord :blep", fn ->
        Nx.norm(t, ord: :blep)
      end)
    end

    test "raises for invalid :ord integer value" do
      t = Nx.iota({2, 2})

      assert_raise(ArgumentError, "invalid :ord for 2-D tensor, got: -3", fn ->
        Nx.norm(t, ord: -3)
      end)
    end
  end

  describe "sort/1" do
    test "works" do
      t = Nx.tensor([3, 2, 1, 0])
      assert Nx.sort(t) == Nx.tensor([0, 1, 2, 3])
    end
  end

  describe "sort/2" do
    test "raises for unknown keys in options" do
      t = Nx.tensor([3, 2, 1, 0])

      assert_raise(
        ArgumentError,
        "unknown key :blep in [blep: :all_day], expected one of [:axis, :comparator]",
        fn ->
          Nx.sort(t, blep: :all_day)
        end
      )
    end

    test "raises for non-keyword options" do
      t = Nx.tensor([3, 2, 1, 0])

      assert_raise(
        ArgumentError,
        "expected a keyword list with keys [:axis, :comparator], got: [:blep]",
        fn ->
          Nx.sort(t, [:blep])
        end
      )
    end
  end

  describe "random_normal/3" do
    test "works with shape input" do
      t = Nx.random_normal({3, 3}, 0.1, 10.0)
      assert Nx.shape(t) == {3, 3}
      assert Nx.type(t) == {:f, 32}
    end

    test "works with tensor input" do
      t1 = Nx.iota({2})
      t2 = Nx.random_normal(t1, 0.1, 10.0)
      assert Nx.shape(t2) == {2}
      assert Nx.type(t1) == {:s, 64}
      assert Nx.type(t2) == {:f, 32}
      assert t1 != t2
    end

    test "raises with non-float type" do
      assert_raise(ArgumentError, "random_normal/3 expects float type, got: {:s, 32}", fn ->
        Nx.random_normal(1, 0.1, 10.0, type: {:s, 32})
      end)
    end
  end

  describe "random_uniform/3" do
    test "works with shape input" do
      t = Nx.random_uniform({3, 3}, 0.1, 10.0)
      assert Nx.shape(t) == {3, 3}
      assert Nx.type(t) == {:f, 32}
    end

    test "works with tensor input" do
      t1 = Nx.iota({2})
      t2 = Nx.random_uniform(t1, 0.1, 10.0)
      assert Nx.shape(t2) == {2}
      assert Nx.type(t1) == {:s, 64}
      assert Nx.type(t2) == {:f, 32}
      assert t1 != t2
    end

    test "works with compatible types" do
      t = Nx.random_uniform(1, 0, 10, type: {:s, 32})
      assert Nx.shape(t) == {}
      assert Nx.type(t) == {:s, 32}
    end

    test "raises for incompatible types" do
      assert_raise(
        ArgumentError,
        "random_uniform/3 expects compatible types, got: {:s, 32} with range {:f, 32}",
        fn ->
          Nx.random_uniform(1, 0.1, 10.0, type: {:s, 32})
        end
      )
    end
  end

  describe "eye/2" do
    test "raises for non-square rank 2 tensor" do
      t = Nx.iota({2, 3})

      assert_raise(ArgumentError, "eye/2 expects a square matrix, got: {2, 3}", fn ->
        Nx.eye(t)
      end)
    end

    test "raises for tensor that is not rank 2" do
      t = Nx.iota({2, 3, 2})

      assert_raise(ArgumentError, "eye/2 expects a square matrix, got: {2, 3, 2}", fn ->
        Nx.eye(t)
      end)
    end
  end

  describe "qr" do
    test "correctly factors a square matrix" do
      t = Nx.tensor([[2, -2, 18], [2, 1, 0], [1, 2, 0]])
      assert {q, %{type: output_type} = r} = Nx.qr(t)
      assert t |> Nx.round() |> Nx.as_type(output_type) == q |> Nx.dot(r) |> Nx.round()

      assert round(q, 1) ==
               Nx.tensor([
<<<<<<< HEAD
                 [2 / 3, 2 / 3, 1 / 3],
                 [2 / 3, -1 / 3, -2 / 3],
                 [1 / 3, -2 / 3, 2 / 3]
=======
                 [-2 / 3, 2 / 3, -1 / 3],
                 [-2 / 3, -1 / 3, 2 / 3],
                 [-1 / 3, -2 / 3, -2 / 3]
>>>>>>> 17d2094f
               ])
               |> round(1)

      assert round(r, 1) ==
               Nx.tensor([
<<<<<<< HEAD
                 [3.0, 0.0, 12.0],
                 [0.0, -3.0, 12.0],
                 [0.0, 0.0, 6.0]
=======
                 [-3.0, 0.0, -12.0],
                 [0.0, -3.0, 12.0],
                 [0.0, 0.0, -6.0]
>>>>>>> 17d2094f
               ])
               |> round(1)
    end

    test "factors rectangular matrix" do
      t = Nx.tensor([[1.0, -1.0, 4.0], [1.0, 4.0, -2.0], [1.0, 4.0, 2.0], [1.0, -1.0, 0.0]])
      {q, r} = Nx.qr(t, mode: :reduced)

      assert round(q, 1) ==
               Nx.tensor([
<<<<<<< HEAD
                 [0.5774, -0.8165, 0.0],
                 [0.5774, 0.4082, -0.7071],
                 [0.5774, 0.4082, 0.7071],
=======
                 [-0.5774, 0.8165, 0.0],
                 [-0.5774, -0.4082, 0.7071],
                 [-0.5774, -0.4082, -0.7071],
>>>>>>> 17d2094f
                 [0.0, 0.0, 0.0]
               ])
               |> round(1)

      assert round(r, 1) ==
               Nx.tensor([
<<<<<<< HEAD
                 [1.7321, 4.0415, 2.3094],
                 [0.0, 4.0825, -3.266],
                 [0.0, 0.0, 2.8284]
=======
                 [-1.7321, -4.0415, -2.3094],
                 [0.0, -4.0825, 3.266],
                 [0.0, 0.0, -2.8284]
>>>>>>> 17d2094f
               ])
               |> round(1)

      assert Nx.tensor([
               [1.0, -1.0, 4.0],
               [1.0, 4.0, -2.0],
               [1.0, 4.0, 2.0],
               [0.0, 0.0, 0.0]
             ]) == q |> Nx.dot(r) |> round(1)
    end
<<<<<<< HEAD
  end

  describe "svd" do
    test "correctly finds the singular values of full matrices" do
      t = Nx.tensor([[1.0, 2.0, 3.0], [4.0, 5.0, 6.0], [7.0, 8.0, 9.0], [10.0, 11.0, 12.0]])

      assert {%{type: output_type} = u, %{type: output_type} = s, %{type: output_type} = v} =
               Nx.svd(t, compute_uv: true, max_iter: 1000)

      zero_row = List.duplicate(0, 3)

      # turn s into a {4, 3} tensor
      s_matrix =
        s
        |> Nx.to_flat_list()
        |> Enum.with_index()
        |> Enum.map(fn {x, idx} -> List.replace_at(zero_row, idx, x) end)
        |> Enum.concat([zero_row])
        |> Nx.tensor()

      assert round(t, 2) == u |> Nx.dot(s_matrix) |> Nx.dot(v) |> round(2)

      assert round(u, 3) ==
               Nx.tensor([
                 [-0.141, -0.825, -0.547, 0.019],
                 [-0.344, -0.426, 0.744, 0.382],
                 [-0.547, -0.028, 0.153, -0.822],
                 [-0.75, 0.371, -0.35, 0.421]
               ])
               |> round(3)

      assert Nx.tensor([25.462, 1.291, 0.0]) |> round(3) == round(s, 3)

      assert Nx.tensor([
               [-0.505, -0.575, -0.644],
               [0.761, 0.057, -0.646],
               [-0.408, 0.816, -0.408]
             ])
             |> round(3) == round(v, 3)
=======

    defp round(tensor, places) do
      Nx.map(tensor, fn x ->
        Float.round(x, places)
      end)
>>>>>>> 17d2094f
    end

    test "correctly finds the singular values triangular matrices" do
      t = Nx.tensor([[1.0, 2.0, 3.0], [0.0, 4.0, 0.0], [0.0, 0.0, 9.0]])

      assert {%{type: output_type} = u, %{type: output_type} = s, %{type: output_type} = v} =
               Nx.svd(t, compute_uv: true)

      zero_row = List.duplicate(0, 3)

      # turn s into a {4, 3} tensor
      s_matrix =
        s
        |> Nx.to_flat_list()
        |> Enum.with_index()
        |> Enum.map(fn {x, idx} -> List.replace_at(zero_row, idx, x) end)
        |> Nx.tensor()

      assert round(t, 2) == u |> Nx.dot(s_matrix) |> Nx.dot(v) |> round(2)

      assert round(u, 3) ==
               Nx.tensor([
                 [-0.335, 0.408, -0.849],
                 [-0.036, 0.895, 0.445],
                 [-0.941, -0.18, 0.286]
               ])
               |> round(3)

      # The expected value is ~ [9, 5, 1] since the eigenvalues of
      # a triangular matrix are the diagonal elements. Close enough!
      assert Nx.tensor([9.52, 4.433, 0.853]) |> round(3) == round(s, 3)

      assert Nx.tensor([
               [-0.035, -0.086, -0.996],
               [0.092, 0.992, -0.089],
               [-0.995, 0.095, 0.027]
             ])
             |> round(3) == round(v, 3)
    end
  end

  defp round(tensor, places) do
    Nx.map(tensor, fn x ->
      Float.round(x, places)
    end)
  end
end<|MERGE_RESOLUTION|>--- conflicted
+++ resolved
@@ -1006,7 +1006,8 @@
         ~r/size of kernel output channels must be evenly divisible by batch groups/,
         fn ->
           Nx.conv(t, kernel, batch_group_size: 3)
-        end)
+        end
+      )
     end
 
     test "raises when :strides length does not match spatial dims (input shape without 1st two dims)" do
@@ -1279,29 +1280,17 @@
 
       assert round(q, 1) ==
                Nx.tensor([
-<<<<<<< HEAD
                  [2 / 3, 2 / 3, 1 / 3],
                  [2 / 3, -1 / 3, -2 / 3],
                  [1 / 3, -2 / 3, 2 / 3]
-=======
-                 [-2 / 3, 2 / 3, -1 / 3],
-                 [-2 / 3, -1 / 3, 2 / 3],
-                 [-1 / 3, -2 / 3, -2 / 3]
->>>>>>> 17d2094f
                ])
                |> round(1)
 
       assert round(r, 1) ==
                Nx.tensor([
-<<<<<<< HEAD
                  [3.0, 0.0, 12.0],
                  [0.0, -3.0, 12.0],
                  [0.0, 0.0, 6.0]
-=======
-                 [-3.0, 0.0, -12.0],
-                 [0.0, -3.0, 12.0],
-                 [0.0, 0.0, -6.0]
->>>>>>> 17d2094f
                ])
                |> round(1)
     end
@@ -1312,30 +1301,18 @@
 
       assert round(q, 1) ==
                Nx.tensor([
-<<<<<<< HEAD
                  [0.5774, -0.8165, 0.0],
                  [0.5774, 0.4082, -0.7071],
                  [0.5774, 0.4082, 0.7071],
-=======
-                 [-0.5774, 0.8165, 0.0],
-                 [-0.5774, -0.4082, 0.7071],
-                 [-0.5774, -0.4082, -0.7071],
->>>>>>> 17d2094f
                  [0.0, 0.0, 0.0]
                ])
                |> round(1)
 
       assert round(r, 1) ==
                Nx.tensor([
-<<<<<<< HEAD
                  [1.7321, 4.0415, 2.3094],
                  [0.0, 4.0825, -3.266],
                  [0.0, 0.0, 2.8284]
-=======
-                 [-1.7321, -4.0415, -2.3094],
-                 [0.0, -4.0825, 3.266],
-                 [0.0, 0.0, -2.8284]
->>>>>>> 17d2094f
                ])
                |> round(1)
 
@@ -1346,7 +1323,6 @@
                [0.0, 0.0, 0.0]
              ]) == q |> Nx.dot(r) |> round(1)
     end
-<<<<<<< HEAD
   end
 
   describe "svd" do
@@ -1386,13 +1362,6 @@
                [-0.408, 0.816, -0.408]
              ])
              |> round(3) == round(v, 3)
-=======
-
-    defp round(tensor, places) do
-      Nx.map(tensor, fn x ->
-        Float.round(x, places)
-      end)
->>>>>>> 17d2094f
     end
 
     test "correctly finds the singular values triangular matrices" do
