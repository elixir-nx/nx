--- conflicted
+++ resolved
@@ -2522,7 +2522,6 @@
     end
   end
 
-<<<<<<< HEAD
   describe "vectorization" do
     test "broadcasts work for vectorized scalars vs non-vectorized operand" do
       v = Nx.tensor([0, 1]) |> Nx.vectorize(x: 2)
@@ -2630,7 +2629,7 @@
 
       assert Nx.add(t, v) == result
       assert Nx.add(v, t) == result
-=======
+
   describe "select" do
     test "works with vectorized scalar pred" do
       pred = Nx.tensor([0, 1]) |> Nx.vectorize(x: 2)
@@ -2654,7 +2653,6 @@
                Nx.iota({2}, vectorized_axes: [x: 2]),
                Nx.tensor([[3, 4]]) |> Nx.vectorize(x: 1)
              ) == Nx.tensor([[0, 1], [0, 1]]) |> Nx.vectorize(x: 2)
->>>>>>> dda0ebcd
     end
   end
 end