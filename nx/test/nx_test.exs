--- conflicted
+++ resolved
@@ -1067,33 +1067,21 @@
     test "works with :window_dilations option as an integer" do
       t = Nx.tensor([[1, 2, 3], [4, 5, 6], [7, 8, 9]])
       opts = [window_dilations: 2]
-<<<<<<< HEAD
-      out = Nx.reduce_window(t, 0, {2, 2}, opts, fn x, acc -> Nx.max(x, acc) end)
-=======
-      out = Nx.window_reduce(t, 0, {2, 2}, opts, fn x, acc -> max(x, acc) end)
->>>>>>> e6b7263c
+      out = Nx.window_reduce(t, 0, {2, 2}, opts, fn x, acc -> Nx.max(x, acc) end)
       assert out == Nx.tensor([[9]])
     end
 
     test "works with :strides option as an integer" do
       t = Nx.tensor([[1, 2, 3], [4, 5, 6], [7, 8, 9]])
       opts = [strides: 1]
-<<<<<<< HEAD
-      out = Nx.reduce_window(t, 0, {2, 2}, opts, fn x, acc -> Nx.max(x, acc) end)
-=======
-      out = Nx.window_reduce(t, 0, {2, 2}, opts, fn x, acc -> max(x, acc) end)
->>>>>>> e6b7263c
+      out = Nx.window_reduce(t, 0, {2, 2}, opts, fn x, acc -> Nx.max(x, acc) end)
       assert out == Nx.tensor([[5, 6], [8, 9]])
     end
 
     test "works with :padding option as a list of shape-matching integer tuples" do
       t = Nx.tensor([[1, 2, 3], [4, 5, 6], [7, 8, 9]])
       opts = [padding: [{0, 0}, {0, 1}]]
-<<<<<<< HEAD
-      out = Nx.reduce_window(t, 0, {2, 2}, opts, fn x, acc -> Nx.max(x, acc) end)
-=======
-      out = Nx.window_reduce(t, 0, {2, 2}, opts, fn x, acc -> max(x, acc) end)
->>>>>>> e6b7263c
+      out = Nx.window_reduce(t, 0, {2, 2}, opts, fn x, acc -> Nx.max(x, acc) end)
       assert Nx.shape(out) == {2, 3}
 
       assert out ==
