defmodule Nx do
  @moduledoc """
  Numerical Elixir.

  The `Nx` library is a collection of functions and data
  types to work with Numerical Elixir. This module defines
  the main entry point for building and working with said
  data-structures. For example, to create an n-dimensional
  tensor, do:

      iex> t = Nx.tensor([[1, 2], [3, 4]])
      iex> Nx.shape(t)
      {2, 2}

  `Nx` also provides the so-called numerical definitions under
  the `Nx.Defn` module. They are a subset of Elixir tailored for
  numerical computations. For example, it overrides Elixir's
  default operators so they are tensor-aware:

      defn softmax(t) do
        Nx.exp(t) / Nx.sum(Nx.exp(t))
      end

  Code inside `defn` functions can also be given to custom compilers,
  which can compile said functions just-in-time (JIT) to run on the
  CPU or on the GPU.

  ## References

  Here is a general outline of the main references in this library:

    * For an introduction, see our [Intro to Nx](intro-to-nx.livemd) guide

    * This module provides the main API for working with tensors

    * `Nx.Defn` provides numerical definitions, CPU/GPU compilation, gradients, and more

    * `Nx.LinAlg` provides functions related to linear algebra

    * `Nx.Constants` declares many constants commonly used in numerical code

  Continue reading this documentation for an overview of creating,
  broadcasting, and accessing/slicing Nx tensors.

  ## Creating tensors

  The main APIs for creating tensors are `tensor/2`, `from_binary/2`,
  `iota/2`, `eye/2`, `random_uniform/2`, `random_normal/2`, and
  `broadcast/3`.

  The tensor types can be one of:

    * unsigned integers (`u8`, `u16`, `u32`, `u64`)
    * signed integers (`s8`, `s16`, `s32`, `s64`)
    * floats (`f16`, `f32`, `f64`)
    * brain floats (`bf16`)
    * and complex numbers (`c64`, `c128`)

  The types are tracked as tuples:

      iex> Nx.tensor([1, 2, 3], type: :f32)
      #Nx.Tensor<
        f32[3]
        [1.0, 2.0, 3.0]
      >

  But a shortcut atom notation is also available:

      iex> Nx.tensor([1, 2, 3], type: :f32)
      #Nx.Tensor<
        f32[3]
        [1.0, 2.0, 3.0]
      >

  The tensor dimensions can also be named, via the `:names` option
  available to all creation functions:

      iex> Nx.iota({2, 3}, names: [:x, :y])
      #Nx.Tensor<
        s64[x: 2][y: 3]
        [
          [0, 1, 2],
          [3, 4, 5]
        ]
      >

  Finally, for creating vectors and matrices, a sigil notation
  is available:

      iex> import Nx, only: :sigils
      iex> ~V[1 2 3]f32
      #Nx.Tensor<
        f32[3]
        [1.0, 2.0, 3.0]
      >

      iex> import Nx, only: :sigils
      iex> ~M'''
      ...> 1 2 3
      ...> 4 5 6
      ...> '''s32
      #Nx.Tensor<
        s32[2][3]
        [
          [1, 2, 3],
          [4, 5, 6]
        ]
      >

  All other APIs accept exclusively numbers or tensors, unless
  explicitly noted otherwise.

  ## Broadcasting

  Broadcasting allows operations on two tensors of different shapes
  to match. For example, most often operations between tensors have
  the same shape:

      iex> a = Nx.tensor([1, 2, 3])
      iex> b = Nx.tensor([10, 20, 30])
      iex> Nx.add(a, b)
      #Nx.Tensor<
        s64[3]
        [11, 22, 33]
      >

  Now let's imagine you want to multiply a large tensor of dimensions
  1000x1000x1000 by 2. If you had to create a similarly large tensor
  only to perform this operation, it would be inefficient. Therefore,
  you can simply multiply this large tensor by the scalar 2, and Nx
  will propagate its dimensions at the time the operation happens,
  without allocating a large intermediate tensor:

      iex> Nx.multiply(Nx.tensor([1, 2, 3]), 2)
      #Nx.Tensor<
        s64[3]
        [2, 4, 6]
      >

  In practice, broadcasting is not restricted only to scalars; it
  is a general algorithm that applies to all dimensions of a tensor.
  When broadcasting, `Nx` compares the shapes of the two tensors,
  starting with the trailing ones, such that:

    * If the dimensions have equal size, then they are compatible

    * If one of the dimensions have size of 1, it is "broadcast"
      to match the dimension of the other

  In case one tensor has more dimensions than the other, the missing
  dimensions are considered to be of size one. Here are some examples
  of how broadcast would work when multiplying two tensors with the
  following shapes:

      s64[3] * s64
      #=> s64[3]

      s64[255][255][3] * s64[3]
      #=> s64[255][255][3]

      s64[2][1] * s[1][2]
      #=> s64[2][2]

      s64[5][1][4][1] * s64[3][4][5]
      #=> s64[5][3][4][5]

  If any of the dimensions do not match or are not 1, an error is
  raised.

  ## Access syntax (slicing)

  Nx tensors implement Elixir's access syntax. This allows developers
  to slice tensors up and easily access sub-dimensions and values.

  Access accepts integers:

      iex> t = Nx.tensor([[1, 2], [3, 4]])
      iex> t[0]
      #Nx.Tensor<
        s64[2]
        [1, 2]
      >
      iex> t[1]
      #Nx.Tensor<
        s64[2]
        [3, 4]
      >
      iex> t[1][1]
      #Nx.Tensor<
        s64
        4
      >

  If a negative index is given, it accesses the element from the back:

      iex> t = Nx.tensor([[1, 2], [3, 4]])
      iex> t[-1][-1]
      #Nx.Tensor<
        s64
        4
      >

  Out of bound access will raise:

      iex> Nx.tensor([1, 2])[2]
      ** (ArgumentError) index 2 is out of bounds for axis 0 in shape {2}

      iex> Nx.tensor([1, 2])[-3]
      ** (ArgumentError) index -3 is out of bounds for axis 0 in shape {2}

  The index can also be another tensor but in such cases it must be
  a scalar between 0 and the dimension size. Out of bound dynamic indexes
  are always clamped to the tensor dimensions:

      iex> two = Nx.tensor(2)
      iex> t = Nx.tensor([[1, 2], [3, 4]])
      iex> t[two][two]
      #Nx.Tensor<
        s64
        4
      >

  For example, a `minus_one` dynamic index will be clamped to zero:

      iex> minus_one = Nx.tensor(-1)
      iex> t = Nx.tensor([[1, 2], [3, 4]])
      iex> t[minus_one][minus_one]
      #Nx.Tensor<
        s64
        1
      >

  Access also accepts ranges. Ranges in Elixir are inclusive:

      iex> t = Nx.tensor([[1, 2], [3, 4], [5, 6], [7, 8]])
      iex> t[0..1]
      #Nx.Tensor<
        s64[2][2]
        [
          [1, 2],
          [3, 4]
        ]
      >

  Ranges can receive negative positions and they will read from
  the back. In such cases, the range step must be explicitly given
  and the right-side of the range must be equal or greater than
  the left-side:

      iex> t = Nx.tensor([[1, 2], [3, 4], [5, 6], [7, 8]])
      iex> t[1..-2//1]
      #Nx.Tensor<
        s64[2][2]
        [
          [3, 4],
          [5, 6]
        ]
      >

  As you can see, accessing with a range does not eliminate the
  accessed axis. This means that, if you try to cascade ranges,
  you will always be filtering the highest dimension:

      iex> t = Nx.tensor([[1, 2], [3, 4], [5, 6], [7, 8]])
      iex> t[1..-1//1] # Drop the first "row"
      #Nx.Tensor<
        s64[3][2]
        [
          [3, 4],
          [5, 6],
          [7, 8]
        ]
      >
      iex> t[1..-1//1][1..-1//1] # Drop the first "row" twice
      #Nx.Tensor<
        s64[2][2]
        [
          [5, 6],
          [7, 8]
        ]
      >

  Therefore, if you want to slice across multiple dimensions, you can wrap
  the ranges in a list:

      iex> t = Nx.tensor([[1, 2], [3, 4], [5, 6], [7, 8]])
      iex> t[[1..-1//1, 1..-1//1]] # Drop the first "row" and the first "column"
      #Nx.Tensor<
        s64[3][1]
        [
          [4],
          [6],
          [8]
        ]
      >

  You can mix both ranges and integers in the list too:

      iex> t = Nx.tensor([[1, 2, 3], [4, 5, 6], [7, 8, 9], [10, 11, 12]])
      iex> t[[1..2, 2]]
      #Nx.Tensor<
        s64[2]
        [6, 9]
      >

  If the list has less elements than axes, the remaining dimensions
  are returned in full:

      iex> t = Nx.tensor([[1, 2, 3], [4, 5, 6], [7, 8, 9], [10, 11, 12]])
      iex> t[[1..2]]
      #Nx.Tensor<
        s64[2][3]
        [
          [4, 5, 6],
          [7, 8, 9]
        ]
      >

  The access syntax also pairs nicely with named tensors. By using named
  tensors, you can pass only the axis you want to slice, leaving the other
  axes intact:

      iex> t = Nx.tensor([[1, 2, 3], [4, 5, 6], [7, 8, 9], [10, 11, 12]], names: [:x, :y])
      iex> t[x: 1..2]
      #Nx.Tensor<
        s64[x: 2][y: 3]
        [
          [4, 5, 6],
          [7, 8, 9]
        ]
      >
      iex> t[x: 1..2, y: 0..1]
      #Nx.Tensor<
        s64[x: 2][y: 2]
        [
          [4, 5],
          [7, 8]
        ]
      >
      iex> t[x: 1, y: 0..1]
      #Nx.Tensor<
        s64[y: 2]
        [4, 5]
      >

  For a more complex slicing rules, including strides, you
  can always fallback to `Nx.slice/4`.

  ## Backends

  The `Nx` library has built-in support for multiple backends.
  A tensor is always handled by a backend, the default backend
  being `Nx.BinaryBackend`, which means the tensor is allocated
  as a binary within the Erlang VM.

  Most often backends are used to provide a completely different
  implementation of tensor operations, often accelerated to the GPU.
  In such cases, you want to guarantee all tensors are allocated in
  the new backend. This can be done by configuring your runtime:

      # config/runtime.exs
      import Config
      config :nx, default_backend: Lib.CustomBackend

  Or by calling `Nx.default_backend/1`:

      Nx.default_backend({Lib.CustomBackend, device: :cuda})

  To implement your own backend, check the `Nx.Tensor` behaviour.
  """

  import Nx.Shared
  import Nx.Defn.Kernel, only: [keyword!: 2]

  alias Nx.Tensor, as: T

  @typedoc """
  Represents a numerical value.

  Can be a plain number, a `Complex` number or an `Nx.Tensor`.

  See also: `is_tensor/1`
  """
  @type t :: number | Complex.t() | Nx.Tensor.t()
  @type shape :: number() | Nx.Tensor.t() | Nx.Tensor.shape()
  @type axis :: Nx.Tensor.axis()
  @type axes :: Nx.Tensor.axes()
  @type template :: Nx.Tensor.t(%Nx.TemplateBackend{})

  @file_version 1

  @non_finite [:neg_infinity, :infinity, :nan]

  @doc """
  Checks whether the value is a valid numerical value.

  Returns true if the value is a `number`, a `Complex` number or an `Nx.Tensor`.

  See also: `t:t/0`
  """
  @doc type: :guards
  defguard is_tensor(t)
           when is_number(t) or is_struct(t, T) or is_struct(t, Complex)

  ## Creation API

  @doc """
  Builds a tensor.

  The argument is either a number, which means the tensor is a scalar
  (zero-dimensions), a list of those (the tensor is a vector) or
  a list of n-lists of those, leading to n-dimensional tensors.
  The tensor will be allocated in `Nx.default_backend/1`, unless the
  `:backend` option is given, which overrides the default one.

  ## Examples

  A number returns a tensor of zero dimensions:

      iex> Nx.tensor(0)
      #Nx.Tensor<
        s64
        0
      >

      iex> Nx.tensor(1.0)
      #Nx.Tensor<
        f32
        1.0
      >

  Giving a list returns a vector (a one-dimensional tensor):

      iex> Nx.tensor([1, 2, 3])
      #Nx.Tensor<
        s64[3]
        [1, 2, 3]
      >

      iex> Nx.tensor([1.2, 2.3, 3.4, 4.5])
      #Nx.Tensor<
        f32[4]
        [1.2000000476837158, 2.299999952316284, 3.4000000953674316, 4.5]
      >

  The type can be explicitly given. Integers and floats
  bigger than the given size overflow:

      iex> Nx.tensor([300, 301, 302], type: :s8)
      #Nx.Tensor<
        s8[3]
        [44, 45, 46]
      >

  Mixed types give higher priority to floats:

      iex> Nx.tensor([1, 2, 3.0])
      #Nx.Tensor<
        f32[3]
        [1.0, 2.0, 3.0]
      >

  Boolean values are also accepted, where `true` is
  converted to `1` and `false` to `0`, with the type
  being inferred as `{:u, 8}`

      iex> Nx.tensor(true)
      #Nx.Tensor<
        u8
        1
      >

      iex> Nx.tensor(false)
      #Nx.Tensor<
        u8
        0
      >

      iex> Nx.tensor([true, false])
      #Nx.Tensor<
        u8[2]
        [1, 0]
      >

  Multi-dimensional tensors are also possible:

      iex> Nx.tensor([[1, 2, 3], [4, 5, 6]])
      #Nx.Tensor<
        s64[2][3]
        [
          [1, 2, 3],
          [4, 5, 6]
        ]
      >

      iex> Nx.tensor([[1, 2], [3, 4], [5, 6]])
      #Nx.Tensor<
        s64[3][2]
        [
          [1, 2],
          [3, 4],
          [5, 6]
        ]
      >

      iex> Nx.tensor([[[1, 2], [3, 4], [5, 6]], [[-1, -2], [-3, -4], [-5, -6]]])
      #Nx.Tensor<
        s64[2][3][2]
        [
          [
            [1, 2],
            [3, 4],
            [5, 6]
          ],
          [
            [-1, -2],
            [-3, -4],
            [-5, -6]
          ]
        ]
      >

  ## Floats and complex numbers

  Besides single-precision (32 bits), floats can also have
  half-precision (16) or double-precision (64):

      iex> Nx.tensor([1, 2, 3], type: :f16)
      #Nx.Tensor<
        f16[3]
        [1.0, 2.0, 3.0]
      >

      iex> Nx.tensor([1, 2, 3], type: :f64)
      #Nx.Tensor<
        f64[3]
        [1.0, 2.0, 3.0]
      >

  Brain-floating points are also supported:

      iex> Nx.tensor([1, 2, 3], type: :bf16)
      #Nx.Tensor<
        bf16[3]
        [1.0, 2.0, 3.0]
      >

  In all cases, the non-finite values negative infinity (-Inf),
  infinity (Inf), and "not a number" (NaN) can be represented by
  the atoms `:neg_infinity`, `:infinity`, and `:nan` respectively:

      iex> Nx.tensor([:neg_infinity, :nan, :infinity])
      #Nx.Tensor<
        f32[3]
        [-Inf, NaN, Inf]
      >

  Finally, complex numbers are also supported in tensors:

      iex> Nx.tensor(Complex.new(1, -1))
      #Nx.Tensor<
        c64
        1.0-1.0i
      >

  ## Naming dimensions

  You can provide names for tensor dimensions. Names are atoms:

      iex> Nx.tensor([[1, 2, 3], [4, 5, 6]], names: [:x, :y])
      #Nx.Tensor<
        s64[x: 2][y: 3]
        [
          [1, 2, 3],
          [4, 5, 6]
        ]
      >

  Names make your code more expressive:

      iex> Nx.tensor([[[1, 2, 3], [4, 5, 6], [7, 8, 9]]], names: [:batch, :height, :width])
      #Nx.Tensor<
        s64[batch: 1][height: 3][width: 3]
        [
          [
            [1, 2, 3],
            [4, 5, 6],
            [7, 8, 9]
          ]
        ]
      >

  You can also leave dimension names as `nil`:

      iex> Nx.tensor([[[1, 2, 3], [4, 5, 6], [7, 8, 9]]], names: [:batch, nil, nil])
      #Nx.Tensor<
        s64[batch: 1][3][3]
        [
          [
            [1, 2, 3],
            [4, 5, 6],
            [7, 8, 9]
          ]
        ]
      >

  However, you must provide a name for every dimension in the tensor:

      iex> Nx.tensor([[[1, 2, 3], [4, 5, 6], [7, 8, 9]]], names: [:batch])
      ** (ArgumentError) invalid names for tensor of rank 3, when specifying names every dimension must have a name or be nil

  ## Options

    * `:type` - sets the type of the tensor. If one is not given,
      one is automatically inferred based on the input.

    * `:names` - dimension names. If you wish to specify dimension
      names you must specify a name for every dimension in the tensor.
      Only `nil` and atoms are supported as dimension names.

    * `:backend` - the backend to allocate the tensor on. It is either
      an atom or a tuple in the shape `{backend, options}`. This option
      is ignored inside `defn`

  """
  @doc type: :creation
  def tensor(arg, opts \\ []) do
    opts = keyword!(opts, [:type, :names, :backend])
    type = Nx.Type.normalize!(opts[:type] || infer_type(arg))
    tensor(arg, type, opts)
  end

  defp infer_type([head | tail]) when is_list(tail) do
    Enum.reduce(tail, infer_type(head), &Nx.Type.merge(infer_type(&1), &2))
  end

  defp infer_type(number)
       when is_number(number) or is_struct(number, Complex) or number in @non_finite or
              is_boolean(number) do
    Nx.Type.infer(number)
  end

  defp infer_type(value) do
    raise ArgumentError, "invalid value given to Nx.tensor/1, got: #{inspect(value)}"
  end

  defp tensor(true, type, opts), do: tensor(1, type, opts)
  defp tensor(false, type, opts), do: tensor(0, type, opts)

  defp tensor(arg, type, opts) when is_number(arg) do
    names = Nx.Shape.named_axes!(opts[:names], {})
    {backend, backend_options} = backend_from_options!(opts) || default_backend()
    backend.constant(%T{shape: {}, type: type, names: names}, arg, backend_options)
  end

  defp tensor(%Complex{} = arg, {:c, size}, opts) do
    names = Nx.Shape.named_axes!(opts[:names], {})
    {backend, backend_options} = backend_from_options!(opts) || default_backend()
    backend.constant(%T{shape: {}, type: {:c, size}, names: names}, arg, backend_options)
  end

  defp tensor(%Complex{}, type, _) do
    raise ArgumentError,
          "invalid type for complex number. Expected {:c, 64} or {:c, 128}, got: #{inspect(type)}"
  end

  defp tensor(arg, type, opts) when arg in @non_finite do
    names = Nx.Shape.named_axes!(opts[:names], {})
    {backend, backend_options} = backend_from_options!(opts) || default_backend()
    data = number_to_binary(arg, type)
    backend.from_binary(%T{shape: {}, type: type, names: names}, data, backend_options)
  end

  defp tensor(arg, type, opts) when is_list(arg) do
    {shape, data} = flatten_list(arg, type)

    if data == "" do
      raise "cannot build empty tensor"
    end

    names = Nx.Shape.named_axes!(opts[:names], shape)
    {backend, backend_options} = backend_from_options!(opts) || default_backend()
    backend.from_binary(%T{shape: shape, type: type, names: names}, data, backend_options)
  end

  defp flatten_list(list, type) do
    {dimensions, acc} = flatten_list(list, type, [], [])

    {dimensions |> Enum.reverse() |> List.to_tuple(),
     acc |> Enum.reverse() |> :erlang.list_to_binary()}
  end

  defp flatten_list([], _type, dimensions, acc) do
    {[0 | dimensions], acc}
  end

  defp flatten_list([head | rest], type, parent_dimensions, acc) when is_list(head) do
    {child_dimensions, acc} = flatten_list(head, type, [], acc)

    {n, acc} =
      Enum.reduce(rest, {1, acc}, fn list, {count, acc} ->
        case flatten_list(list, type, [], acc) do
          {^child_dimensions, acc} ->
            {count + 1, acc}

          {other_dimensions, _acc} ->
            raise ArgumentError,
                  "cannot build tensor because lists have different shapes, got " <>
                    inspect(List.to_tuple(child_dimensions)) <>
                    " at position 0 and " <>
                    inspect(List.to_tuple(other_dimensions)) <> " at position #{count + 1}"
        end
      end)

    {child_dimensions ++ [n | parent_dimensions], acc}
  end

  defp flatten_list(list, type, dimensions, acc) do
    {[length(list) | dimensions],
     Enum.reduce(list, acc, &[tensor_or_number_to_binary(&1, type) | &2])}
  end

  defp tensor_or_number_to_binary(true, type), do: tensor_or_number_to_binary(1, type)
  defp tensor_or_number_to_binary(false, type), do: tensor_or_number_to_binary(0, type)

  defp tensor_or_number_to_binary(%Complex{re: re, im: im}, {:c, size}) do
    number_to_binary(re, {:f, div(size, 2)}) <> number_to_binary(im, {:f, div(size, 2)})
  end

  defp tensor_or_number_to_binary(number, type) when is_number(number) do
    number_to_binary(number, type)
  end

  defp tensor_or_number_to_binary(number, type) when number in @non_finite do
    number_to_binary(number, type)
  end

  defp tensor_or_number_to_binary(value, _type) do
    raise ArgumentError, "invalid value given to Nx.tensor/1, got: #{inspect(value)}"
  end

  @doc """
  Creates a tensor template.

  You can't perform any operation on this tensor.
  It exists exclusively to define APIs that say
  a tensor with a certain type, shape, and names
  is expected in the future.

  ## Examples

      iex> Nx.template({2, 3}, :f32)
      #Nx.Tensor<
        f32[2][3]
        Nx.TemplateBackend
      >

      iex> Nx.template({2, 3}, {:f, 32}, names: [:rows, :columns])
      #Nx.Tensor<
        f32[rows: 2][columns: 3]
        Nx.TemplateBackend
      >

  Although note it is impossible to perform any operation on a tensor template:

      iex> t = Nx.template({2, 3}, {:f, 32}, names: [:rows, :columns])
      iex> Nx.abs(t)
      ** (RuntimeError) cannot perform operations on a Nx.TemplateBackend tensor

  To convert existing tensors to templates, use `to_template/1`.
  """
  @doc type: :creation
  def template(shape, type, opts \\ []) when is_tuple(shape) do
    opts = keyword!(opts, [:names])
    type = Nx.Type.normalize!(type)
    names = Nx.Shape.named_axes!(opts[:names], shape)
    %T{shape: shape, type: type, names: names, data: %Nx.TemplateBackend{}}
  end

  @doc """
  Converts a tensor (or tuples and maps of tensors) to tensor templates.

  Templates are useful when you need to pass types and shapes to
  operations and the data is not yet available.

  For convenience, this function accepts tensors and any container
  (such as maps and tuples as defined by the `Nx.Container` protocol)
  and recursively converts all tensors to templates.

  ## Examples

      iex> Nx.iota({2, 3}) |> Nx.to_template()
      #Nx.Tensor<
        s64[2][3]
        Nx.TemplateBackend
      >

      iex> {int, float} = Nx.to_template({1, 2.0})
      iex> int
      #Nx.Tensor<
        s64
        Nx.TemplateBackend
      >
      iex> float
      #Nx.Tensor<
        f32
        Nx.TemplateBackend
      >

  Although note it is impossible to perform any operation on a tensor template:

      iex> t = Nx.iota({2, 3}) |> Nx.to_template()
      iex> Nx.abs(t)
      ** (RuntimeError) cannot perform operations on a Nx.TemplateBackend tensor

  To build a template from scratch, use `template/3`.
  """
  @doc type: :conversion
  def to_template(tensor_or_container) do
    tensor_or_container
    |> Nx.LazyContainer.traverse(:ok, fn template, _fun, :ok -> {template, :ok} end)
    |> then(fn {template, :ok} -> template end)
  end

  @doc """
  Shortcut for `random_uniform(shape, 0.0, 1.0, opts)`.
  """
  @doc type: :random, deprecated: "Use Nx.Random.uniform/2 instead"
  def random_uniform(tensor_or_shape, opts \\ []) do
    random_uniform(tensor_or_shape, 0.0, 1.0, opts)
  end

  @doc """
  Returns a uniformly-distributed random tensor with the given shape.

  The distribution is bounded on the semi-open interval `[min, max)`.
  If `min` and `max` are integers, then the tensor has type `{:s, 64}`.
  Otherwise, a `{:f, 64}` tensor is returned. You can also pass any
  valid type via the `:type` option.

  If a tensor or a number are given, the shape and default type are
  taken from them.

  ## Examples

  ### Generating Floats

      iex> t = Nx.random_uniform({10})
      iex> for <<x::float-32-native <- Nx.to_binary(t)>> do
      ...>   true = x >= 0.0 and x < 1.0
      ...> end
      iex> Nx.shape(t)
      {10}
      iex> Nx.type(t)
      {:f, 32}

      iex> t = Nx.random_uniform({5, 5}, type: :bf16)
      iex> byte_size(Nx.to_binary(t))
      50
      iex> Nx.shape(t)
      {5, 5}
      iex> Nx.type(t)
      {:bf, 16}

      iex> t = Nx.random_uniform({5, 5}, -1.0, 1.0, type: :f64)
      iex> for <<x::float-64-native <- Nx.to_binary(t)>> do
      ...>   true = x >= -1.0 and x < 1.0
      ...> end
      iex> Nx.shape(t)
      {5, 5}
      iex> Nx.type(t)
      {:f, 64}

  ### Generating Integers

      iex> t = Nx.random_uniform({10}, 5, 10, type: :u8)
      iex> for <<x::8-unsigned-native <- Nx.to_binary(t)>> do
      ...>   true = x >= 5 and x < 10
      ...> end
      iex> Nx.shape(t)
      {10}
      iex> Nx.type(t)
      {:u, 8}

      iex> t = Nx.random_uniform({5, 5}, -5, 5, type: :s64)
      iex> for <<x::64-signed-native <- Nx.to_binary(t)>> do
      ...>   true = x >= -5 and x < 5
      ...> end
      iex> Nx.shape(t)
      {5, 5}
      iex> Nx.type(t)
      {:s, 64}

  ### Tensors as shapes

  If given a tensor as a shape, it takes the shape and names from the tensor:

      iex> t = Nx.tensor([[1, 2], [3, 4]], names: [:batch, :data])
      iex> t = Nx.random_uniform(t)
      iex> Nx.shape(t)
      {2, 2}
      iex> Nx.type(t)
      {:f, 32}
      iex> Nx.names(t)
      [:batch, :data]

      iex> t = Nx.tensor([[1, 2], [3, 4]])
      iex> t = Nx.random_uniform(t, type: :f32)
      iex> Nx.shape(t)
      {2, 2}
      iex> Nx.type(t)
      {:f, 32}
      iex> Nx.names(t)
      [nil, nil]

  The same applies to numbers:

      iex> t = Nx.random_uniform(10)
      iex> Nx.shape(t)
      {}
      iex> Nx.type(t)
      {:f, 32}

      iex> t = Nx.random_uniform(10.0)
      iex> Nx.shape(t)
      {}
      iex> Nx.type(t)
      {:f, 32}
      iex> Nx.names(t)
      []

  If you pass `:names` as an option, the resulting tensor will take on those names:

      iex> t = Nx.tensor([[1, 2], [3, 4]], names: [:batch, :data])
      iex> t = Nx.random_uniform(t, names: [:batch, nil])
      iex> Nx.shape(t)
      {2, 2}
      iex> Nx.type(t)
      {:f, 32}
      iex> Nx.names(t)
      [:batch, nil]

  ## Options

    * `:type` - the type of the tensor

    * `:names` - the names of the tensor dimensions

    * `:backend` - the backend to allocate the tensor on. It is either
      an atom or a tuple in the shape `{backend, options}`. This option
      is ignored inside `defn`

  """
  @doc type: :random, deprecated: "Use Nx.Random.uniform/2 instead"
  def random_uniform(tensor_or_shape, min, max, opts \\ []) do
    opts = keyword!(opts, [:type, :names, :backend])
    %T{type: min_type, shape: min_shape} = min = to_tensor(min)
    %T{type: max_type, shape: max_shape} = max = to_tensor(max)

    shape = shape(tensor_or_shape)
    names = Nx.Shape.named_axes!(opts[:names] || names!(tensor_or_shape), shape)
    range_type = Nx.Type.merge(min_type, max_type)
    type = Nx.Type.normalize!(opts[:type] || range_type)

    unless min_shape == {} and max_shape == {} do
      raise ArgumentError,
            "random_uniform/3 expects min and max to be scalars, got:" <>
              " min shape: #{inspect(min_shape)} and max shape: #{inspect(max_shape)}"
    end

    unless Nx.Type.float?(type) or (Nx.Type.integer?(type) and Nx.Type.integer?(range_type)) do
      raise ArgumentError,
            "random_uniform/3 expects compatible types, got: #{inspect(type)}" <>
              " with range #{inspect(range_type)}"
    end

    {backend, backend_options} = backend_from_options!(opts) || default_backend()
    backend.random_uniform(%T{shape: shape, type: type, names: names}, min, max, backend_options)
  end

  @doc """
  Shortcut for `random_normal(shape, 0.0, 1.0, opts)`.
  """
  @doc type: :random, deprecated: "Use Nx.Random instead"
  def random_normal(tensor_or_shape, opts \\ []) do
    random_normal(tensor_or_shape, 0.0, 1.0, opts)
  end

  @doc """
  Returns a normally-distributed random tensor with the given shape.

  The distribution has mean of `mu` and standard deviation of
  `sigma`. Return type is one of `{:bf, 16}`, `{:f, 32}` or `{:f, 64}`.

  If a tensor or a number are given, the shape is taken from the tensor.

  ## Examples

      iex> t = Nx.random_normal({10})
      iex> Nx.shape(t)
      {10}
      iex> Nx.type(t)
      {:f, 32}

      iex> t = Nx.random_normal({5, 5}, 2.0, 1.0, type: :bf16)
      iex> Nx.shape(t)
      {5, 5}
      iex> Nx.type(t)
      {:bf, 16}

      iex> t = Nx.random_normal({3, 3, 3}, -1.0, 1.0, type: :f32)
      iex> Nx.shape(t)
      {3, 3, 3}
      iex> Nx.type(t)
      {:f, 32}

  If given a tensor as a shape, it takes the shape, names, and default type
  from the tensor:

      iex> t = Nx.tensor([[1.0, 2.0], [3.0, 4.0]], names: [:batch, :data])
      iex> t = Nx.random_normal(t)
      iex> Nx.shape(t)
      {2, 2}
      iex> Nx.type(t)
      {:f, 32}
      iex> Nx.names(t)
      [:batch, :data]

      iex> t = Nx.tensor([[1.0, 2.0], [3.0, 4.0]])
      iex> t = Nx.random_normal(t, type: :f32)
      iex> Nx.shape(t)
      {2, 2}
      iex> Nx.type(t)
      {:f, 32}
      iex> Nx.names(t)
      [nil, nil]

  The same applies to numbers:

      iex> t = Nx.random_normal(10.0)
      iex> Nx.shape(t)
      {}
      iex> Nx.type(t)
      {:f, 32}
      iex> Nx.names(t)
      []

  If you pass the `:names` option, the resulting tensor will take on those names:

      iex> t = Nx.tensor([[1, 2], [3, 4]], names: [:batch, :data])
      iex> t = Nx.random_normal(t, names: [:batch, nil])
      iex> Nx.shape(t)
      {2, 2}
      iex> Nx.type(t)
      {:f, 32}
      iex> Nx.names(t)
      [:batch, nil]

  ## Options

    * `:type` - the type of the tensor

    * `:names` - the names of the tensor dimensions

    * `:backend` - the backend to allocate the tensor on. It is either
      an atom or a tuple in the shape `{backend, options}`. This option
      is ignored inside `defn`

  """
  @doc type: :random, deprecated: "Use Nx.Random instead"
  def random_normal(tensor_or_shape, mu, sigma, opts \\ []) do
    opts = keyword!(opts, [:type, :names, :backend])
    %T{type: mu_type, shape: mu_shape} = mu = to_tensor(mu)
    %T{type: sigma_type, shape: sigma_shape} = sigma = to_tensor(sigma)

    shape = shape(tensor_or_shape)
    names = Nx.Shape.named_axes!(opts[:names] || names!(tensor_or_shape), shape)
    type = Nx.Type.normalize!(opts[:type] || {:f, 32})

    unless mu_shape == {} and sigma_shape == {} do
      raise ArgumentError,
            "random_normal/3 expects mu and sigma to be scalars" <>
              " got: mu shape: #{inspect(mu_shape)} and sigma shape: #{inspect(sigma_shape)}"
    end

    unless Nx.Type.float?(mu_type) and Nx.Type.float?(sigma_type) do
      raise ArgumentError,
            "random_normal/3 expects mu and sigma to be float types," <>
              " got: mu type: #{inspect(mu_type)} and sigma type: #{inspect(sigma_type)}"
    end

    unless Nx.Type.float?(type) do
      raise ArgumentError, "random_normal/3 expects float type, got: #{inspect(type)}"
    end

    {backend, backend_options} = backend_from_options!(opts) || default_backend()
    backend.random_normal(%T{shape: shape, type: type, names: names}, mu, sigma, backend_options)
  end

  @doc """
  Shuffles tensor elements.

  By default, shuffles elements within the whole tensor. When `:axis`
  is given, shuffles the tensor along the specific axis instead.

  ## Options

    * `:axis` - the axis to shuffle along

  ## Examples

  Shuffling all elements:

      t = Nx.tensor([[1, 2], [3, 4], [5, 6]])
      Nx.shuffle(t)
      #=>
      #Nx.Tensor<
        s64[3][2]
        [
          [5, 1],
          [2, 3],
          [6, 4]
        ]
      >

  Shuffling rows in a two-dimensional tensor:

      t = Nx.tensor([[1, 2], [3, 4], [5, 6]])
      Nx.shuffle(t, axis: 0)
      #=>
      #Nx.Tensor<
        s64[3][2]
        [
          [5, 6],
          [1, 2],
          [3, 4]
        ]
      >
  """
  @doc type: :random
  def shuffle(tensor, opts \\ []) do
    opts = keyword!(opts, [:axis])
    %T{shape: shape, names: names} = tensor = to_tensor(tensor)

    if axis = opts[:axis] do
      axis = Nx.Shape.normalize_axis(shape, axis, names)
      size = Nx.axis_size(tensor, axis)
      permutation = Nx.random_uniform({size}) |> Nx.argsort()
      Nx.take(tensor, permutation, axis: axis)
    else
      flattened = Nx.flatten(tensor)
      permutation = flattened |> Nx.random_uniform() |> Nx.argsort()
      flattened |> Nx.take(permutation) |> Nx.reshape(tensor)
    end
  end

  @doc """
  Creates a tensor with the given shape which increments
  along the provided axis. You may optionally provide dimension
  names.

  If no axis is provided, index counts up at each element.

  If a tensor or a number are given, the shape and names are taken from the tensor.

  ## Examples

      iex> Nx.iota({})
      #Nx.Tensor<
        s64
        0
      >

      iex> Nx.iota({5})
      #Nx.Tensor<
        s64[5]
        [0, 1, 2, 3, 4]
      >

      iex> Nx.iota({3, 2, 3}, names: [:batch, :height, :width])
      #Nx.Tensor<
        s64[batch: 3][height: 2][width: 3]
        [
          [
            [0, 1, 2],
            [3, 4, 5]
          ],
          [
            [6, 7, 8],
            [9, 10, 11]
          ],
          [
            [12, 13, 14],
            [15, 16, 17]
          ]
        ]
      >

      iex> Nx.iota({3, 3}, axis: 1, names: [:batch, nil])
      #Nx.Tensor<
        s64[batch: 3][3]
        [
          [0, 1, 2],
          [0, 1, 2],
          [0, 1, 2]
        ]
      >

      iex> Nx.iota({3, 3}, axis: -1)
      #Nx.Tensor<
        s64[3][3]
        [
          [0, 1, 2],
          [0, 1, 2],
          [0, 1, 2]
        ]
      >

      iex> Nx.iota({3, 4, 3}, axis: 0, type: :f64)
      #Nx.Tensor<
        f64[3][4][3]
        [
          [
            [0.0, 0.0, 0.0],
            [0.0, 0.0, 0.0],
            [0.0, 0.0, 0.0],
            [0.0, 0.0, 0.0]
          ],
          [
            [1.0, 1.0, 1.0],
            [1.0, 1.0, 1.0],
            [1.0, 1.0, 1.0],
            [1.0, 1.0, 1.0]
          ],
          [
            [2.0, 2.0, 2.0],
            [2.0, 2.0, 2.0],
            [2.0, 2.0, 2.0],
            [2.0, 2.0, 2.0]
          ]
        ]
      >

      iex> Nx.iota({1, 3, 2}, axis: 2)
      #Nx.Tensor<
        s64[1][3][2]
        [
          [
            [0, 1],
            [0, 1],
            [0, 1]
          ]
        ]
      >

  ## Options

    * `:type` - the type of the tensor

    * `:axis` - an axis to repeat the iota over

    * `:names` - the names of the tensor dimensions

    * `:backend` - the backend to allocate the tensor on. It is either
      an atom or a tuple in the shape `{backend, options}`. This option
      is ignored inside `defn`

  """
  @doc type: :creation
  def iota(tensor_or_shape, opts \\ []) do
    opts = keyword!(opts, [:axis, :names, :backend, type: {:s, 64}])
    shape = shape(tensor_or_shape)
    names = Nx.Shape.named_axes!(opts[:names] || names!(tensor_or_shape), shape)
    type = Nx.Type.normalize!(opts[:type])
    {backend, backend_options} = backend_from_options!(opts) || default_backend()

    if axis = opts[:axis] do
      axis = Nx.Shape.normalize_axis(shape, axis, names)
      backend.iota(%T{type: type, shape: shape, names: names}, axis, backend_options)
    else
      backend.iota(%T{type: type, shape: shape, names: names}, nil, backend_options)
    end
  end

  @doc """
  Creates the identity matrix of size `n`.

  ## Examples

      iex> Nx.eye(2)
      #Nx.Tensor<
        s64[2][2]
        [
          [1, 0],
          [0, 1]
        ]
      >

      iex> Nx.eye(3, type: :f32, names: [:height, :width])
      #Nx.Tensor<
        f32[height: 3][width: 3]
        [
          [1.0, 0.0, 0.0],
          [0.0, 1.0, 0.0],
          [0.0, 0.0, 1.0]
        ]
      >

  The first argument can also be a tensor or a shape of a square
  matrix:

      iex> Nx.eye(Nx.iota({2, 2}))
      #Nx.Tensor<
        s64[2][2]
        [
          [1, 0],
          [0, 1]
        ]
      >

      iex> Nx.eye({1, 1})
      #Nx.Tensor<
        s64[1][1]
        [
          [1]
        ]
      >

  ## Options

    * `:type` - the type of the tensor

    * `:names` - the names of the tensor dimensions

    * `:backend` - the backend to allocate the tensor on. It is either
      an atom or a tuple in the shape `{backend, options}`. This option
      is ignored inside `defn`

  """
  @doc type: :creation
  def eye(n_or_tensor_or_shape, opts \\ [])

  def eye(n, opts) when is_integer(n) and n > 0 do
    eye({n, n}, opts)
  end

  def eye(tensor_or_shape, opts) do
    opts = keyword!(opts, [:names, :backend, type: {:s, 64}])

    shape =
      case shape(tensor_or_shape) do
        {n, n} -> {n, n}
        other -> raise ArgumentError, "eye/2 expects a square matrix, got: #{inspect(other)}"
      end

    names = Nx.Shape.named_axes!(opts[:names], shape)
    type = Nx.Type.normalize!(opts[:type] || {:s, 64})

    {backend, backend_options} = backend_from_options!(opts) || default_backend()
    backend.eye(%T{type: type, shape: shape, names: names}, backend_options)
  end

  @doc """
  Extracts the diagonal of batched matrices.

  Converse of `make_diagonal/2`.

  ## Examples

  Given a matrix without offset:

      iex> Nx.take_diagonal(Nx.tensor([
      ...> [0, 1, 2],
      ...> [3, 4, 5],
      ...> [6, 7, 8]
      ...> ]))
      #Nx.Tensor<
        s64[3]
        [0, 4, 8]
      >

  And if given a matrix along with an offset:

      iex> Nx.take_diagonal(Nx.iota({3, 3}), offset: 1)
      #Nx.Tensor<
        s64[2]
        [1, 5]
      >

      iex> Nx.take_diagonal(Nx.iota({3, 3}), offset: -1)
      #Nx.Tensor<
        s64[2]
        [3, 7]
      >

  Given batched matrix:

      iex> Nx.take_diagonal(Nx.iota({3, 2, 2}))
      #Nx.Tensor<
        s64[3][2]
        [
          [0, 3],
          [4, 7],
          [8, 11]
        ]
      >

      iex> Nx.take_diagonal(Nx.iota({3, 2, 2}), offset: -1)
      #Nx.Tensor<
        s64[3][1]
        [
          [2],
          [6],
          [10]
        ]
      >

  ## Options

    * `:offset` - offset used for extracting the diagonal.
      Use offset > 0 for diagonals above the main diagonal,
      and offset < 0 for diagonals below the main diagonal.
      Defaults to 0.

  ## Error cases

      iex> Nx.take_diagonal(Nx.tensor([0, 1, 2]))
      ** (ArgumentError) take_diagonal/2 expects tensor of rank 2 or higher, got tensor of rank: 1

      iex> Nx.take_diagonal(Nx.iota({3, 3}), offset: 3)
      ** (ArgumentError) offset must be less than length of axis 1 when positive, got: 3

      iex> Nx.take_diagonal(Nx.iota({3, 3}), offset: -4)
      ** (ArgumentError) absolute value of offset must be less than length of axis 0 when negative, got: -4
  """
  @doc type: :creation
  def take_diagonal(tensor, opts \\ []) do
    tensor = to_tensor(tensor)

    opts = keyword!(opts, offset: 0)

    {batch_shape, matrix_shape} = Nx.Shape.take_diagonal(tensor.shape)
    offset = opts[:offset]

    Nx.Shape.validate_diag_offset!(matrix_shape, offset)

    t = Nx.gather(tensor, diag_indices(tensor.shape, offset))

    if batch_shape == {} do
      t
    else
      diag_length = div(Nx.size(t), Tuple.product(batch_shape))
      Nx.reshape(t, Tuple.append(batch_shape, diag_length))
    end
  end

  @doc """
  Creates a diagonal tensor from a 1D tensor.

  Converse of `take_diagonal/2`.

  The returned tensor will be a square matrix of dimensions equal
  to the size of the tensor. If an offset is given, the absolute value
  of the offset is added to the matrix dimensions sizes.

  ## Examples

    Given a 1D tensor:

      iex> Nx.make_diagonal(Nx.tensor([1, 2, 3, 4]))
      #Nx.Tensor<
        s64[4][4]
        [
          [1, 0, 0, 0],
          [0, 2, 0, 0],
          [0, 0, 3, 0],
          [0, 0, 0, 4]
        ]
      >

    Given a 1D tensor with an offset:

      iex> Nx.make_diagonal(Nx.tensor([1, 2, 3]), offset: 1)
      #Nx.Tensor<
        s64[4][4]
        [
          [0, 1, 0, 0],
          [0, 0, 2, 0],
          [0, 0, 0, 3],
          [0, 0, 0, 0]
        ]
      >

      iex> Nx.make_diagonal(Nx.tensor([1, 2, 3]), offset: -1)
      #Nx.Tensor<
        s64[4][4]
        [
          [0, 0, 0, 0],
          [1, 0, 0, 0],
          [0, 2, 0, 0],
          [0, 0, 3, 0]
        ]
      >

    You can also have offsets with an abs greater than the tensor length:

      iex> Nx.make_diagonal(Nx.tensor([1, 2, 3]), offset: -4)
      #Nx.Tensor<
        s64[7][7]
        [
          [0, 0, 0, 0, 0, 0, 0],
          [0, 0, 0, 0, 0, 0, 0],
          [0, 0, 0, 0, 0, 0, 0],
          [0, 0, 0, 0, 0, 0, 0],
          [1, 0, 0, 0, 0, 0, 0],
          [0, 2, 0, 0, 0, 0, 0],
          [0, 0, 3, 0, 0, 0, 0]
        ]
      >

      iex> Nx.make_diagonal(Nx.tensor([1, 2, 3]), offset: 4)
      #Nx.Tensor<
        s64[7][7]
        [
          [0, 0, 0, 0, 1, 0, 0],
          [0, 0, 0, 0, 0, 2, 0],
          [0, 0, 0, 0, 0, 0, 3],
          [0, 0, 0, 0, 0, 0, 0],
          [0, 0, 0, 0, 0, 0, 0],
          [0, 0, 0, 0, 0, 0, 0],
          [0, 0, 0, 0, 0, 0, 0]
        ]
      >

  ## Options

    * `:offset` - offset used for making the diagonal.
      Use offset > 0 for diagonals above the main diagonal,
      and offset < 0 for diagonals below the main diagonal.
      Defaults to 0.

  ## Error cases

      iex> Nx.make_diagonal(Nx.tensor([[0, 0], [0, 1]]))
      ** (ArgumentError) make_diagonal/2 expects tensor of rank 1, got tensor of rank: 2
  """
  @doc type: :creation
  def make_diagonal(tensor, opts \\ []) do
    tensor = to_tensor(tensor)

    opts = keyword!(opts, offset: 0)

    {len} = Nx.Shape.make_diagonal(tensor.shape)
    offset = opts[:offset]

    diag_len = len + Kernel.abs(offset)
    diag_shape = {diag_len, diag_len}

    0
    |> Nx.broadcast(diag_shape)
    |> Nx.indexed_put(diag_indices(diag_shape, offset), tensor)
  end

  @doc """
  Puts the individual values from a 1D diagonal into the diagonal indices
  of the given 2D tensor.

  See also: `take_diagonal/2`, `make_diagonal/2`.

  ## Examples

  Given a 2D tensor and a 1D diagonal:

      iex> t = Nx.broadcast(0, {4, 4})
      #Nx.Tensor<
        s64[4][4]
        [
          [0, 0, 0, 0],
          [0, 0, 0, 0],
          [0, 0, 0, 0],
          [0, 0, 0, 0]
        ]
      >
      iex> Nx.put_diagonal(t, Nx.tensor([1, 2, 3, 4]))
      #Nx.Tensor<
        s64[4][4]
        [
          [1, 0, 0, 0],
          [0, 2, 0, 0],
          [0, 0, 3, 0],
          [0, 0, 0, 4]
        ]
      >

      iex> t = Nx.broadcast(0, {4, 3})
      #Nx.Tensor<
        s64[4][3]
        [
          [0, 0, 0],
          [0, 0, 0],
          [0, 0, 0],
          [0, 0, 0]
        ]
      >
      iex> Nx.put_diagonal(t, Nx.tensor([1, 2, 3]))
      #Nx.Tensor<
        s64[4][3]
        [
          [1, 0, 0],
          [0, 2, 0],
          [0, 0, 3],
          [0, 0, 0]
        ]
      >

  Given a 2D tensor and a 1D diagonal with a positive offset:

      iex> Nx.put_diagonal(Nx.broadcast(0, {4, 4}), Nx.tensor([1, 2, 3]), offset: 1)
      #Nx.Tensor<
        s64[4][4]
        [
          [0, 1, 0, 0],
          [0, 0, 2, 0],
          [0, 0, 0, 3],
          [0, 0, 0, 0]
        ]
      >

      iex> Nx.put_diagonal(Nx.broadcast(0, {4, 3}), Nx.tensor([1, 2]), offset: 1)
      #Nx.Tensor<
        s64[4][3]
        [
          [0, 1, 0],
          [0, 0, 2],
          [0, 0, 0],
          [0, 0, 0]
        ]
      >

  Given a 2D tensor and a 1D diagonal with a negative offset:

      iex> Nx.put_diagonal(Nx.broadcast(0, {4, 4}), Nx.tensor([1, 2, 3]), offset: -1)
      #Nx.Tensor<
        s64[4][4]
        [
          [0, 0, 0, 0],
          [1, 0, 0, 0],
          [0, 2, 0, 0],
          [0, 0, 3, 0]
        ]
      >

      iex> Nx.put_diagonal(Nx.broadcast(0, {4, 3}), Nx.tensor([1, 2, 3]), offset: -1)
      #Nx.Tensor<
        s64[4][3]
        [
          [0, 0, 0],
          [1, 0, 0],
          [0, 2, 0],
          [0, 0, 3]
        ]
      >

  ## Options

    * `:offset` - offset used for putting the diagonal.
      Use offset > 0 for diagonals above the main diagonal,
      and offset < 0 for diagonals below the main diagonal.
      Defaults to 0.


  ## Error cases

  Given an invalid tensor:

      iex> Nx.put_diagonal(Nx.iota({3, 3, 3}), Nx.iota({3}))
      ** (ArgumentError) put_diagonal/3 expects tensor of rank 2, got tensor of rank: 3

  Given invalid diagonals:

      iex> Nx.put_diagonal(Nx.iota({3, 3}), Nx.iota({3, 3}))
      ** (ArgumentError) put_diagonal/3 expects diagonal of rank 1, got tensor of rank: 2

      iex> Nx.put_diagonal(Nx.iota({3, 3}), Nx.iota({2}))
      ** (ArgumentError) expected diagonal tensor of length: 3, got diagonal tensor of length: 2

      iex> Nx.put_diagonal(Nx.iota({3, 3}), Nx.iota({3}), offset: 1)
      ** (ArgumentError) expected diagonal tensor of length: 2, got diagonal tensor of length: 3

  Given invalid offsets:

      iex> Nx.put_diagonal(Nx.iota({3, 3}), Nx.iota({3}), offset: 4)
      ** (ArgumentError) offset must be less than length of axis 1 when positive, got: 4

      iex> Nx.put_diagonal(Nx.iota({3, 3}), Nx.iota({3}), offset: -3)
      ** (ArgumentError) absolute value of offset must be less than length of axis 0 when negative, got: -3
  """
  @doc type: :creation
  def put_diagonal(tensor, diagonal, opts \\ []) do
    %{shape: shape} = tensor = to_tensor(tensor)
    offset = opts |> keyword!(offset: 0) |> Keyword.fetch!(:offset)

    Nx.Shape.put_diagonal(shape, diagonal.shape, offset)

    Nx.indexed_put(tensor, diag_indices(shape, offset), diagonal)
  end

  # Returns the indices of the diagonal of a tensor of the given shape
  defp diag_indices(shape, offset) do
    {batch_shape, [len, breadth]} = Enum.split(Tuple.to_list(shape), -2)

    indices =
      case offset do
        i when i >= 0 ->
          Enum.zip_with(0..(len - 1), i..(breadth - 1), fn x, y -> [x, y] end)

        i when i < 0 ->
          Enum.zip_with(-i..(len - 1), 0..(breadth - 1), fn x, y -> [x, y] end)
      end

    case batch_indices(batch_shape) do
      [] ->
        indices

      batch_indices ->
        Enum.flat_map(batch_indices, fn batch_index -> Enum.map(indices, &(batch_index ++ &1)) end)
    end
    |> Nx.tensor()
  end

  defp batch_indices([]), do: []

  defp batch_indices([n]), do: Enum.map(0..(n - 1), &[&1])

  defp batch_indices([axis_length | shape]) do
    for i <- 0..(axis_length - 1), n <- batch_indices(shape), do: [i | n]
  end

  @doc """
  Creates a one-dimensional tensor from a `binary` with the given `type`.

  If the binary size does not match its type, an error is raised.

  ## Examples

      iex> Nx.from_binary(<<1, 2, 3, 4>>, :s8)
      #Nx.Tensor<
        s8[4]
        [1, 2, 3, 4]
      >

  The atom notation for types is also supported:

      iex> Nx.from_binary(<<12.3::float-64-native>>, :f64)
      #Nx.Tensor<
        f64[1]
        [12.3]
      >

  An error is raised for incompatible sizes:

      iex> Nx.from_binary(<<1, 2, 3, 4>>, :f64)
      ** (ArgumentError) binary does not match the given size

  ## Options

    * `:backend` - the backend to allocate the tensor on. It is either
      an atom or a tuple in the shape `{backend, options}`. This option
      is ignored inside `defn`
  """
  @doc type: :creation
  def from_binary(binary, type, opts \\ []) when is_binary(binary) do
    opts = keyword!(opts, [:backend])
    {_, size} = type = Nx.Type.normalize!(type)
    dim = div(bit_size(binary), size)

    if binary == "" do
      raise ArgumentError, "cannot build an empty tensor"
    end

    if rem(bit_size(binary), size) != 0 do
      raise ArgumentError, "binary does not match the given size"
    end

    {backend, backend_options} = backend_from_options!(opts) || default_backend()
    backend.from_binary(%T{type: type, shape: {dim}, names: [nil]}, binary, backend_options)
  end

  ## Conversions

  @doc """
  Returns the underlying tensor as a binary.

  **Warning**: converting a tensor to a binary can
  potentially be a very expensive operation, as it
  may copy a GPU tensor fully to the machine memory.

  It returns the in-memory binary representation of
  the tensor in a row-major fashion. The binary is
  in the system endianness, which has to be taken into
  account if the binary is meant to be serialized to
  other systems.

  ## Options

    * `:limit` - limit the number of entries represented in the binary

  ## Examples

      iex> Nx.to_binary(1)
      <<1::64-native>>

      iex> Nx.to_binary(Nx.tensor([1.0, 2.0, 3.0]))
      <<1.0::float-32-native, 2.0::float-32-native, 3.0::float-32-native>>

      iex> Nx.to_binary(Nx.tensor([1.0, 2.0, 3.0]), limit: 2)
      <<1.0::float-32-native, 2.0::float-32-native>>

  """
  @doc type: :conversion
  def to_binary(tensor, opts \\ []) do
    opts = keyword!(opts, [:limit])
    tensor = to_tensor(tensor)
    limit = if limit = opts[:limit], do: Kernel.min(size(tensor), limit), else: size(tensor)
    impl!(tensor).to_binary(tensor, limit)
  end

  @doc """
  Converts the given number (or tensor) to a tensor.

  The Nx API works with numbers, complex numbers, and tensors.
  This function exists to normalize those values into tensors
  (i.e. `Nx.Tensor` structs).

  If your goal is to create tensors from lists, see `tensor/2`.
  If you want to create a tensor from binary, see `from_binary/3`.
  """
  @doc type: :conversion
  def to_tensor(%T{} = t),
    do: t

  def to_tensor(number) when is_number(number) or number in [:infinity, :neg_infinity, :nan] do
    {backend, options} = default_backend()
    type = Nx.Type.infer(number)
    out = %T{shape: {}, type: type, names: []}
    backend.constant(out, number, options)
  end

  def to_tensor(%Complex{re: re, im: im} = number) do
    {backend, options} = default_backend()
    {_, size} = re |> Nx.Type.infer() |> Nx.Type.merge(Nx.Type.infer(im))
    out = %T{shape: {}, type: {:c, size * 2}, names: []}
    backend.constant(out, number, options)
  end

  def to_tensor(t) do
    raise ArgumentError, "expected a %Nx.Tensor{} or a number, got: #{inspect(t)}"
  end

  @doc """
  Returns the underlying tensor as a flat list.

  Negative infinity (-Inf), infinity (Inf), and "not a number" (NaN)
  will be represented by the atoms `:neg_infinity`, `:infinity`, and
  `:nan` respectively.

  ## Examples

      iex> Nx.to_flat_list(1)
      [1]

      iex> Nx.to_flat_list(Nx.tensor([1.0, 2.0, 3.0]))
      [1.0, 2.0, 3.0]

      iex> Nx.to_flat_list(Nx.tensor([1.0, 2.0, 3.0]), limit: 2)
      [1.0, 2.0]

  Non-finite numbers are returned as atoms:

      iex> t = Nx.tensor([:neg_infinity, :nan, :infinity])
      iex> Nx.to_flat_list(t)
      [:neg_infinity, :nan, :infinity]

  """
  @doc type: :conversion
  def to_flat_list(tensor, opts \\ []) do
    opts = keyword!(opts, [:limit])
    %{type: {_, size} = type} = tensor = to_tensor(tensor)

    for <<part::size(size)-bitstring <- to_binary(tensor, Keyword.take(opts, [:limit]))>> do
      match_types [type] do
        <<match!(var, 0)>> = part
        read!(var, 0)
      end
    end
  end

  @deprecated "Use to_batched/3 instead"
  @doc type: :conversion
  def to_batched_list(tensor, batch_size, opts \\ []) do
    tensor |> to_batched(batch_size, opts) |> Enum.to_list()
  end

  @doc """
  Converts the underlying tensor to a stream of tensor batches.

  The first dimension (axis 0) is divided by `batch_size`.
  In case the dimension cannot be evenly divided by
  `batch_size`, you may specify what to do with leftover
  data using `:leftover`. `:leftover` must be one of `:repeat`
  or `:discard`. `:repeat` repeats the first `n` values to
  make the last batch match the desired batch size. `:discard`
  discards excess elements.

  ## Examples

  In the examples below we immediately pipe to `Enum.to_list/1`
  for convenience, but in practice you want to lazily traverse
  the batches to avoid allocating multiple tensors at once in
  certain backends:

      iex> [first, second] = Nx.to_batched(Nx.iota({2, 2, 2}), 1) |> Enum.to_list()
      iex> first
      #Nx.Tensor<
        s64[1][2][2]
        [
          [
            [0, 1],
            [2, 3]
          ]
        ]
      >
      iex> second
      #Nx.Tensor<
        s64[1][2][2]
        [
          [
            [4, 5],
            [6, 7]
          ]
        ]
      >

  If the batch size would result in uneven batches, you can repeat or discard excess data.
  By default, we repeat:

      iex> [first, second, third] = Nx.to_batched(Nx.iota({5, 2}, names: [:x, :y]), 2) |> Enum.to_list()
      iex> first
      #Nx.Tensor<
        s64[x: 2][y: 2]
        [
          [0, 1],
          [2, 3]
        ]
      >
      iex> second
      #Nx.Tensor<
        s64[x: 2][y: 2]
        [
          [4, 5],
          [6, 7]
        ]
      >
      iex> third
      #Nx.Tensor<
        s64[x: 2][y: 2]
        [
          [8, 9],
          [0, 1]
        ]
      >

  But you can also discard:

      iex> [first, second] = Nx.to_batched(Nx.iota({5, 2}, names: [:x, :y]), 2, leftover: :discard) |> Enum.to_list()
      iex> first
      #Nx.Tensor<
        s64[x: 2][y: 2]
        [
          [0, 1],
          [2, 3]
        ]
      >
      iex> second
      #Nx.Tensor<
        s64[x: 2][y: 2]
        [
          [4, 5],
          [6, 7]
        ]
      >
  """
  @doc type: :conversion
  def to_batched(tensor, batch_size, opts \\ [])
      when is_integer(batch_size) and batch_size >= 1 do
    opts = keyword!(opts, leftover: :repeat)

    %{shape: shape} = to_tensor(tensor)

    if shape == {} do
      raise ArgumentError, "cannot batch scalar tensor #{inspect(tensor)}"
    end

    if elem(shape, 0) < batch_size do
      raise ArgumentError, "cannot batch beyond original tensor"
    end

    new_shape = put_elem(shape, 0, batch_size)
    impl!(tensor).to_batched(%{tensor | shape: new_shape}, tensor, opts)
  end

  @doc """
  Returns the underlying tensor as a number.

  Negative infinity (-Inf), infinity (Inf), and "not a number" (NaN)
  will be represented by the atoms `:neg_infinity`, `:infinity`, and
  `:nan` respectively.

  If the tensor has a dimension, it raises.

  ## Examples

      iex> Nx.to_number(1)
      1

      iex> Nx.to_number(Nx.tensor([1.0, 2.0, 3.0]))
      ** (ArgumentError) cannot convert tensor of shape {3} to number

  """
  @doc type: :conversion
  def to_number(tensor)

  def to_number(number) when is_number(number), do: number

  def to_number(tensor) do
    tensor = to_tensor(tensor)

    if tensor.shape != {} do
      raise ArgumentError, "cannot convert tensor of shape #{inspect(tensor.shape)} to number"
    end

    match_types [tensor.type] do
      <<match!(x, 0)>> = to_binary(tensor)
      read!(x, 0)
    end
  end

  @doc ~S"""
  Returns a heatmap struct with the tensor data.

  On terminals, coloring is done via ANSI colors. If ANSI
  is not enabled, the tensor is normalized to show numbers
  between 0 and 9.

  ## Terminal coloring

  Coloring is enabled by default on most Unix terminals.
  It is also available on Windows consoles from Windows
  10, although it must be explicitly enabled for the current
  user in the registry by running the following command:

      reg add HKCU\Console /v VirtualTerminalLevel /t REG_DWORD /d 1

  After running the command above, you must restart your current
  console.

  ## Options

    * `:ansi_enabled` - forces ansi to be enabled or disabled.
      Defaults to `IO.ANSI.enabled?/0`

    * `:ansi_whitespace` - which whitespace character to use when
      printing. By default it uses `"\u3000"`, which is a full-width
      whitespace which often prints more precise shapes

  """
  @doc type: :conversion
  def to_heatmap(tensor, opts \\ []) when is_list(opts) do
    tensor = to_tensor(tensor)

    if tensor.shape == {} do
      raise ArgumentError, "cannot show heatmap for scalar tensors, got: #{inspect(tensor)}"
    end

    %Nx.Heatmap{tensor: to_tensor(tensor), opts: opts}
  end

  ## Reflection operations (do not invoke the backend)

  @doc """
  Changes the type of a tensor.

  Note conversion between float and integers truncates the
  result. Consider using `round/1`, `floor/1`, or `ceil/1`
  before casting from float to integer to guarantee consistent
  behavior.

  Casting from a higher precision may lead to an overflow
  or underflow, which is platform and compiler dependent
  behaviour.

  Casting of non-finite types to integer types are handled
  such as:

    * negative infinity becomes the minimum value for said type
    * positive infinity becomes the maximum value for said type
    * nan becomes zero

  ## Examples

      iex> Nx.as_type(Nx.tensor([0, 1, 2], names: [:data]), :f32)
      #Nx.Tensor<
        f32[data: 3]
        [0.0, 1.0, 2.0]
      >

      iex> Nx.as_type(Nx.tensor([0.0, 1.0, 2.0], names: [:data]), :bf16)
      #Nx.Tensor<
        bf16[data: 3]
        [0.0, 1.0, 2.0]
      >

      iex> Nx.as_type(Nx.tensor([0.0, 1.0, 2.0], names: [:data]), :s64)
      #Nx.Tensor<
        s64[data: 3]
        [0, 1, 2]
      >

  Casting numbers as complex will return the corresponding complex with 0 imaginary component:

      iex> Nx.as_type(Nx.tensor([1, -2]), :c64)
      #Nx.Tensor<
        c64[2]
        [1.0+0.0i, -2.0+0.0i]
      >

  Casting complex numbers will return their real parts as the target type:

      iex> Nx.as_type(Nx.tensor([Complex.new(1, 2), Complex.new(0, 3), Complex.new(4, 5)]), :f64)
      #Nx.Tensor<
        f64[3]
        [1.0, 0.0, 4.0]
      >

      iex> Nx.as_type(Nx.tensor([Complex.new(-1, 2), Complex.new(-2, 3), Complex.new(3, -4)]), :s64)
      #Nx.Tensor<
        s64[3]
        [-1, -2, 3]
      >

  Casting of non-finite values to integer types convert to pre-determined
  integer values:

      iex> non_finite = Nx.tensor([:infinity, :nan, :neg_infinity])
      iex> Nx.as_type(non_finite, :u8)
      #Nx.Tensor<
        u8[3]
        [255, 0, 0]
      >
      iex> Nx.as_type(non_finite, :s32)
      #Nx.Tensor<
        s32[3]
        [2147483647, 0, -2147483648]
      >

  Non-finite values between float types are preserved:

      iex> non_finite = Nx.tensor([:infinity, :nan])
      iex> Nx.as_type(non_finite, :f64)
      #Nx.Tensor<
        f64[2]
        [Inf, NaN]
      >
      iex> Nx.as_type(non_finite, :f16)
      #Nx.Tensor<
        f16[2]
        [Inf, NaN]
      >

  """
  @doc type: :type
  def as_type(tensor, type) do
    tensor = to_tensor(tensor)
    new_type = Nx.Type.normalize!(type)

    cond do
      tensor.type == new_type ->
        tensor

      true ->
        impl!(tensor).as_type(%{tensor | type: new_type}, tensor)
    end
  end

  @doc """
  Changes the type of a tensor, using a bitcast.

  The width of input tensor's type must match the width
  of the output type. `bitcast/1` does not change the
  underlying tensor data, but instead changes how
  the tensor data is viewed.

  Machines with different floating-point representations
  will give different results.

  For complex numbers, the last axis will change in size
  depending on whether you are upcasting or downcasting.

  ## Examples

      iex> t = Nx.bitcast(Nx.tensor([0, 0, 0], names: [:data], type: :s32), :f32)
      #Nx.Tensor<
        f32[data: 3]
        [0.0, 0.0, 0.0]
      >
      iex> Nx.bitcast(t, :s32)
      #Nx.Tensor<
        s32[data: 3]
        [0, 0, 0]
      >

  ### Error cases

      iex> Nx.bitcast(Nx.tensor([0, 1, 2], names: [:data], type: :s16), :f32)
      ** (ArgumentError) input type width must match new type width, got input type {:s, 16} and output type {:f, 32}

      iex> Nx.bitcast(Nx.tensor([0], type: :c64), :s64)
      ** (ArgumentError) Nx.bitcast/2 does not support complex inputs

      iex> Nx.bitcast(Nx.tensor([0], type: :s64), :c64)
      ** (ArgumentError) Nx.bitcast/2 does not support complex inputs
  """
  @doc type: :type
  def bitcast(tensor, type) do
    %T{type: {_, bits} = input_type} = tensor = to_tensor(tensor)
    {_, new_bits} = new_type = Nx.Type.normalize!(type)

    Nx.Shared.raise_complex_not_supported(input_type, :bitcast, 2)
    Nx.Shared.raise_complex_not_supported(new_type, :bitcast, 2)

    unless new_bits == bits do
      raise ArgumentError,
            "input type width must match new type width," <>
              " got input type #{inspect(input_type)} and" <>
              " output type #{inspect(new_type)}"
    end

    impl!(tensor).bitcast(%{tensor | type: new_type}, tensor)
  end

  @doc """
  Changes the shape of a tensor.

  The new shape is either a tuple or a tensor which we will
  retrieve the current shape from. The shapes must be compatible:
  the product of each dimension in the shape must be equal.

  You may specify one of the dimensions as `:auto`. Nx will compute
  the size of the dimension based on the original shape and new shape.

  Reshaping only changes the tensor metadata, it doesn't copy
  the underlying structure.

  Reshape is a destructive operation with respect to names. You
  can optionally provide `:names` for each of the dimensions
  in the reshaped tensor. If you do not provide `:names`, they
  will be taken from the tensor the shape is taken from or
  all of the dimension names will be set to `nil`.

  ## Examples

      iex> t = Nx.tensor([1, 2, 3, 4], names: [:x])
      iex> Nx.reshape(t, {2, 2}, names: [:x, :y])
      #Nx.Tensor<
        s64[x: 2][y: 2]
        [
          [1, 2],
          [3, 4]
        ]
      >

  The shape can also be an existing tensor:

      iex> shape = Nx.tensor([[0], [0], [0], [0]], names: [:x, :y])
      iex> Nx.reshape(Nx.tensor([1, 2, 3, 4]), shape)
      #Nx.Tensor<
        s64[x: 4][y: 1]
        [
          [1],
          [2],
          [3],
          [4]
        ]
      >

  Even a scalar can be transformed into a 3-dimensional tensor:

      iex> t = Nx.tensor(1)
      iex> Nx.reshape(t, {1, 1, 1}, names: [:x, :y, :z])
      #Nx.Tensor<
        s64[x: 1][y: 1][z: 1]
        [
          [
            [1]
          ]
        ]
      >

  You can use `:auto` to infer dimension sizes. This is useful when you
  don't know the size some dimension should be ahead of time:

      iex> t = Nx.tensor([[1, 2, 3], [4, 5, 6]])
      iex> Nx.reshape(t, {:auto, 2}, names: [:x, :y])
      #Nx.Tensor<
        s64[x: 3][y: 2]
        [
          [1, 2],
          [3, 4],
          [5, 6]
        ]
      >
  """
  @doc type: :shape
  def reshape(tensor, new_shape, opts \\ []) do
    %T{shape: old_shape} = tensor = to_tensor(tensor)
    new_names = opts[:names] || names!(new_shape)
    new_shape = if is_tuple(new_shape), do: new_shape, else: shape(new_shape)
    new_shape = Nx.Shape.reshape(old_shape, new_shape)

    names = Nx.Shape.named_axes!(new_names, new_shape)

    if old_shape == new_shape do
      %{tensor | names: names}
    else
      impl!(tensor).reshape(%{tensor | shape: new_shape, names: names}, tensor)
    end
  end

  @doc """
  Adds (or overrides) the given names to the tensor.

  ## Examples

      iex> Nx.rename(Nx.iota({2, 3}), [:foo, :bar])
      #Nx.Tensor<
        s64[foo: 2][bar: 3]
        [
          [0, 1, 2],
          [3, 4, 5]
        ]
      >

  """
  @doc type: :shape
  def rename(tensor, names) do
    tensor = to_tensor(tensor)
    %{tensor | names: Nx.Shape.named_axes!(names, tensor.shape)}
  end

  @doc """
  Flattens a n-dimensional tensor to a 1-dimensional tensor.

  Flattening only changes the tensor metadata, it doesn't
  copy the underlying structure.

  Flatten is a destructive operation with respect to names.

  ## Examples

      iex> t = Nx.iota({2, 2, 2, 2})
      #Nx.Tensor<
        s64[2][2][2][2]
        [
          [
            [
              [0, 1],
              [2, 3]
            ],
            [
              [4, 5],
              [6, 7]
            ]
          ],
          [
            [
              [8, 9],
              [10, 11]
            ],
            [
              [12, 13],
              [14, 15]
            ]
          ]
        ]
      >
      iex> Nx.flatten(t)
      #Nx.Tensor<
        s64[16]
        [0, 1, 2, 3, 4, 5, 6, 7, 8, 9, 10, 11, 12, 13, 14, 15]
      >

  And if the tensor is already 1-dimensional:

      iex> t = Nx.iota({16})
      #Nx.Tensor<
        s64[16]
        [0, 1, 2, 3, 4, 5, 6, 7, 8, 9, 10, 11, 12, 13, 14, 15]
      >
      iex> Nx.flatten(t)
      #Nx.Tensor<
        s64[16]
        [0, 1, 2, 3, 4, 5, 6, 7, 8, 9, 10, 11, 12, 13, 14, 15]
      >
  """
  @doc type: :shape
  def flatten(tensor) do
    reshape(tensor, {size(tensor)})
  end

  @doc """
  Creates a new tensor by repeating the input tensor
  along the given axes.

  If the `tensor` has less dimensions than the repetitions given,
  the tensor will grow in dimensionality.

  If the `tensor` has more dimensions than the repetitions given,
  tiling is done from the rightmost dimensions (i.e. if the input
  shape is `{1,2,3}` and `repetitions = [2]`, the result is the same
  as if `repetitions = [1,1,2]`).

  ## Examples

      iex> a = Nx.tensor([0, 1, 2])
      iex> Nx.tile(a, [2])
      #Nx.Tensor<
        s64[6]
        [0, 1, 2, 0, 1, 2]
      >
      iex> Nx.tile(a, [1, 2])
      #Nx.Tensor<
        s64[1][6]
        [
          [0, 1, 2, 0, 1, 2]
        ]
      >
      iex> Nx.tile(a, [2, 2])
      #Nx.Tensor<
        s64[2][6]
        [
          [0, 1, 2, 0, 1, 2],
          [0, 1, 2, 0, 1, 2]
        ]
      >
      iex> Nx.tile(a, [2, 1])
      #Nx.Tensor<
        s64[2][3]
        [
          [0, 1, 2],
          [0, 1, 2]
        ]
      >
      iex> Nx.tile(a, [2, 1, 2])
      #Nx.Tensor<
        s64[2][1][6]
        [
          [
            [0, 1, 2, 0, 1, 2]
          ],
          [
            [0, 1, 2, 0, 1, 2]
          ]
        ]
      >

      iex> b = Nx.tensor([[1,2],[3,4]])
      iex> Nx.tile(b, [2])
      #Nx.Tensor<
        s64[2][4]
        [
          [1, 2, 1, 2],
          [3, 4, 3, 4]
        ]
      >
      iex> Nx.tile(b, [2, 1])
      #Nx.Tensor<
        s64[4][2]
        [
          [1, 2],
          [3, 4],
          [1, 2],
          [3, 4]
        ]
      >
      iex> Nx.tile(b, [1, 2])
      #Nx.Tensor<
        s64[2][4]
        [
          [1, 2, 1, 2],
          [3, 4, 3, 4]
        ]
      >

      iex> c = Nx.tensor([1,2,3,4])
      iex> Nx.tile(c, [4,1])
      #Nx.Tensor<
        s64[4][4]
        [
          [1, 2, 3, 4],
          [1, 2, 3, 4],
          [1, 2, 3, 4],
          [1, 2, 3, 4]
        ]
      >

  ### Error cases

      iex> Nx.tile(Nx.tensor([1,2]), 1.0)
      ** (ArgumentError) repetitions must be a list of integers, got: 1.0

      iex> Nx.tile(Nx.tensor([1,2]), [1, 1.0])
      ** (ArgumentError) repetitions must be a list of integers, got: [1, 1.0]

      iex> Nx.tile(Nx.tensor([1,2]), nil)
      ** (ArgumentError) repetitions must be a list of integers, got: nil
  """
  @doc type: :shape, from_backend: false
  def tile(tensor, repetitions) do
    tensor = to_tensor(tensor)

    unless tile_valid_repetitions?(repetitions) do
      raise ArgumentError,
            "repetitions must be a list of integers, got: #{inspect(repetitions)}"
    end

    {tensor_reshape, broadcast_shape, result_shape} = Nx.Shape.tile(tensor, repetitions)

    tensor
    |> reshape(tensor_reshape)
    |> broadcast(broadcast_shape)
    |> reshape(result_shape)
  end

  defp tile_valid_repetitions?(reps) when not is_list(reps), do: false

  defp tile_valid_repetitions?(reps) do
    Enum.all?(reps, &(is_integer(&1) and &1 >= 1))
  end

  @doc """
  Adds a new `axis` of size 1 with optional `name`.

  ## Examples

      iex> t = Nx.tensor([[1, 2, 3], [4, 5, 6]])
      iex> Nx.new_axis(t, 0, :new)
      #Nx.Tensor<
        s64[new: 1][2][3]
        [
          [
            [1, 2, 3],
            [4, 5, 6]
          ]
        ]
      >
      iex> Nx.new_axis(t, 1, :new)
      #Nx.Tensor<
        s64[2][new: 1][3]
        [
          [
            [1, 2, 3]
          ],
          [
            [4, 5, 6]
          ]
        ]
      >
      iex> Nx.new_axis(t, 2, :new)
      #Nx.Tensor<
        s64[2][3][new: 1]
        [
          [
            [1],
            [2],
            [3]
          ],
          [
            [4],
            [5],
            [6]
          ]
        ]
      >

  Axis can also be negative, which will start from the back:

      iex> t = Nx.tensor([[1, 2, 3], [4, 5, 6]])
      iex> Nx.new_axis(t, -1, :new)
      #Nx.Tensor<
        s64[2][3][new: 1]
        [
          [
            [1],
            [2],
            [3]
          ],
          [
            [4],
            [5],
            [6]
          ]
        ]
      >

  """
  @doc type: :shape, from_backend: false
  def new_axis(tensor, axis, name \\ nil) when is_integer(axis) do
    %{shape: shape, names: names} = tensor = to_tensor(tensor)
    rank = tuple_size(shape)
    norm = if axis < 0, do: axis + rank + 1, else: axis

    if norm not in 0..tuple_size(shape) do
      raise ArgumentError,
            "new axis position for shape #{inspect(shape)} must be " <>
              "a number between #{-rank - 1} and #{rank}, got: #{axis}"
    end

    new_shape = Tuple.insert_at(shape, norm, 1)
    new_names = List.insert_at(names, norm, name)
    impl!(tensor).reshape(%{tensor | shape: new_shape, names: new_names}, tensor)
  end

  @doc """
  Squeezes the given size `1` dimensions out of the tensor.

  If no axes are given, squeezes all size `1` dimensions
  from the tensor.

  While this is equivalent to a reshape which eliminates
  the size `1` axes, squeeze preserves important information
  about which axes were squeezed out which can then be used
  later on in transformations.

  ## Examples

      iex> Nx.squeeze(Nx.tensor([[[[[1]]]]]))
      #Nx.Tensor<
        s64
        1
      >

      iex> Nx.squeeze(Nx.tensor([[[[1]]], [[[2]]]], names: [:x, :y, :z, :i]))
      #Nx.Tensor<
        s64[x: 2]
        [1, 2]
      >

      iex> Nx.squeeze(Nx.tensor([[1, 2, 3]], names: [:x, :y]), axes: [:x])
      #Nx.Tensor<
        s64[y: 3]
        [1, 2, 3]
      >

      iex> Nx.squeeze(Nx.tensor([[1], [2]], names: [:x, :y]), axes: [:y])
      #Nx.Tensor<
        s64[x: 2]
        [1, 2]
      >

  ### Error cases

      iex> Nx.squeeze(Nx.tensor([[1, 2, 3], [4, 5, 6]]), axes: [1])
      ** (ArgumentError) cannot squeeze dimensions whose sizes are not 1, got 3 for dimension 1

      iex> Nx.squeeze(Nx.tensor([[[[[1]]]]]), axes: [0, 0])
      ** (ArgumentError) axes [0, 0] must be unique integers between 0 and 4

  """
  @doc type: :shape
  def squeeze(tensor, opts \\ []) do
    opts = keyword!(opts, [:axes])
    %T{shape: old_shape, names: names} = tensor = to_tensor(tensor)
    axes = opts[:axes] || Nx.Shape.squeeze_axes(old_shape)
    axes = Nx.Shape.normalize_axes(old_shape, axes, names)
    {new_shape, new_names} = Nx.Shape.squeeze(old_shape, axes, names)

    if old_shape == new_shape do
      tensor
    else
      impl!(tensor).squeeze(%{tensor | shape: new_shape, names: new_names}, tensor, axes)
    end
  end

  @doc """
  Broadcasts `tensor` to the given `broadcast_shape`.

  The new shape is either a tuple or a tensor which we will
  retrieve the current shape from. The broadcast shape must
  be of equal or higher rank than the current shape.

  An optional `:axes` can be given to customize how broadcasting
  happens. `axes` must be a list with the same length as the
  tensor shape. Each `axis` in the list maps to the dimension
  in the broadcast shape that must match. For example, an axis
  of `[1, 2]` says the 0 dimension of the tensor matches to
  the 1 dimension of the broadcast shape and the 1 dimension
  of the tensor matches the 2 dimension of the broadcast shape.
  Each matching dimension must either be 1, for implicit
  broadcasting, or match the dimension in the broadcast shape.

  Broadcasting is destructive with respect to names. You can
  optionally provide new `:names` for the new tensor. If you
  pass a tensor with named dimensions, the new tensor will
  inherit names from that tensor.

  ## Examples

  ### Without axes

  ## Examples

      iex> Nx.broadcast(1, {1, 2, 3})
      #Nx.Tensor<
        s64[1][2][3]
        [
          [
            [1, 1, 1],
            [1, 1, 1]
          ]
        ]
      >

      iex> Nx.broadcast(Nx.tensor([[1], [2]], names: [:x, :y]), Nx.tensor([[10, 20], [30, 40]], names: [:i, :j]))
      #Nx.Tensor<
        s64[i: 2][j: 2]
        [
          [1, 1],
          [2, 2]
        ]
      >

      iex> Nx.broadcast(Nx.tensor([[1, 2]], names: [:x, :y]), Nx.tensor([[10, 20], [30, 40]], names: [:i, :j]))
      #Nx.Tensor<
        s64[i: 2][j: 2]
        [
          [1, 2],
          [1, 2]
        ]
      >

  Note that, even if there is no broadcasting because the
  shape is the same, names are discarded if none are given:

      iex> Nx.broadcast(Nx.iota({2, 2}, names: [:x, :y]), {2, 2})
      #Nx.Tensor<
        s64[2][2]
        [
          [0, 1],
          [2, 3]
        ]
      >

      iex> Nx.broadcast(Nx.iota({2, 2}, names: [:x, :y]), {2, 2}, names: [:i, :j])
      #Nx.Tensor<
        s64[i: 2][j: 2]
        [
          [0, 1],
          [2, 3]
        ]
      >

  ### With axes

  Using the default broadcast rules, we cannot broadcast a
  tensor of shape (3) to the shape (3, 2), because the lower
  dimensions must match. But with `Nx.broadcast/3` we can
  configure how the dimensions match:

      iex> t = Nx.tensor([1, 2, 3])
      iex> Nx.broadcast(t, {3, 2}, axes: [0], names: [:x, :y])
      #Nx.Tensor<
        s64[x: 3][y: 2]
        [
          [1, 1],
          [2, 2],
          [3, 3]
        ]
      >

  Or a more complex example:

      iex> t = Nx.tensor([1, 2, 3])
      iex> Nx.broadcast(t, {2, 3, 2}, axes: [1], names: [:x, :y, :z])
      #Nx.Tensor<
        s64[x: 2][y: 3][z: 2]
        [
          [
            [1, 1],
            [2, 2],
            [3, 3]
          ],
          [
            [1, 1],
            [2, 2],
            [3, 3]
          ]
        ]
      >

  """
  @doc type: :shape
  def broadcast(tensor, shape, opts \\ []) do
    opts = keyword!(opts, [:axes, :names])

    tensor = to_tensor(tensor)
    broadcast_names = opts[:names] || names!(shape)
    broadcast_shape = shape(shape)
    opts_axes = opts[:axes]

    axes =
      if opts_axes do
        Nx.Shape.normalize_axes(broadcast_shape, opts_axes, tensor.names)
      else
        Nx.Shape.broadcast_axes(tensor.shape, broadcast_shape)
      end

    broadcast_names = Nx.Shape.named_axes!(broadcast_names, broadcast_shape)
    out = %{tensor | names: broadcast_names, shape: broadcast_shape}

    if tensor.shape == broadcast_shape and is_nil(opts_axes) do
      out
    else
      _ = Nx.Shape.broadcast!(tensor.shape, broadcast_shape, axes)
      impl!(tensor).broadcast(out, tensor, broadcast_shape, axes)
    end
  end

  @doc """
  Pads a tensor with a given value.

  You must specify a padding configuration. A padding
  configuration is a list of tuples consisting of
  `{pad_width_low, pad_width_high, pad_width_interior}`
  for each dimension in the input tensor. The padding
  configuration must be of the same length as the tensor shape.

  Padding widths can be negative. If they are negative,
  the tensor is clipped on either end according to the
  padding width. Interior padding widths cannot be negative.

  ## Examples

      iex> Nx.pad(Nx.tensor(1), 0, [])
      #Nx.Tensor<
        s64
        1
      >

      iex> Nx.pad(Nx.tensor([1, 2, 3], names: [:data]), 0, [{1, 1, 0}])
      #Nx.Tensor<
        s64[data: 5]
        [0, 1, 2, 3, 0]
      >

      iex> Nx.pad(Nx.tensor([[1, 2, 3], [4, 5, 6]]), 0, [{0, 0, 1}, {0, 0, 1}])
      #Nx.Tensor<
        s64[3][5]
        [
          [1, 0, 2, 0, 3],
          [0, 0, 0, 0, 0],
          [4, 0, 5, 0, 6]
        ]
      >

      iex> Nx.pad(Nx.tensor([[1, 2, 3], [4, 5, 6]]), 0, [{1, 1, 0}, {1, 1, 0}])
      #Nx.Tensor<
        s64[4][5]
        [
          [0, 0, 0, 0, 0],
          [0, 1, 2, 3, 0],
          [0, 4, 5, 6, 0],
          [0, 0, 0, 0, 0]
        ]
      >

      iex> tensor = Nx.tensor([[[1, 2], [3, 4]], [[5, 6], [7, 8]]])
      iex> Nx.pad(tensor, 0, [{0, 2, 0}, {1, 1, 0}, {1, 0, 0}])
      #Nx.Tensor<
        s64[4][4][3]
        [
          [
            [0, 0, 0],
            [0, 1, 2],
            [0, 3, 4],
            [0, 0, 0]
          ],
          [
            [0, 0, 0],
            [0, 5, 6],
            [0, 7, 8],
            [0, 0, 0]
          ],
          [
            [0, 0, 0],
            [0, 0, 0],
            [0, 0, 0],
            [0, 0, 0]
          ],
          [
            [0, 0, 0],
            [0, 0, 0],
            [0, 0, 0],
            [0, 0, 0]
          ]
        ]
      >

      iex> tensor = Nx.tensor([[[1, 2], [3, 4]], [[5, 6], [7, 8]]])
      iex> Nx.pad(tensor, 0, [{1, 0, 0}, {1, 1, 0}, {0, 1, 0}])
      #Nx.Tensor<
        s64[3][4][3]
        [
          [
            [0, 0, 0],
            [0, 0, 0],
            [0, 0, 0],
            [0, 0, 0]
          ],
          [
            [0, 0, 0],
            [1, 2, 0],
            [3, 4, 0],
            [0, 0, 0]
          ],
          [
            [0, 0, 0],
            [5, 6, 0],
            [7, 8, 0],
            [0, 0, 0]
          ]
        ]
      >

      iex> tensor = Nx.tensor([[[1.0, 2.0], [3.0, 4.0]], [[5.0, 6.0], [7.0, 8.0]]])
      iex> Nx.pad(tensor, 0.0, [{1, 2, 0}, {1, 0, 0}, {0, 1, 0}])
      #Nx.Tensor<
        f32[5][3][3]
        [
          [
            [0.0, 0.0, 0.0],
            [0.0, 0.0, 0.0],
            [0.0, 0.0, 0.0]
          ],
          [
            [0.0, 0.0, 0.0],
            [1.0, 2.0, 0.0],
            [3.0, 4.0, 0.0]
          ],
          [
            [0.0, 0.0, 0.0],
            [5.0, 6.0, 0.0],
            [7.0, 8.0, 0.0]
          ],
          [
            [0.0, 0.0, 0.0],
            [0.0, 0.0, 0.0],
            [0.0, 0.0, 0.0]
          ],
          [
            [0.0, 0.0, 0.0],
            [0.0, 0.0, 0.0],
            [0.0, 0.0, 0.0]
          ]
        ]
      >

      iex> Nx.pad(Nx.tensor([0, 1, 2, 3, 0]), 0, [{-1, -1, 0}])
      #Nx.Tensor<
        s64[3]
        [1, 2, 3]
      >

      iex> tensor = Nx.tensor([
      ...>   [[0, 0, 0], [0, 0, 0], [0, 0, 0], [0, 0, 0]],
      ...>   [[0, 0, 0], [1, 2, 0], [3, 4, 0], [0, 0, 0]],
      ...>   [[0, 0, 0], [5, 6, 0], [7, 8, 0], [0, 0, 0]]
      ...> ])
      iex> Nx.pad(tensor, 0, [{-1, 0, 0}, {-1, -1, 0}, {0, -1, 0}])
      #Nx.Tensor<
        s64[2][2][2]
        [
          [
            [1, 2],
            [3, 4]
          ],
          [
            [5, 6],
            [7, 8]
          ]
        ]
      >

      iex> tensor = Nx.tensor([[0, 1, 2, 3], [0, 4, 5, 6]])
      iex> Nx.pad(tensor, 0, [{0, 0, 0}, {-1, 1, 0}])
      #Nx.Tensor<
        s64[2][4]
        [
          [1, 2, 3, 0],
          [4, 5, 6, 0]
        ]
      >

      iex> tensor = Nx.tensor([[0, 1, 2], [3, 4, 5]], type: :f32)
      iex> Nx.pad(tensor, 0, [{-1, 2, 0}, {1, -1, 0}])
      #Nx.Tensor<
        f32[3][3]
        [
          [0.0, 3.0, 4.0],
          [0.0, 0.0, 0.0],
          [0.0, 0.0, 0.0]
        ]
      >

  """
  @doc type: :shape
  def pad(tensor, pad_value, padding_config) when is_list(padding_config) do
    output_type = binary_type(tensor, pad_value)
    tensor = to_tensor(tensor)
    pad_value = to_tensor(pad_value)

    if pad_value.shape != {} do
      raise ArgumentError, "padding value must be a scalar"
    end

    shape = Nx.Shape.pad(tensor.shape, padding_config)

    out = %{tensor | type: output_type, shape: shape}
    impl!(tensor).pad(out, tensor, pad_value, padding_config)
  end

  ## Reflection

  @doc """
  Returns the type of the tensor.

  See `Nx.Type` for more information.

  ## Examples

      iex> Nx.type(Nx.tensor([1, 2, 3]))
      {:s, 64}

      iex> Nx.type(Nx.tensor([1, 2, 3], type: :f32))
      {:f, 32}

      iex> Nx.type(1)
      {:s, 64}

      iex> Nx.type(1.0)
      {:f, 32}
  """
  @doc type: :type
  def type(tensor) do
    %T{type: type} = to_tensor(tensor)
    type
  end

  @doc """
  Checks if two tensors have the same shape, type, and compatible names.

  The data in the tensor is ignored.

  For convenience, this function accepts tensors and any container
  (such as maps and tuples as defined by the `Nx.Container` protocol)
  and recursively compares them, observing their container data
  structures are also the same.

  ## Examples

      iex> Nx.compatible?(Nx.iota({3, 2}), Nx.iota({3, 2}))
      true

      iex> Nx.compatible?(Nx.iota({3, 2}), Nx.iota({3, 2}, names: [:rows, :columns]))
      true

      iex> Nx.compatible?(
      ...>   Nx.iota({3, 2}, names: [:rows, nil]),
      ...>   Nx.iota({3, 2}, names: [nil, :columns])
      ...> )
      true

      iex> Nx.compatible?(
      ...>   Nx.iota({3, 2}, names: [:foo, :bar]),
      ...>   Nx.iota({3, 2}, names: [:rows, :columns])
      ...> )
      false

      iex> Nx.compatible?(Nx.iota({3, 2}), Nx.iota({2, 3}))
      false

      iex> Nx.compatible?(Nx.iota({2, 2}), Nx.iota({2, 2}, type: :f32))
      false

  Using collections:

      iex> Nx.compatible?({Nx.iota({3, 2}), {1, 2}}, {Nx.iota({3, 2}), {3, 4}})
      true

      iex> Nx.compatible?(%{foo: Nx.iota({3, 2})}, %{foo: Nx.iota({3, 2})})
      true

      iex> Nx.compatible?(%{foo: Nx.iota({3, 2})}, %{bar: Nx.iota({3, 2})})
      false

  """
  @doc type: :shape
  def compatible?(left, right)

  def compatible?(%T{} = left, %T{} = right) do
    %{type: type, shape: shape, names: left_names} = left

    case to_tensor(right) do
      %{type: ^type, shape: ^shape, names: right_names} ->
        compatible_names?(left_names, right_names)

      %{} ->
        false
    end
  end

  def compatible?(left, right),
    do: Nx.Defn.Composite.compatible?(left, right, &compatible?(to_tensor(&1), to_tensor(&2)))

  defp compatible_names?([name | lnames], [name | rnames]), do: compatible_names?(lnames, rnames)
  defp compatible_names?([nil | lnames], [_ | rnames]), do: compatible_names?(lnames, rnames)
  defp compatible_names?([_ | lnames], [nil | rnames]), do: compatible_names?(lnames, rnames)
  defp compatible_names?([], []), do: true
  defp compatible_names?(_, _), do: false

  @doc """
  Returns the shape of the tensor as a tuple.

  The size of this tuple gives the rank of the tensor.

  If a shape as a tuple is given, it returns the shape itself.

  ### Examples

      iex> Nx.shape(Nx.tensor(1))
      {}

      iex> Nx.shape(Nx.tensor([[1, 2, 3], [4, 5, 6]]))
      {2, 3}

      iex> Nx.shape(1)
      {}

      iex> Nx.shape({1, 2, 3})
      {1, 2, 3}

  """
  @doc type: :shape
  def shape(%T{shape: shape}), do: shape
  def shape(number) when is_number(number), do: {}
  def shape(shape) when is_tuple(shape), do: Nx.Shape.validate!(shape, :shape)

  def shape(other) do
    raise ArgumentError,
          "expected a shape. A shape is a n-element tuple with the size of each dimension. " <>
            "Alternatively, you can pass a tensor (or a number) and the shape will be retrieved from the tensor. " <>
            "Got: #{inspect(other)}"
  end

  @doc """
  Returns the rank of a tensor.

  If a tuple is given as a shape, it computes the rank
  of the given tuple.

  ### Examples

      iex> Nx.rank(Nx.tensor(1))
      0

      iex> Nx.rank(Nx.tensor([[1, 2, 3], [4, 5, 6]]))
      2

      iex> Nx.rank(1)
      0

      iex> Nx.rank({1, 2, 3})
      3

  """
  @doc type: :shape
  def rank(shape) when is_tuple(shape), do: tuple_size(shape)
  def rank(tensor), do: tuple_size(shape(tensor))

  @doc """
  Returns the size of a given axis of a tensor.

  It accepts either an atom as the name or an integer as the axis.
  It raises if the axis/name does not exist.

  ### Examples

      iex> Nx.axis_size(Nx.iota({100, 10, 20}), 0)
      100

      iex> Nx.axis_size(Nx.iota({100, 10, 20}, names: [:batch, :x, :y]), :y)
      20

  """
  @doc type: :shape
  def axis_size(tensor, axis) do
    shape = shape(tensor)
    index = Nx.Shape.normalize_axis(shape, axis, names(tensor))
    elem(shape, index)
  end

  @doc """
  Returns the index of the given axis in the tensor.

  ### Examples

      iex> Nx.axis_index(Nx.iota({100, 10, 20}), 0)
      0

      iex> Nx.axis_index(Nx.iota({100, 10, 20}), -1)
      2

      iex> Nx.axis_index(Nx.iota({100, 10, 20}, names: [:batch, :x, :y]), :x)
      1

  ### Error cases

      iex> Nx.axis_index(Nx.iota({100, 10, 20}), 3)
      ** (ArgumentError) given axis (3) invalid for shape with rank 3

      iex> Nx.axis_index(Nx.iota({100, 10, 20}, names: [:batch, :x, :y]), :z)
      ** (ArgumentError) key :z not found in tensor with names [:batch, :x, :y]

  """
  @doc type: :shape
  def axis_index(tensor, axis) do
    shape = shape(tensor)
    Nx.Shape.normalize_axis(shape, axis, names(tensor))
  end

  @doc """
  Returns the number of elements in the tensor.

  If a tuple is given, it returns the number of elements in a tensor with that shape.

  ### Examples

      iex> Nx.size(Nx.tensor([[1, 2, 3], [4, 5, 6]]))
      6

      iex> Nx.size(1)
      1

      iex> Nx.size({1, 2, 3, 2})
      12

  """
  @doc type: :shape
  def size(shape) when is_tuple(shape), do: Tuple.product(shape)
  def size(tensor), do: size(shape(tensor))

  @doc """
  Returns the byte size of the data in the tensor
  computed from its shape and type.

  ### Examples

      iex> Nx.byte_size(Nx.tensor([[1, 2, 3], [4, 5, 6]]))
      48
      iex> Nx.byte_size(Nx.tensor([[1.0, 2.0, 3.0], [4.0, 5.0, 6.0]]))
      24
      iex> Nx.byte_size(Nx.tensor([[1, 2, 3], [4, 5, 6]], type: :u8))
      6
      iex> Nx.byte_size(1)
      8

  """
  @doc type: :shape
  def byte_size(tensor) do
    %{type: {_, bit_size}, shape: shape} = to_tensor(tensor)
    size(shape) * div(bit_size, 8)
  end

  @doc """
  Returns all of the axes in a tensor.

  If a shape is given, it returns the axes for the given shape.

  ### Examples

      iex> Nx.axes(Nx.tensor([[1, 2, 3], [4, 5, 6]]))
      [0, 1]

      iex> Nx.axes(1)
      []

      iex> Nx.axes({1, 2, 3})
      [0, 1, 2]

  """
  @doc type: :shape
  def axes(shape), do: count_up(rank(shape), 0)

  @doc """
  Returns all of the names in a tensor.

  ### Examples

      iex> Nx.names(Nx.tensor([[1, 2, 3], [4, 5, 6]], names: [:batch, :data]))
      [:batch, :data]

      iex> Nx.names(Nx.tensor([1, 2, 3]))
      [nil]

      iex> Nx.names(5)
      []
  """
  @doc type: :shape
  def names(%T{names: names}), do: names
  def names(a) when is_number(a), do: []

  defp count_up(0, _n), do: []
  defp count_up(i, n), do: [n | count_up(i - 1, n + 1)]

  ## Backend API

  @backend_key {Nx, :default_backend}

  @doc """
  Sets the current process default backend to `backend` with the given `opts`.

  The default backend is stored only in the process dictionary.
  This means if you start a separate process, such as `Task`,
  the default backend must be set on the new process too.

  This function is mostly used for scripting and testing. In your
  applications, you typically set the backend in your config files:

      config :nx, :default_backend, {Lib.CustomBackend, device: :cuda}

  ## Examples

      iex> Nx.default_backend({Lib.CustomBackend, device: :cuda})
      {Nx.BinaryBackend, []}
      iex> Nx.default_backend()
      {Lib.CustomBackend, device: :cuda}

  """
  @doc type: :backend
  def default_backend(backend) do
    Process.put(@backend_key, backend!(backend)) ||
      backend!(Application.fetch_env!(:nx, :default_backend))
  end

  @doc """
  Sets the default backend globally.

  You must avoid calling this function at runtime. It is mostly
  useful during scripts or code notebooks to set a default.
  If you need to configure a global default backend in your
  applications, you can do so in your `config/*.exs` files:

      config :nx, :default_backend, {Lib.CustomBackend, []}

  """
  @doc type: :backend
  def global_default_backend(backend) do
    current = backend!(Application.fetch_env!(:nx, :default_backend))
    Application.put_env(:nx, :default_backend, backend!(backend))
    current
  end

  @doc """
  Gets the default backend for the current process.
  """
  @doc type: :backend
  def default_backend() do
    Process.get(@backend_key) || backend!(Application.fetch_env!(:nx, :default_backend))
  end

  @doc """
  Copies data to the given backend.

  If a backend is not given, `Nx.Tensor` is used, which means
  the given tensor backend will pick the most appropriate
  backend to copy the data to.

  Note this function keeps the data in the original backend.
  Therefore, use this function with care, as it may duplicate
  large amounts of data across backends. Generally speaking,
  you may want to use `backend_transfer/2`, unless you explicitly
  want to copy the data.

  For convenience, this function accepts tensors and any container
  (such as maps and tuples as defined by the `Nx.Container` protocol)
  and recursively copies all tensors in them. This behaviour exists
  as it is common to transfer data before and after `defn` functions.

  *Note: `Nx.default_backend/1` does not affect the behaviour of
  this function.

  ### Examples

    iex> Nx.backend_copy(Nx.tensor([[1, 2, 3], [4, 5, 6]]))
    #Nx.Tensor<
      s64[2][3]
      [
        [1, 2, 3],
        [4, 5, 6]
      ]
    >
  """
  @doc type: :backend
  def backend_copy(tensor_or_container, backend \\ Nx.Tensor) do
    {backend, opts} = backend!(backend)

    Nx.Defn.Composite.traverse(tensor_or_container, fn tensor ->
      tensor = to_tensor(tensor)
      impl!(tensor).backend_copy(tensor, backend, opts)
    end)
  end

  @doc """
  Transfers data to the given backend.

  This operation can be seen as an equivalent to `backend_copy/3`
  followed by a `backend_deallocate/1` on the initial tensor:

      new_tensor = Nx.backend_copy(old_tensor, new_backend)
      Nx.backend_deallocate(old_tensor)

  If a backend is not given, `Nx.Tensor` is used, which means
  the given tensor backend will pick the most appropriate
  backend to transfer to.

  For Elixir's builtin tensor, transferring to another backend
  will call `new_backend.from_binary(tensor, binary, opts)`.
  Transferring from a mutable backend, such as GPU memory,
  implies the data is copied from the GPU to the Erlang VM
  and then deallocated from the device.

  For convenience, this function accepts tensors and any container
  (such as maps and tuples as defined by the `Nx.Container` protocol)
  and transfers all tensors in them. This behaviour exists as it is
  common to transfer data from tuples and maps before and after `defn`
  functions.

  *Note: `Nx.default_backend/1` does not affect the behaviour of
  this function.

  ## Examples

  Transfer a tensor to an EXLA device backend, stored in the GPU:

      device_tensor = Nx.backend_transfer(tensor, {EXLA.Backend, client: :cuda})

  Transfer the device tensor back to an Elixir tensor:

      tensor = Nx.backend_transfer(device_tensor)

  """
  @doc type: :backend
  def backend_transfer(tensor_or_container, backend \\ Nx.Tensor) do
    {backend, opts} = backend!(backend)

    Nx.Defn.Composite.traverse(tensor_or_container, fn tensor ->
      tensor = to_tensor(tensor)
      impl!(tensor).backend_transfer(tensor, backend, opts)
    end)
  end

  @doc """
  Deallocates data in a device.

  It returns either `:ok` or `:already_deallocated`.

  For convenience, this function accepts tensors and any container
  (such as maps and tuples as defined by the `Nx.Container` protocol)
  and deallocates all devices in them. This behaviour exists as it is
  common to deallocate data after `defn` functions.
  """
  @doc type: :backend
  def backend_deallocate(tensor_or_container) do
    Nx.Defn.Composite.reduce(tensor_or_container, :ok, fn
      %Nx.Tensor{} = tensor, :ok -> impl!(tensor).backend_deallocate(tensor)
      _, :ok -> :ok
    end)
  end

  ## Element-wise binary ops

  defp non_complex_element_wise_bin_op(left, right, op, fun) do
    type = binary_type(left, right) |> fun.()
    Nx.Shared.raise_complex_not_supported(type, op, 2)
    element_wise_bin_op(left, right, op, fun)
  end

  defp element_wise_bin_op(left, right, op, fun) do
    type = binary_type(left, right) |> fun.()

    %T{shape: left_shape, names: left_names} = left = to_tensor(left)
    %T{shape: right_shape, names: right_names} = right = to_tensor(right)

    {shape, names} = Nx.Shape.binary_broadcast(left_shape, left_names, right_shape, right_names)

    apply(impl!(left, right), op, [%{left | type: type, shape: shape, names: names}, left, right])
  end

  defp non_complex_element_wise_pred_op(left, right, op) do
    Nx.Shared.raise_complex_not_supported(type(left), op, 2)
    Nx.Shared.raise_complex_not_supported(type(right), op, 2)
    element_wise_pred_op(left, right, op)
  end

  defp element_wise_pred_op(left, right, op) do
    %T{shape: left_shape, names: left_names} = left = to_tensor(left)
    %T{shape: right_shape, names: right_names} = right = to_tensor(right)

    {shape, names} = Nx.Shape.binary_broadcast(left_shape, left_names, right_shape, right_names)

    out = %{left | type: {:u, 8}, shape: shape, names: names}
    apply(impl!(left, right), op, [out, left, right])
  end

  @doc """
  Element-wise addition of two tensors.

  If a number is given, it is converted to a tensor.

  It will broadcast tensors whenever the dimensions do
  not match and broadcasting is possible.

  If you're using `Nx.Defn.defn/2`, you can use the `+` operator
  in place of this function: `left + right`.

  ## Examples

  ### Adding scalars

      iex> Nx.add(1, 2)
      #Nx.Tensor<
        s64
        3
      >

      iex> Nx.add(1, 2.2)
      #Nx.Tensor<
        f32
        3.200000047683716
      >

  ### Adding a scalar to a tensor

      iex> Nx.add(Nx.tensor([1, 2, 3], names: [:data]), 1)
      #Nx.Tensor<
        s64[data: 3]
        [2, 3, 4]
      >

      iex> Nx.add(1, Nx.tensor([1, 2, 3], names: [:data]))
      #Nx.Tensor<
        s64[data: 3]
        [2, 3, 4]
      >

  Given a float scalar converts the tensor to a float:

      iex> Nx.add(Nx.tensor([1, 2, 3], names: [:data]), 1.0)
      #Nx.Tensor<
        f32[data: 3]
        [2.0, 3.0, 4.0]
      >

      iex> Nx.add(Nx.tensor([1.0, 2.0, 3.0], names: [:data]), 1)
      #Nx.Tensor<
        f32[data: 3]
        [2.0, 3.0, 4.0]
      >

      iex> Nx.add(Nx.tensor([1.0, 2.0, 3.0], type: :f32, names: [:data]), 1)
      #Nx.Tensor<
        f32[data: 3]
        [2.0, 3.0, 4.0]
      >

  Unsigned tensors become signed and double their size if a
  negative number is given:

      iex> Nx.add(Nx.tensor([0, 1, 2], type: :u8, names: [:data]), -1)
      #Nx.Tensor<
        s16[data: 3]
        [-1, 0, 1]
      >

  ### Adding tensors of the same shape

      iex> left = Nx.tensor([[1, 2], [3, 4]], names: [:x, :y])
      iex> right = Nx.tensor([[10, 20], [30, 40]], names: [nil, :y])
      iex> Nx.add(left, right)
      #Nx.Tensor<
        s64[x: 2][y: 2]
        [
          [11, 22],
          [33, 44]
        ]
      >

  ### Adding tensors with broadcasting

      iex> left = Nx.tensor([[1], [2]], names: [nil, :y])
      iex> right = Nx.tensor([[10, 20]], names: [:x, nil])
      iex> Nx.add(left, right)
      #Nx.Tensor<
        s64[x: 2][y: 2]
        [
          [11, 21],
          [12, 22]
        ]
      >

      iex> left = Nx.tensor([[10, 20]], names: [:x, nil])
      iex> right = Nx.tensor([[1], [2]], names: [nil, :y])
      iex> Nx.add(left, right)
      #Nx.Tensor<
        s64[x: 2][y: 2]
        [
          [11, 21],
          [12, 22]
        ]
      >

      iex> left = Nx.tensor([[1], [2]], names: [:x, nil])
      iex> right = Nx.tensor([[10, 20], [30, 40]])
      iex> Nx.add(left, right)
      #Nx.Tensor<
        s64[x: 2][2]
        [
          [11, 21],
          [32, 42]
        ]
      >

      iex> left = Nx.tensor([[1, 2]])
      iex> right = Nx.tensor([[10, 20], [30, 40]])
      iex> Nx.add(left, right)
      #Nx.Tensor<
        s64[2][2]
        [
          [11, 22],
          [31, 42]
        ]
      >

  """
  @doc type: :element
  def add(left, right), do: element_wise_bin_op(left, right, :add, & &1)

  @doc """
  Element-wise subtraction of two tensors.

  If a number is given, it is converted to a tensor.

  It will broadcast tensors whenever the dimensions do
  not match and broadcasting is possible.

  If you're using `Nx.Defn.defn/2`, you can use the `-` operator
  in place of this function: `left - right`.

  ## Examples

  ### Subtracting scalars

      iex> Nx.subtract(1, 2)
      #Nx.Tensor<
        s64
        -1
      >

  ### Subtracting tensors and scalars

      iex> Nx.subtract(Nx.tensor([1, 2, 3], names: [:data]), 1)
      #Nx.Tensor<
        s64[data: 3]
        [0, 1, 2]
      >

      iex> Nx.subtract(1, Nx.tensor([1.0, 2.0, 3.0], names: [:data]))
      #Nx.Tensor<
        f32[data: 3]
        [0.0, -1.0, -2.0]
      >

  ### Subtracting tensors

      iex> left = Nx.tensor([[1], [2]], names: [:x, :y])
      iex> right = Nx.tensor([[10, 20]], names: [:x, :y])
      iex> Nx.subtract(left, right)
      #Nx.Tensor<
        s64[x: 2][y: 2]
        [
          [-9, -19],
          [-8, -18]
        ]
      >

      iex> left = Nx.tensor([[1], [2]], type: :s8, names: [:x, nil])
      iex> right = Nx.tensor([[10, 20]], type: :s8, names: [nil, :y])
      iex> Nx.subtract(left, right)
      #Nx.Tensor<
        s8[x: 2][y: 2]
        [
          [-9, -19],
          [-8, -18]
        ]
      >

      iex> left = Nx.tensor([[1], [2]], type: :f32, names: [nil, :y])
      iex> right = Nx.tensor([[10, 20]], type: :f32, names: [:x, nil])
      iex> Nx.subtract(left, right)
      #Nx.Tensor<
        f32[x: 2][y: 2]
        [
          [-9.0, -19.0],
          [-8.0, -18.0]
        ]
      >

  """
  @doc type: :element
  def subtract(left, right), do: element_wise_bin_op(left, right, :subtract, & &1)

  @doc """
  Element-wise multiplication of two tensors.

  If a number is given, it is converted to a tensor.

  It will broadcast tensors whenever the dimensions do
  not match and broadcasting is possible.

  If you're using `Nx.Defn.defn/2`, you can use the `*` operator
  operator in place of this function as `left * right`.

  ## Examples

  ### Multiplying scalars

      iex> Nx.multiply(1, 2)
      #Nx.Tensor<
        s64
        2
      >

  ### Multiplying tensors and scalars

      iex> Nx.multiply(Nx.tensor([1, 2, 3], names: [:data]), 1)
      #Nx.Tensor<
        s64[data: 3]
        [1, 2, 3]
      >

      iex> Nx.multiply(1, Nx.tensor([1.0, 2.0, 3.0], names: [:data]))
      #Nx.Tensor<
        f32[data: 3]
        [1.0, 2.0, 3.0]
      >

  ### Multiplying tensors

      iex> left = Nx.tensor([[1], [2]], names: [:x, :y])
      iex> right = Nx.tensor([[10, 20]], names: [:x, :y])
      iex> Nx.multiply(left, right)
      #Nx.Tensor<
        s64[x: 2][y: 2]
        [
          [10, 20],
          [20, 40]
        ]
      >

      iex> left = Nx.tensor([[1], [2]], type: :s8, names: [:x, nil])
      iex> right = Nx.tensor([[10, 20]], type: :s8, names: [nil, :y])
      iex> Nx.multiply(left, right)
      #Nx.Tensor<
        s8[x: 2][y: 2]
        [
          [10, 20],
          [20, 40]
        ]
      >

      iex> left = Nx.tensor([[1], [2]], type: :f32, names: [nil, :y])
      iex> right = Nx.tensor([[10, 20]], type: :f32, names: [:x, nil])
      iex> Nx.multiply(left, right)
      #Nx.Tensor<
        f32[x: 2][y: 2]
        [
          [10.0, 20.0],
          [20.0, 40.0]
        ]
      >

  """
  @doc type: :element
  def multiply(left, right), do: element_wise_bin_op(left, right, :multiply, & &1)

  @doc """
  Element-wise power of two tensors.

  If a number is given, it is converted to a tensor.

  It will broadcast tensors whenever the dimensions do
  not match and broadcasting is possible.

  If both tensors are integers and the exponent is
  negative, it will raise, but it may trigger undefined
  behaviour on some compilers.

  ## Examples

  ### Power of scalars

      iex> Nx.power(2, 4)
      #Nx.Tensor<
        s64
        16
      >

  ### Power of tensors and scalars

      iex> Nx.power(Nx.tensor([1, 2, 3], names: [:data]), 2)
      #Nx.Tensor<
        s64[data: 3]
        [1, 4, 9]
      >

      iex> Nx.power(2, Nx.tensor([1.0, 2.0, 3.0], names: [:data]))
      #Nx.Tensor<
        f32[data: 3]
        [2.0, 4.0, 8.0]
      >

  ### Power of tensors

      iex> Nx.power(Nx.tensor([[2], [3]], names: [:x, nil]), Nx.tensor([[4, 5]], names: [nil, :y]))
      #Nx.Tensor<
        s64[x: 2][y: 2]
        [
          [16, 32],
          [81, 243]
        ]
      >

  """
  @doc type: :element
  def power(left, right), do: element_wise_bin_op(left, right, :power, & &1)

  @doc """
  Element-wise remainder of two tensors.

  If a number is given, it is converted to a tensor.

  It will broadcast tensors whenever the dimensions do
  not match and broadcasting is possible.

  If you're using `Nx.Defn.defn/2`, you can use the `rem/2` function
  in place of this function: `rem(left, right)`.

  ## Examples

  ### Remainder of scalars

      iex> Nx.remainder(1, 2)
      #Nx.Tensor<
        s64
        1
      >

  ### Remainder of tensors and scalars

      iex> Nx.remainder(Nx.tensor([1, 2, 3], names: [:data]), 2)
      #Nx.Tensor<
        s64[data: 3]
        [1, 0, 1]
      >

      iex> Nx.remainder(2, Nx.tensor([1.0, 2.0, 3.0], names: [:data]))
      #Nx.Tensor<
        f32[data: 3]
        [0.0, 0.0, 2.0]
      >

  ### Remainder of tensors

      iex> left = Nx.tensor([[10], [20]], names: [:x, :y])
      iex> right = Nx.tensor([[3, 4]], names: [nil, :y])
      iex> Nx.remainder(left, right)
      #Nx.Tensor<
        s64[x: 2][y: 2]
        [
          [1, 2],
          [2, 0]
        ]
      >

  ### Remainder involving negative values

  If given a negative value as the right operand, the operation
  will return the negative image of the remainder.

  For the example below, note that in modulo-10, adding 20 shouldn't
  change the result, but in this case it does because the sign changes.

      iex> left = Nx.tensor(-11, type: :s8)
      iex> right = Nx.tensor(10, type: :u8)
      iex> Nx.remainder(left, right)
      #Nx.Tensor<
        s16
        -1
      >
      iex> Nx.remainder(Nx.add(left, Nx.tensor(20, type: :s8)), right)
      #Nx.Tensor<
        s16
        9
      >
      iex> positive_left = Nx.tensor(9, type: :u8)
      iex> Nx.remainder(positive_left, right)
      #Nx.Tensor<
        u8
        9
      >
      iex> Nx.remainder(Nx.add(positive_left, Nx.tensor(20, type: :u8)), right)
      #Nx.Tensor<
        u8
        9
      >
  """
  @doc type: :element
  def remainder(left, right), do: non_complex_element_wise_bin_op(left, right, :remainder, & &1)

  @doc """
  Element-wise division of two tensors.

  If a number is given, it is converted to a tensor.

  It always returns a float tensor. If any of the input
  tensors are not float, they are converted to f32.
  Division by zero raises, but it may trigger undefined
  behaviour on some compilers.

  It will broadcast tensors whenever the dimensions do
  not match and broadcasting is possible.

  If you're using `Nx.Defn.defn/2`, you can use the `/` operator
  in place of this function: `left / right`.

  ## Examples

  ### Dividing scalars

      iex> Nx.divide(1, 2)
      #Nx.Tensor<
        f32
        0.5
      >

  ### Dividing tensors and scalars

      iex> Nx.divide(Nx.tensor([1, 2, 3], names: [:data]), 1)
      #Nx.Tensor<
        f32[data: 3]
        [1.0, 2.0, 3.0]
      >

      iex> Nx.divide(1, Nx.tensor([1.0, 2.0, 3.0], names: [:data]))
      #Nx.Tensor<
        f32[data: 3]
        [1.0, 0.5, 0.3333333432674408]
      >

  ### Dividing tensors

      iex> left = Nx.tensor([[1], [2]], names: [:x, nil])
      iex> right = Nx.tensor([[10, 20]], names: [nil, :y])
      iex> Nx.divide(left, right)
      #Nx.Tensor<
        f32[x: 2][y: 2]
        [
          [0.10000000149011612, 0.05000000074505806],
          [0.20000000298023224, 0.10000000149011612]
        ]
      >

      iex> left = Nx.tensor([[1], [2]], type: :s8)
      iex> right = Nx.tensor([[10, 20]], type: :s8, names: [:x, :y])
      iex> Nx.divide(left, right)
      #Nx.Tensor<
        f32[x: 2][y: 2]
        [
          [0.10000000149011612, 0.05000000074505806],
          [0.20000000298023224, 0.10000000149011612]
        ]
      >

      iex> left = Nx.tensor([[1], [2]], type: :f32, names: [:x, nil])
      iex> right = Nx.tensor([[10, 20]], type: :f32, names: [nil, :y])
      iex> Nx.divide(left, right)
      #Nx.Tensor<
        f32[x: 2][y: 2]
        [
          [0.10000000149011612, 0.05000000074505806],
          [0.20000000298023224, 0.10000000149011612]
        ]
      >

  """
  @doc type: :element
  def divide(left, right), do: element_wise_bin_op(left, right, :divide, &Nx.Type.to_floating/1)

  defp assert_quotient_type!(type) do
    if Nx.Type.integer?(type) do
      type
    else
      raise ArgumentError,
            "quotient expects integer tensors as inputs and outputs an integer tensor, " <>
              "got: #{inspect(type)}"
    end
  end

  @doc """
  Element-wise integer division of two tensors.

  If a number is given, it is converted to a tensor.

  It always returns an integer tensor. Input tensors and
  numbers must be integer types. Division by zero raises,
  but it may trigger undefined behaviour on some compilers.

  It will broadcast tensors whenever the dimensions do
  not match and broadcasting is possible.

  ## Caveat for `grad`

  The `grad` operation is not supported for `quotient/2`.
  Since integer division is, by definition, a closed operation
  for the set of integers and grad involves floating points,
  `grad` is undefined.

  If you need to support gradients, you might consider using
  floor division, but beware of precision errors caused by
  floating points:

      a |> Nx.divide(b) |> Nx.floor()

  ## Examples

  ### Integer dividing scalars

      iex> Nx.quotient(11, 2)
      #Nx.Tensor<
        s64
        5
      >

  ### Integer dividing tensors and scalars

      iex> Nx.quotient(Nx.tensor([2, 4, 5], names: [:data]), 2)
      #Nx.Tensor<
        s64[data: 3]
        [1, 2, 2]
      >

      iex> Nx.quotient(10, Nx.tensor([1, 2, 3], names: [:data]))
      #Nx.Tensor<
        s64[data: 3]
        [10, 5, 3]
      >

  ### Dividing tensors

      iex> left = Nx.tensor([[10, 20]], names: [nil, :y])
      iex> right = Nx.tensor([[1], [2]], names: [:x, nil])
      iex> Nx.quotient(left, right)
      #Nx.Tensor<
        s64[x: 2][y: 2]
        [
          [10, 20],
          [5, 10]
        ]
      >

      iex> left = Nx.tensor([[10, 20]], type: :s8, names: [:x, :y])
      iex> right = Nx.tensor([[1], [2]], type: :s8)
      iex> Nx.quotient(left, right)
      #Nx.Tensor<
        s8[x: 2][y: 2]
        [
          [10, 20],
          [5, 10]
        ]
      >

      iex> left = Nx.tensor([[10, 20]], type: :u8, names: [:x, :y])
      iex> right = Nx.tensor([[1], [2]], type: :u32)
      iex> Nx.quotient(left, right)
      #Nx.Tensor<
        u32[x: 2][y: 2]
        [
          [10, 20],
          [5, 10]
        ]
      >

  """
  @doc type: :element
  def quotient(left, right),
    do: element_wise_bin_op(left, right, :quotient, &assert_quotient_type!/1)

  @doc """
  Element-wise arc tangent of two tensors.

  If a number is given, it is converted to a tensor.

  It always returns a float tensor. If any of the input
  tensors are not float, they are converted to f32.

  It will broadcast tensors whenever the dimensions do
  not match and broadcasting is possible.

  ## Examples

  ### Arc tangent between scalars

      iex> Nx.atan2(1, 2)
      #Nx.Tensor<
        f32
        0.46364760398864746
      >

  ### Arc tangent between tensors and scalars

      iex> Nx.atan2(Nx.tensor([1, 2, 3], names: [:data]), 1)
      #Nx.Tensor<
        f32[data: 3]
        [0.7853981852531433, 1.1071487665176392, 1.249045729637146]
      >

      iex> Nx.atan2(1, Nx.tensor([1.0, 2.0, 3.0], names: [:data]))
      #Nx.Tensor<
        f32[data: 3]
        [0.7853981852531433, 0.46364760398864746, 0.32175055146217346]
      >

  ### Arc tangent between tensors

      iex> neg_and_pos_zero_columns = Nx.tensor([[-0.0], [0.0]], type: :f64)
      iex> neg_and_pos_zero_rows = Nx.tensor([-0.0, 0.0], type: :f64)
      iex> Nx.atan2(neg_and_pos_zero_columns, neg_and_pos_zero_rows)
      #Nx.Tensor<
        f64[2][2]
        [
          [-3.141592653589793, -0.0],
          [3.141592653589793, 0.0]
        ]
      >

  """
  @doc type: :element
  def atan2(left, right), do: element_wise_bin_op(left, right, :atan2, &Nx.Type.to_floating/1)

  @doc """
  Element-wise maximum of two tensors.

  If a number is given, it is converted to a tensor.

  It will broadcast tensors whenever the dimensions do
  not match and broadcasting is possible.

  If you're using `Nx.Defn.defn/2`, you can use the `max/2` function
  in place of this function: `max(left, right)`.

  ## Examples

  ### Max between scalars

      iex> Nx.max(1, 2)
      #Nx.Tensor<
        s64
        2
      >

  ### Max between tensors and scalars

      iex> Nx.max(Nx.tensor([1, 2, 3], names: [:data]), 1)
      #Nx.Tensor<
        s64[data: 3]
        [1, 2, 3]
      >

      iex> Nx.max(1, Nx.tensor([1.0, 2.0, 3.0], names: [:data]))
      #Nx.Tensor<
        f32[data: 3]
        [1.0, 2.0, 3.0]
      >

  ### Max between tensors

      iex> left = Nx.tensor([[1], [2]], names: [:x, :y])
      iex> right = Nx.tensor([[10, 20]])
      iex> Nx.max(left, right)
      #Nx.Tensor<
        s64[x: 2][y: 2]
        [
          [10, 20],
          [10, 20]
        ]
      >

      iex> left = Nx.tensor([[1], [2]], type: :s8, names: [:x, nil])
      iex> right = Nx.tensor([[10, 20]], type: :s8)
      iex> Nx.max(left, right)
      #Nx.Tensor<
        s8[x: 2][2]
        [
          [10, 20],
          [10, 20]
        ]
      >

      iex> left = Nx.tensor([[1], [2]], type: :f32, names: [:x, nil])
      iex> right = Nx.tensor([[10, 20]], type: :f32, names: [nil, :y])
      iex> Nx.max(left, right)
      #Nx.Tensor<
        f32[x: 2][y: 2]
        [
          [10.0, 20.0],
          [10.0, 20.0]
        ]
      >

  """
  @doc type: :element
  def max(left, right), do: non_complex_element_wise_bin_op(left, right, :max, & &1)

  @doc """
  Element-wise minimum of two tensors.

  If a number is given, it is converted to a tensor.

  It will broadcast tensors whenever the dimensions do
  not match and broadcasting is possible.

  If you're using `Nx.Defn.defn/2`, you can use the `min/2` function
  in place of this function: `min(left, right)`.

  ## Examples

  ### Min between scalars

      iex> Nx.min(1, 2)
      #Nx.Tensor<
        s64
        1
      >

  ### Min between tensors and scalars

      iex> Nx.min(Nx.tensor([1, 2, 3], names: [:data]), 1)
      #Nx.Tensor<
        s64[data: 3]
        [1, 1, 1]
      >

      iex> Nx.min(1, Nx.tensor([1.0, 2.0, 3.0], names: [:data]))
      #Nx.Tensor<
        f32[data: 3]
        [1.0, 1.0, 1.0]
      >

  ### Min between tensors

      iex> left = Nx.tensor([[1], [2]], names: [:x, nil])
      iex> right = Nx.tensor([[10, 20]])
      iex> Nx.min(left, right)
      #Nx.Tensor<
        s64[x: 2][2]
        [
          [1, 1],
          [2, 2]
        ]
      >

      iex> left = Nx.tensor([[1], [2]], type: :s8, names: [:x, :y])
      iex> right = Nx.tensor([[10, 20]], type: :s8)
      iex> Nx.min(left, right)
      #Nx.Tensor<
        s8[x: 2][y: 2]
        [
          [1, 1],
          [2, 2]
        ]
      >

      iex> left = Nx.tensor([[1], [2]], type: :f32, names: [:x, nil])
      iex> right = Nx.tensor([[10, 20]], type: :f32, names: [nil, :y])
      iex> Nx.min(left, right)
      #Nx.Tensor<
        f32[x: 2][y: 2]
        [
          [1.0, 1.0],
          [2.0, 2.0]
        ]
      >

  """
  @doc type: :element
  def min(left, right), do: non_complex_element_wise_bin_op(left, right, :min, & &1)

  ## Bitwise ops

  defp assert_bitwise_type!(type) do
    if Nx.Type.integer?(type) do
      type
    else
      raise ArgumentError,
            "bitwise operators expect integer tensors as inputs and outputs an integer tensor, " <>
              "got: #{inspect(type)}"
    end
  end

  @doc """
  Element-wise bitwise AND of two tensors.

  Only integer tensors are supported. If a float or
  complex tensor is given, an error is raised.

  It will broadcast tensors whenever the dimensions do
  not match and broadcasting is possible.

  If you're using `Nx.Defn.defn/2`, you can use the `&&&` operator
  in place of this function: `left &&& right`.

  ## Examples

  ### bitwise and between scalars

      iex> Nx.bitwise_and(1, 0)
      #Nx.Tensor<
        s64
        0
      >

  ### bitwise and between tensors and scalars

      iex> Nx.bitwise_and(Nx.tensor([0, 1, 2], names: [:data]), 1)
      #Nx.Tensor<
        s64[data: 3]
        [0, 1, 0]
      >

      iex> Nx.bitwise_and(Nx.tensor([0, -1, -2], names: [:data]), -1)
      #Nx.Tensor<
        s64[data: 3]
        [0, -1, -2]
      >

  ### bitwise and between tensors

      iex> Nx.bitwise_and(Nx.tensor([0, 0, 1, 1], names: [:data]), Nx.tensor([0, 1, 0, 1]))
      #Nx.Tensor<
        s64[data: 4]
        [0, 0, 0, 1]
      >

  ### Error cases

      iex> Nx.bitwise_and(Nx.tensor([0, 0, 1, 1]), 1.0)
      ** (ArgumentError) bitwise operators expect integer tensors as inputs and outputs an integer tensor, got: {:f, 32}
  """
  @doc type: :element
  def bitwise_and(left, right),
    do: element_wise_bin_op(left, right, :bitwise_and, &assert_bitwise_type!/1)

  @doc """
  Element-wise bitwise OR of two tensors.

  Only integer tensors are supported. If a float or
  complex tensor is given, an error is raised.

  It will broadcast tensors whenever the dimensions do
  not match and broadcasting is possible.

  If you're using `Nx.Defn.defn/2`, you can use the `|||` operator
  in place of this function: `left ||| right`.

  ## Examples

  ### bitwise or between scalars

      iex> Nx.bitwise_or(1, 0)
      #Nx.Tensor<
        s64
        1
      >

  ### bitwise or between tensors and scalars

      iex> Nx.bitwise_or(Nx.tensor([0, 1, 2], names: [:data]), 1)
      #Nx.Tensor<
        s64[data: 3]
        [1, 1, 3]
      >

      iex> Nx.bitwise_or(Nx.tensor([0, -1, -2], names: [:data]), -1)
      #Nx.Tensor<
        s64[data: 3]
        [-1, -1, -1]
      >

  ### bitwise or between tensors

      iex> Nx.bitwise_or(Nx.tensor([0, 0, 1, 1], names: [:data]), Nx.tensor([0, 1, 0, 1], names: [:data]))
      #Nx.Tensor<
        s64[data: 4]
        [0, 1, 1, 1]
      >

  ### Error cases

      iex> Nx.bitwise_or(Nx.tensor([0, 0, 1, 1]), 1.0)
      ** (ArgumentError) bitwise operators expect integer tensors as inputs and outputs an integer tensor, got: {:f, 32}
  """
  @doc type: :element
  def bitwise_or(left, right),
    do: element_wise_bin_op(left, right, :bitwise_or, &assert_bitwise_type!/1)

  @doc """
  Element-wise bitwise XOR of two tensors.

  Only integer tensors are supported. If a float or complex
  tensor is given, an error is raised.

  It will broadcast tensors whenever the dimensions do
  not match and broadcasting is possible.

  ## Examples

  ### Bitwise xor between scalars

      iex> Nx.bitwise_xor(1, 0)
      #Nx.Tensor<
        s64
        1
      >

  ### Bitwise xor and between tensors and scalars

      iex> Nx.bitwise_xor(Nx.tensor([1, 2, 3], names: [:data]), 2)
      #Nx.Tensor<
        s64[data: 3]
        [3, 0, 1]
      >

      iex> Nx.bitwise_xor(Nx.tensor([-1, -2, -3], names: [:data]), 2)
      #Nx.Tensor<
        s64[data: 3]
        [-3, -4, -1]
      >

  ### Bitwise xor between tensors

      iex> Nx.bitwise_xor(Nx.tensor([0, 0, 1, 1]), Nx.tensor([0, 1, 0, 1], names: [:data]))
      #Nx.Tensor<
        s64[data: 4]
        [0, 1, 1, 0]
      >

  ### Error cases

      iex> Nx.bitwise_xor(Nx.tensor([0, 0, 1, 1]), 1.0)
      ** (ArgumentError) bitwise operators expect integer tensors as inputs and outputs an integer tensor, got: {:f, 32}
  """
  @doc type: :element
  def bitwise_xor(left, right),
    do: element_wise_bin_op(left, right, :bitwise_xor, &assert_bitwise_type!/1)

  @doc """
  Element-wise left shift of two tensors.

  Only integer tensors are supported. If a float or complex
  tensor is given, an error is raised. If the right side
  is negative, it will raise, but it may trigger undefined
  behaviour on some compilers.

  It will broadcast tensors whenever the dimensions do
  not match and broadcasting is possible. If the number of
  shifts are negative, Nx's default backend will raise,
  but it may trigger undefined behaviour in other backends.

  If you're using `Nx.Defn.defn/2`, you can use the `<<<` operator
  in place of this function: `left <<< right`.

  ## Examples

  ### Left shift between scalars

      iex> Nx.left_shift(1, 0)
      #Nx.Tensor<
        s64
        1
      >

  ### Left shift between tensors and scalars

      iex> Nx.left_shift(Nx.tensor([1, 2, 3], names: [:data]), 2)
      #Nx.Tensor<
        s64[data: 3]
        [4, 8, 12]
      >

  ### Left shift between tensors

      iex> left = Nx.tensor([1, 1, -1, -1], names: [:data])
      iex> right = Nx.tensor([1, 2, 3, 4], names: [:data])
      iex> Nx.left_shift(left, right)
      #Nx.Tensor<
        s64[data: 4]
        [2, 4, -8, -16]
      >

  ### Error cases

      iex> Nx.left_shift(Nx.tensor([0, 0, 1, 1]), 1.0)
      ** (ArgumentError) bitwise operators expect integer tensors as inputs and outputs an integer tensor, got: {:f, 32}

  """
  @doc type: :element
  def left_shift(left, right),
    do: element_wise_bin_op(left, right, :left_shift, &assert_bitwise_type!/1)

  @doc """
  Element-wise right shift of two tensors.

  Only integer tensors are supported. If a float or complex
  tensor is given, an error is raised. If the right side
  is negative, it will raise, but it may trigger undefined
  behaviour on some compilers.

  It performs an arithmetic shift if the tensor is made of
  signed integers, it performs a logical shift otherwise.
  In other words, it preserves the sign for signed integers.

  It will broadcast tensors whenever the dimensions do
  not match and broadcasting is possible. If the number of
  shifts are negative, Nx's default backend will raise,
  but it may trigger undefined behaviour in other backends.

  If you're using `Nx.Defn.defn/2`, you can use the `>>>` operator
  in place of this function: `left >>> right`.

  ## Examples

  ### Right shift between scalars

      iex> Nx.right_shift(1, 0)
      #Nx.Tensor<
        s64
        1
      >

  ### Right shift between tensors and scalars

      iex> Nx.right_shift(Nx.tensor([2, 4, 8], names: [:data]), 2)
      #Nx.Tensor<
        s64[data: 3]
        [0, 1, 2]
      >

  ### Right shift between tensors

      iex> left = Nx.tensor([16, 32, -64, -128], names: [:data])
      iex> right = Nx.tensor([1, 2, 3, 4])
      iex> Nx.right_shift(left, right)
      #Nx.Tensor<
        s64[data: 4]
        [8, 8, -8, -8]
      >

  ### Error cases

      iex> Nx.right_shift(Nx.tensor([0, 0, 1, 1]), 1.0)
      ** (ArgumentError) bitwise operators expect integer tensors as inputs and outputs an integer tensor, got: {:f, 32}

  """
  @doc type: :element
  def right_shift(left, right),
    do: element_wise_bin_op(left, right, :right_shift, &assert_bitwise_type!/1)

  @doc """
  Element-wise equality comparison of two tensors.

  If a number is given, it is converted to a tensor.

  It will broadcast tensors whenever the dimensions do
  not match and broadcasting is possible.

  If you're using `Nx.Defn.defn/2`, you can use the `==` operator
  in place of this function: `left == right`.

  ## Examples

  ### Comparison of scalars

      iex> Nx.equal(1, 2)
      #Nx.Tensor<
        u8
        0
      >

  ### Comparison of tensors and scalars

      iex> Nx.equal(1, Nx.tensor([1, 2, 3], names: [:data]))
      #Nx.Tensor<
        u8[data: 3]
        [1, 0, 0]
      >

  ### Comparison of tensors

      iex> left = Nx.tensor([1, 2, 3], names: [:data])
      iex> right = Nx.tensor([1, 2, 5])
      iex> Nx.equal(left, right)
      #Nx.Tensor<
        u8[data: 3]
        [1, 1, 0]
      >

      iex> left = Nx.tensor([[1.0, 2.0, 3.0], [4.0, 5.0, 6.0]], names: [:x, nil])
      iex> right = Nx.tensor([1, 2, 3])
      iex> Nx.equal(left, right)
      #Nx.Tensor<
        u8[x: 2][3]
        [
          [1, 1, 1],
          [0, 0, 0]
        ]
      >
  """
  @doc type: :element
  def equal(left, right), do: element_wise_pred_op(left, right, :equal)

  @doc """
  Element-wise logical and of two tensors.

  Zero is considered false, any other number is considered
  true.

  It will broadcast tensors whenever the dimensions do
  not match and broadcasting is possible.

  If you're using `Nx.Defn.defn/2`, you can use the `and` operator
  in place of this function: `left and right`.

  ## Examples

      iex> Nx.logical_and(1, Nx.tensor([-1, 0, 1], names: [:data]))
      #Nx.Tensor<
        u8[data: 3]
        [1, 0, 1]
      >

      iex> left = Nx.tensor([-1, 0, 1], names: [:data])
      iex> right = Nx.tensor([[-1], [0], [1]])
      iex> Nx.logical_and(left, right)
      #Nx.Tensor<
        u8[3][data: 3]
        [
          [1, 0, 1],
          [0, 0, 0],
          [1, 0, 1]
        ]
      >

      iex> left = Nx.tensor([-1.0, 0.0, 1.0], names: [:data])
      iex> right = Nx.tensor([[-1], [0], [1]])
      iex> Nx.logical_and(left, right)
      #Nx.Tensor<
        u8[3][data: 3]
        [
          [1, 0, 1],
          [0, 0, 0],
          [1, 0, 1]
        ]
      >
  """
  @doc type: :element
  def logical_and(left, right), do: element_wise_pred_op(left, right, :logical_and)

  @doc """
  Element-wise logical or of two tensors.

  Zero is considered false, any other number is considered
  true.

  It will broadcast tensors whenever the dimensions do
  not match and broadcasting is possible.

  If you're using `Nx.Defn.defn/2`, you can use the `or` operator
  in place of this function: `left or right`.

  ## Examples

      iex> Nx.logical_or(0, Nx.tensor([-1, 0, 1], names: [:data]))
      #Nx.Tensor<
        u8[data: 3]
        [1, 0, 1]
      >

      iex> left = Nx.tensor([-1, 0, 1], names: [:data])
      iex> right = Nx.tensor([[-1], [0], [1]])
      iex> Nx.logical_or(left, right)
      #Nx.Tensor<
        u8[3][data: 3]
        [
          [1, 1, 1],
          [1, 0, 1],
          [1, 1, 1]
        ]
      >

      iex> left = Nx.tensor([-1.0, 0.0, 1.0], names: [:data])
      iex> right = Nx.tensor([[-1], [0], [1]])
      iex> Nx.logical_or(left, right)
      #Nx.Tensor<
        u8[3][data: 3]
        [
          [1, 1, 1],
          [1, 0, 1],
          [1, 1, 1]
        ]
      >
  """
  @doc type: :element
  def logical_or(left, right), do: element_wise_pred_op(left, right, :logical_or)

  @doc """
  Element-wise logical xor of two tensors.

  Zero is considered false, any other number is considered
  true.

  It will broadcast tensors whenever the dimensions do
  not match and broadcasting is possible.

  ## Examples

      iex> Nx.logical_xor(0, Nx.tensor([-1, 0, 1], names: [:data]))
      #Nx.Tensor<
        u8[data: 3]
        [1, 0, 1]
      >

      iex> left = Nx.tensor([-1, 0, 1], names: [:data])
      iex> right = Nx.tensor([[-1], [0], [1]])
      iex> Nx.logical_xor(left, right)
      #Nx.Tensor<
        u8[3][data: 3]
        [
          [0, 1, 0],
          [1, 0, 1],
          [0, 1, 0]
        ]
      >

      iex> left = Nx.tensor([-1.0, 0.0, 1.0], names: [:data])
      iex> right = Nx.tensor([[-1], [0], [1]])
      iex> Nx.logical_xor(left, right)
      #Nx.Tensor<
        u8[3][data: 3]
        [
          [0, 1, 0],
          [1, 0, 1],
          [0, 1, 0]
        ]
      >

  """
  @doc type: :element
  def logical_xor(left, right), do: element_wise_pred_op(left, right, :logical_xor)

  @doc """
  Element-wise logical not a tensor.

  Zero is considered false, any other number is considered
  true.

  If you're using `Nx.Defn.defn/2`, you can use the `not` operator
  in place of this function: `not tensor`.

  ## Examples

      iex> Nx.logical_not(Nx.tensor([-1, 0, 1], names: [:data]))
      #Nx.Tensor<
        u8[data: 3]
        [0, 1, 0]
      >

      iex> Nx.logical_not(Nx.tensor([-1.0, 0.0, 1.0], names: [:data]))
      #Nx.Tensor<
        u8[data: 3]
        [0, 1, 0]
      >

  """
  @doc type: :element
  def logical_not(tensor) do
    tensor = to_tensor(tensor)
    output = Nx.template(tensor.shape, {:u, 8}, names: tensor.names)

    Nx.Shared.optional(:logical_not, [tensor], output, fn tensor ->
      type = tensor.type

      zero =
        Nx.BinaryBackend.from_binary(
          %T{shape: {}, type: type, names: []},
          number_to_binary(0, type),
          []
        )

      element_wise_pred_op(tensor, zero, :equal)
    end)
  end

  @doc """
  Element-wise not-equal comparison of two tensors.

  If a number is given, it is converted to a tensor.

  It will broadcast tensors whenever the dimensions do
  not match and broadcasting is possible.

  If you're using `Nx.Defn.defn/2`, you can use the `!=` operator
  in place of this function: `left != right`.

  ## Examples

  ### Comparison of scalars

      iex> Nx.not_equal(1, 2)
      #Nx.Tensor<
        u8
        1
      >

  ### Comparison of tensor and scalar

      iex> Nx.not_equal(Nx.tensor([1, 2, 3], names: [:data]), Nx.tensor(1))
      #Nx.Tensor<
        u8[data: 3]
        [0, 1, 1]
      >

  ### Comparison of tensors

      iex> left = Nx.tensor([1, 1, 2])
      iex> right = Nx.tensor([1, 2, 3], names: [:data])
      iex> Nx.not_equal(left, right)
      #Nx.Tensor<
        u8[data: 3]
        [0, 1, 1]
      >

      iex> left = Nx.tensor([[1, 4, 2], [4, 5, 6]], names: [:x, :y])
      iex> right = Nx.tensor([[1, 3, 2], [4, 2, 1]], names: [:x, :y])
      iex> Nx.not_equal(left, right)
      #Nx.Tensor<
        u8[x: 2][y: 3]
        [
          [0, 1, 0],
          [0, 1, 1]
        ]
      >
  """
  @doc type: :element
  def not_equal(left, right), do: element_wise_pred_op(left, right, :not_equal)

  @doc """
  Element-wise greater than comparison of two tensors.

  If a number is given, it is converted to a tensor.

  It will broadcast tensors whenever the dimensions do
  not match and broadcasting is possible.

  If you're using `Nx.Defn.defn/2`, you can use the `>` operator
  in place of this function: `left > right`.

  ## Examples

  ### Comparison of scalars

      iex> Nx.greater(1, 2)
      #Nx.Tensor<
        u8
        0
      >

  ### Comparison of tensors and scalars

      iex> Nx.greater(1, Nx.tensor([1, 2, 3], names: [:data]))
      #Nx.Tensor<
        u8[data: 3]
        [0, 0, 0]
      >

  ### Comparison of tensors

      iex> left = Nx.tensor([1, 2, 3], names: [:data])
      iex> right = Nx.tensor([1, 2, 2])
      iex> Nx.greater(left, right)
      #Nx.Tensor<
        u8[data: 3]
        [0, 0, 1]
      >

      iex> left = Nx.tensor([[1.0, 2.0, 3.0], [4.0, 5.0, 6.0]], names: [:x, :y])
      iex> right = Nx.tensor([1, 2, 3])
      iex> Nx.greater(left, right)
      #Nx.Tensor<
        u8[x: 2][y: 3]
        [
          [0, 0, 0],
          [1, 1, 1]
        ]
      >
  """
  @doc type: :element
  def greater(left, right), do: non_complex_element_wise_pred_op(left, right, :greater)

  @doc """
  Element-wise less than comparison of two tensors.

  If a number is given, it is converted to a tensor.

  It will broadcast tensors whenever the dimensions do
  not match and broadcasting is possible.

  If you're using `Nx.Defn.defn/2`, you can use the `<` operator
  in place of this function: `left < right`.

  ## Examples

  ### Comparison of scalars

      iex> Nx.less(1, 2)
      #Nx.Tensor<
        u8
        1
      >

  ### Comparison of tensors and scalars

      iex> Nx.less(1, Nx.tensor([1, 2, 3], names: [:data]))
      #Nx.Tensor<
        u8[data: 3]
        [0, 1, 1]
      >

  ### Comparison of tensors

      iex> Nx.less(Nx.tensor([1, 2, 1]), Nx.tensor([1, 2, 2], names: [:data]))
      #Nx.Tensor<
        u8[data: 3]
        [0, 0, 1]
      >

      iex> Nx.less(Nx.tensor([[1.0, 2.0, 3.0], [4.0, 2.0, 1.0]], names: [:x, :y]), Nx.tensor([1, 2, 3]))
      #Nx.Tensor<
        u8[x: 2][y: 3]
        [
          [0, 0, 0],
          [0, 0, 1]
        ]
      >

  """
  @doc type: :element
  def less(left, right), do: non_complex_element_wise_pred_op(left, right, :less)

  @doc """
  Element-wise greater than or equal comparison of two tensors.

  If a number is given, it is converted to a tensor.

  It will broadcast tensors whenever the dimensions do
  not match and broadcasting is possible.

  If you're using `Nx.Defn.defn/2`, you can use the `>=` operator
  in place of this function: `left >= right`.

  ## Examples

  ### Comparison of scalars

      iex> Nx.greater_equal(1, 2)
      #Nx.Tensor<
        u8
        0
      >

  ### Comparison of tensors and scalars

      iex> Nx.greater_equal(1, Nx.tensor([1, 2, 3], names: [:data]))
      #Nx.Tensor<
        u8[data: 3]
        [1, 0, 0]
      >

  ### Comparison of tensors

      iex> left = Nx.tensor([1, 2, 3], names: [:data])
      iex> right = Nx.tensor([1, 2, 2])
      iex> Nx.greater_equal(left, right)
      #Nx.Tensor<
        u8[data: 3]
        [1, 1, 1]
      >

      iex> left = Nx.tensor([[1.0, 2.0, 3.0], [4.0, 5.0, 6.0]], names: [:x, :y])
      iex> right = Nx.tensor([1, 2, 3])
      iex> Nx.greater_equal(left, right)
      #Nx.Tensor<
        u8[x: 2][y: 3]
        [
          [1, 1, 1],
          [1, 1, 1]
        ]
      >

  """
  @doc type: :element
  def greater_equal(left, right),
    do: non_complex_element_wise_pred_op(left, right, :greater_equal)

  @doc """
  Element-wise less than or equal comparison of two tensors.

  If a number is given, it is converted to a tensor.

  It will broadcast tensors whenever the dimensions do
  not match and broadcasting is possible.

  If you're using `Nx.Defn.defn/2`, you can use the `<=` operator
  in place of this function: `left <= right`.

  ## Examples

  ### Comparison of scalars

      iex> Nx.less_equal(1, 2)
      #Nx.Tensor<
        u8
        1
      >

  ### Comparison of tensors and scalars

      iex> Nx.less_equal(1, Nx.tensor([1, 2, 3], names: [:data]))
      #Nx.Tensor<
        u8[data: 3]
        [1, 1, 1]
      >

  ### Comparison of tensors

      iex> left = Nx.tensor([1, 2, 3], names: [:data])
      iex> right = Nx.tensor([1, 2, 2])
      iex> Nx.less_equal(left, right)
      #Nx.Tensor<
        u8[data: 3]
        [1, 1, 0]
      >

      iex> left = Nx.tensor([[1.0, 2.0, 3.0], [4.0, 5.0, 6.0]])
      iex> right = Nx.tensor([1, 2, 3], names: [:y])
      iex> Nx.less_equal(left, right)
      #Nx.Tensor<
        u8[2][y: 3]
        [
          [1, 1, 1],
          [0, 0, 0]
        ]
      >

  """
  @doc type: :element
  def less_equal(left, right), do: non_complex_element_wise_pred_op(left, right, :less_equal)

  @doc """
  Constructs a tensor from two tensors, based on a predicate.

  The resulting tensor is built by evaluating each element of
  `pred` and returning either the corresponding element from
  `on_true` or `on_false`.

  `pred` must either be `1` or `0` or a tensor of predicates
  with a shape that matches the largest shape between `s1` or `s2`.

  If the shape of `on_true` or `on_false` do not match the shape of
  `pred`, attempts to broadcast both so they match the shape of `pred`.

  ## Examples

  When the first argument is a scalar:

      iex> Nx.select(1, Nx.tensor([1, 2, 3], names: [:x]), Nx.tensor([4, 5, 6], names: [:x]))
      #Nx.Tensor<
        s64[x: 3]
        [1, 2, 3]
      >

      iex> Nx.select(0, Nx.tensor([1, 2, 3], names: [:y]), Nx.tensor([4, 5, 6], names: [:y]))
      #Nx.Tensor<
        s64[y: 3]
        [4, 5, 6]
      >

      iex> Nx.select(0, Nx.tensor([[1, 2]], names: [:x, :y]), Nx.tensor([[3], [4]], names: [:x, :y]))
      #Nx.Tensor<
        s64[x: 2][y: 2]
        [
          [3, 3],
          [4, 4]
        ]
      >

  When the first argument is a tensor:

      iex> Nx.select(Nx.tensor([0, 1, 0], names: [:x]), Nx.tensor([1, 2, 3], names: [:y]), Nx.tensor([4, 5, 6], names: [:z]))
      #Nx.Tensor<
        s64[x: 3]
        [4, 2, 6]
      >

      iex> x = Nx.tensor([2, 4, 6], names: [:x])
      iex> y = Nx.tensor([3, 2, 1])
      iex> Nx.select(Nx.greater(x, y), Nx.tensor([2, 4, 6], names: [:i]), Nx.tensor([1, 3, 5], names: [:j]))
      #Nx.Tensor<
        s64[x: 3]
        [1, 4, 6]
      >

      iex> x = Nx.tensor([2, 4, 6, 8, 10], names: [:x])
      iex> y = Nx.tensor([1, 6, 2, 11, 2], names: [:x])
      iex> Nx.select(Nx.greater(x, y), Nx.tensor(2), Nx.tensor([1, 3, 5, 7, 9], names: [:x]))
      #Nx.Tensor<
        s64[x: 5]
        [2, 3, 2, 7, 2]
      >

  If the tensor has other values, any non-zero value is considered true:

      iex> Nx.select(Nx.tensor([0, 1, 2], type: :u8), Nx.tensor([0, 0, 0]), Nx.tensor([1, 1, 1]))
      #Nx.Tensor<
        s64[3]
        [1, 0, 0]
      >

      iex> Nx.select(Nx.tensor([0, 1, 0]), Nx.tensor([1, 1, 1]), Nx.tensor([2.0, 2.0, 2.0]))
      #Nx.Tensor<
        f32[3]
        [2.0, 1.0, 2.0]
      >
  """
  @doc type: :element
  def select(pred, on_true, on_false) do
    %T{shape: pred_shape, names: pred_names} = pred = to_tensor(pred)
    %T{shape: true_shape, names: true_names} = on_true = to_tensor(on_true)
    %T{shape: false_shape, names: false_names} = on_false = to_tensor(on_false)

    output_type = binary_type(on_true, on_false)

    {output_shape, output_names} =
      case pred_shape do
        {} ->
          Nx.Shape.binary_broadcast(true_shape, true_names, false_shape, false_names)

        _ ->
          {pred_shape, pred_names}
      end

    _ =
      Nx.Shape.broadcast!(
        true_shape,
        output_shape,
        Nx.Shape.broadcast_axes(true_shape, output_shape)
      )

    _ =
      Nx.Shape.broadcast!(
        false_shape,
        output_shape,
        Nx.Shape.broadcast_axes(false_shape, output_shape)
      )

    out = %{pred | shape: output_shape, type: output_type, names: output_names}
    impl!(pred, on_true, on_false).select(out, pred, on_true, on_false)
  end

  @doc """
  Performs a `window_reduce` to select the maximum index in each
  window of the input tensor according to and scatters source tensor
  to corresponding maximum indices in the output tensor.

  Output tensor is initialized as a full tensor with values
  `init_value`. If indices overlap, adds overlapping source values.
  The shape of the source tensor must match the valid windows in the
  input tensor. This means the shape of the source tensor must match
  the shape of the input tensor after a `window_reduce` op with padding
  `padding` and strides `strides`.

  This function is the gradient of `window_max`.

  ## Examples

      iex> t = Nx.tensor([
      ...>   [7, 2, 5, 3, 10, 2],
      ...>   [3, 8, 9, 3, 4, 2],
      ...>   [1, 5, 7, 5, 6, 1],
      ...>   [0, 6, 2, 7, 2, 8]
      ...> ])
      iex> opts = [strides: [2, 3], padding: :valid]
      iex> Nx.window_scatter_max(t, Nx.tensor([[2, 6], [3, 1]]), 0, {2, 3}, opts)
      #Nx.Tensor<
        s64[4][6]
        [
          [0, 0, 0, 0, 6, 0],
          [0, 0, 2, 0, 0, 0],
          [0, 0, 3, 0, 0, 0],
          [0, 0, 0, 0, 0, 1]
        ]
      >

      iex> t = Nx.tensor([
      ...>   [7, 2, 5, 3, 8],
      ...>   [3, 8, 9, 3, 4],
      ...>   [1, 5, 7, 5, 6],
      ...>   [0, 6, 2, 10, 2]
      ...> ])
      iex> opts = [strides: [2, 2], padding: :valid]
      iex> Nx.window_scatter_max(t, Nx.tensor([[2, 6], [3, 1]]), 0, {2, 3}, opts)
      #Nx.Tensor<
        s64[4][5]
        [
          [0, 0, 0, 0, 0],
          [0, 0, 8, 0, 0],
          [0, 0, 3, 0, 0],
          [0, 0, 0, 1, 0]
        ]
      >
  """
  @doc type: :window
  def window_scatter_max(tensor, source, init_value, window_dimensions, opts \\ []) do
    opts = keyword!(opts, padding: :valid, strides: 1)
    Nx.Shape.validate!(window_dimensions, :window_dimensions)

    %T{shape: input_shape} = tensor = to_tensor(tensor)
    %T{shape: source_shape, type: source_type} = source = to_tensor(source)
    %T{type: value_type} = init_value = to_tensor(init_value)

    padding = opts[:padding]
    strides = opts[:strides]

    strides =
      if is_integer(strides),
        do: List.duplicate(strides, rank(input_shape)),
        else: strides

    dilations = List.duplicate(1, rank(input_shape))

    {output_window_shape, padding_config} =
      Nx.Shape.pool(input_shape, window_dimensions, strides, padding, dilations)

    unless output_window_shape == source_shape do
      raise ArgumentError, "source shape must match valid windows in input tensor"
    end

    output_type = Nx.Type.merge(source_type, value_type)
    Nx.Shared.raise_complex_not_supported(output_type, :window_scatter_max, 5)

    impl!(tensor, source).window_scatter_max(
      %{tensor | type: output_type},
      tensor,
      source,
      init_value,
      window_dimensions,
      padding: padding_config,
      strides: strides
    )
  end

  @doc """
  Performs a `window_reduce` to select the minimum index in each
  window of the input tensor according to and scatters source tensor
  to corresponding minimum indices in the output tensor.

  Output tensor is initialized as a full tensor with values
  `init_value`. If indices overlap, adds overlapping source values.
  The shape of the source tensor must match the valid windows in the
  input tensor. This means the shape of the source tensor must match
  the shape of the input tensor after a `window_reduce` op with padding
  `padding` and strides `strides`.

  This function is the gradient of `window_min`.

  ## Examples

      iex> t = Nx.tensor([
      ...>   [7, 2, 5, 3, 10, 2],
      ...>   [3, 8, 9, 3, 4, 2],
      ...>   [1, 5, 7, 5, 6, 1],
      ...>   [0, 6, 2, 7, 2, 8]
      ...> ])
      iex> opts = [strides: [2, 3], padding: :valid]
      iex> Nx.window_scatter_min(t, Nx.tensor([[2, 6], [3, 1]]), 0, {2, 3}, opts)
      #Nx.Tensor<
        s64[4][6]
        [
          [0, 2, 0, 0, 0, 0],
          [0, 0, 0, 0, 0, 6],
          [0, 0, 0, 0, 0, 1],
          [3, 0, 0, 0, 0, 0]
        ]
      >

      iex> t = Nx.tensor([
      ...>   [7, 2, 5, 3, 8],
      ...>   [3, 8, 9, 3, 4],
      ...>   [1, 5, 7, 5, 6],
      ...>   [0, 6, 2, 10, 2]
      ...> ])
      iex> opts = [strides: [2, 2], padding: :valid]
      iex> Nx.window_scatter_min(t, Nx.tensor([[2, 6], [3, 1]]), 0, {2, 3}, opts)
      #Nx.Tensor<
        s64[4][5]
        [
          [0, 2, 0, 0, 0],
          [0, 0, 0, 6, 0],
          [0, 0, 0, 0, 0],
          [3, 0, 0, 0, 1]
        ]
      >
  """
  @doc type: :window
  def window_scatter_min(tensor, source, init_value, window_dimensions, opts \\ []) do
    opts = keyword!(opts, padding: :valid, strides: 1)

    %T{shape: input_shape} = tensor = to_tensor(tensor)
    %T{shape: source_shape, type: source_type} = source = to_tensor(source)
    %T{type: value_type} = init_value = to_tensor(init_value)

    padding = opts[:padding]
    strides = opts[:strides]

    strides =
      if is_integer(strides),
        do: List.duplicate(strides, rank(input_shape)),
        else: strides

    dilations = List.duplicate(1, rank(input_shape))

    {output_window_shape, padding_config} =
      Nx.Shape.pool(input_shape, window_dimensions, strides, padding, dilations)

    unless output_window_shape == source_shape do
      raise ArgumentError, "source shape must match valid windows in input tensor"
    end

    output_type = Nx.Type.merge(source_type, value_type)
    Nx.Shared.raise_complex_not_supported(output_type, :window_scatter_min, 5)

    impl!(tensor, source).window_scatter_min(
      %{tensor | type: output_type},
      tensor,
      source,
      init_value,
      window_dimensions,
      padding: padding_config,
      strides: strides
    )
  end

  @doc """
  Performs an indexed `add` operation on the `target` tensor,
  adding the `updates` into the corresponding `indices` positions.

  This operation is the grad for `gather/2` and gather-like operations such as
  `take/3` and `take_along_axis/3`.

  `indices` must be a fully qualified tensor of shape `{n, Nx.rank(target)}`, with `n`
  being an arbitrary number of indices, while `updates` must have a compatible `{n}` shape.

  See also: `indexed_add/3`, `gather/2`, `take/3`, `take_along_axis/3`

  ### Examples

      iex> t = Nx.iota({1, 2, 3})
      #Nx.Tensor<
        s64[1][2][3]
        [
          [
            [0, 1, 2],
            [3, 4, 5]
          ]
        ]
      >
      iex> indices = Nx.tensor([[0, 0, 0], [0, 1, 1], [0, 0, 0], [0, 0, 2], [0, 1, 2]])
      iex> updates = Nx.tensor([1, 3, 1, -2, 5])
      iex> Nx.indexed_add(t, indices, updates)
      #Nx.Tensor<
        s64[1][2][3]
        [
          [
            [2, 1, 0],
            [3, 7, 10]
          ]
        ]
      >

  Type promotions should happen automatically, with the resulting type being the combination
  of the `target` type and the `updates` type.

      iex> Nx.indexed_add(Nx.tensor([1.0]), Nx.tensor([[0], [0]]), Nx.tensor([1, 1]))
      #Nx.Tensor<
        f32[1]
        [3.0]
      >

      iex> Nx.indexed_add(Nx.tensor([1]), Nx.tensor([[0], [0]]), Nx.tensor([1.0, 1.0]))
      #Nx.Tensor<
        f32[1]
        [3.0]
      >

      iex> Nx.indexed_add(Nx.tensor([1], type: :s32), Nx.tensor([[0], [0]]), Nx.tensor([1, 1], type: :s64))
      #Nx.Tensor<
        s64[1]
        [3]
      >

  ### Error cases
      iex> Nx.indexed_add(Nx.tensor([[1], [2]]), Nx.tensor([[[1, 2, 3]]]), Nx.tensor([0]))
      ** (ArgumentError) indices must be a rank 2 tensor, got: 3

      iex> Nx.indexed_add(Nx.tensor([[1], [2]]), Nx.tensor([[1, 2]]), Nx.tensor([[0]]))
      ** (ArgumentError) updates must be a rank 1 tensor, got: 2

      iex> Nx.indexed_add(Nx.tensor([[1], [2]]), Nx.tensor([[1, 2, 3]]), Nx.tensor([0]))
      ** (ArgumentError) expected indices to have shape {*, 2}, got: {1, 3}

      iex> Nx.indexed_add(Nx.tensor([[1], [2]]), Nx.tensor([[1, 2]]), Nx.tensor([0, 1]))
      ** (ArgumentError) expected updates tensor to match the first axis of indices tensor with shape {1, 2}, got {2}
  """
  @doc type: :indexed
  def indexed_add(target, indices, updates) do
    indexed_op(target, indices, updates, :indexed_add)
  end

  @doc """
  Puts individual values from `updates` into the given tensor at the corresponding `indices`.

  `indices` must be a fully qualified tensor of shape `{n, Nx.rank(target)}`, with `n`
  being an arbitrary number of indices, while `updates` must have a compatible `{n}` shape.

  In case of repeating indices, the result is non-determinstic, since the operation happens
  in parallel when running on devices such as the GPU.

  See also: `indexed_add/3`, `put_slice/3`.

  ### Examples

      iex> Nx.indexed_put(Nx.tensor([0, 0, 0]), Nx.tensor([[1], [2]]), Nx.tensor([2, 4]))
      #Nx.Tensor<
        s64[3]
        [0, 2, 4]
      >

      iex> Nx.indexed_put(Nx.tensor([0, 0, 0]), Nx.tensor([[1], [2], [1]]), Nx.tensor([3, 4, 2]))
      #Nx.Tensor<
        s64[3]
        [0, 2, 4]
      >

      iex> t = Nx.iota({1, 2, 3})
      #Nx.Tensor<
        s64[1][2][3]
        [
          [
            [0, 1, 2],
            [3, 4, 5]
          ]
        ]
      >
      iex> indices = Nx.tensor([[0, 0, 0], [0, 1, 1], [0, 0, 2]])
      iex> updates = Nx.tensor([1, 3, -2])
      iex> Nx.indexed_put(t, indices, updates)
      #Nx.Tensor<
        s64[1][2][3]
        [
          [
            [1, 1, -2],
            [3, 3, 5]
          ]
        ]
      >

  Type promotions should happen automatically, with the resulting type being the combination
  of the `target` type and the `updates` type.

      iex> Nx.indexed_put(Nx.tensor([1.0]), Nx.tensor([[0]]), Nx.tensor([3]))
      #Nx.Tensor<
        f32[1]
        [3.0]
      >

      iex> Nx.indexed_put(Nx.tensor([1]), Nx.tensor([[0]]), Nx.tensor([3.0]))
      #Nx.Tensor<
        f32[1]
        [3.0]
      >

      iex> Nx.indexed_put(Nx.tensor([1], type: :s32), Nx.tensor([[0]]), Nx.tensor([3], type: :s64))
      #Nx.Tensor<
        s64[1]
        [3]
      >

  ### Error cases

      iex> Nx.indexed_put(Nx.tensor([[1], [2]]), Nx.tensor([[[1, 2, 3]]]), Nx.tensor([0]))
      ** (ArgumentError) indices must be a rank 2 tensor, got: 3

      iex> Nx.indexed_put(Nx.tensor([[1], [2]]), Nx.tensor([[1, 2]]), Nx.tensor([[0]]))
      ** (ArgumentError) updates must be a rank 1 tensor, got: 2

      iex> Nx.indexed_put(Nx.tensor([[1], [2]]), Nx.tensor([[1, 2, 3]]), Nx.tensor([0]))
      ** (ArgumentError) expected indices to have shape {*, 2}, got: {1, 3}

      iex> Nx.indexed_put(Nx.tensor([[1], [2]]), Nx.tensor([[1, 2]]), Nx.tensor([0, 1]))
      ** (ArgumentError) expected updates tensor to match the first axis of indices tensor with shape {1, 2}, got {2}
  """
  @doc type: :indexed
  def indexed_put(target, indices, updates) do
    indexed_op(target, indices, updates, :indexed_put)
  end

  defp indexed_op(target, indices, updates, op) do
    target = to_tensor(target)
    indices = to_tensor(indices)
    updates = to_tensor(updates)

    type = binary_type(target, updates)

    Nx.Shape.indexed(target, indices, updates)

    out = %{target | type: type}

    apply(impl!(target, indices, updates), op, [out, target, indices, updates])
  end

  ## Unary ops
  @disallow_complex_type_unary_ops [:erf, :erfc, :erf_inv]

  for {name, {desc, code, formula}} <- Nx.Shared.unary_math_funs() do
    inputs =
      if name in [:acos, :asin, :atan, :atanh, :erf_inv] do
        [to_float32(0.1), to_float32(0.5), to_float32(0.9)]
      else
        [1, 2, 3]
      end

    outputs =
      for input <- inputs do
        {res, _} = Code.eval_quoted(code, x: input)
        to_float32(res)
      end

    complex_check_block =
      if name in @disallow_complex_type_unary_ops do
        quote do
          Nx.Shared.raise_complex_not_supported(var!(type), unquote(name), 1)
        end
      end

    @doc """
    Calculates the #{desc} of each element in the tensor.

    It is equivalent to:

    #{formula}

    ## Examples

        iex> Nx.#{name}(#{hd(inputs)})
        #Nx.Tensor<
          f32
          #{hd(outputs)}
        >

        iex> Nx.#{name}(Nx.tensor(#{inspect(inputs)}, names: [:x]))
        #Nx.Tensor<
          f32[x: 3]
          #{inspect(outputs)}
        >

    """
    @doc type: :element
    def unquote(name)(tensor) do
      tensor = to_tensor(tensor)
      type = Nx.Type.to_floating(tensor.type)

      unquote(complex_check_block)

      impl!(tensor).unquote(name)(%{tensor | type: type}, tensor)
    end
  end

  @doc """
  Determines if each element in `tensor` is a `NaN`.

  For complex tensors, if either of the components is `NaN`,
  the entry is deemed `NaN` as well.

  ## Examples

      iex> Nx.is_nan(Nx.tensor([:nan, 1, 0]))
      #Nx.Tensor<
        u8[3]
        [1, 0, 0]
      >

      iex> Nx.is_nan(Nx.tensor([:nan, :infinity, Complex.new(0, :nan)]))
      #Nx.Tensor<
        u8[3]
        [1, 0, 1]
      >

      iex> Nx.is_nan(Nx.tensor([1, 0]))
      #Nx.Tensor<
        u8[2]
        [0, 0]
      >
  """
  @doc type: :element
  def is_nan(tensor) do
    tensor = to_tensor(tensor)

    impl!(tensor).is_nan(%{tensor | type: {:u, 8}}, tensor)
  end

  @doc """
  Determines if each element in `tensor` is `Inf` or `-Inf`.

  For complex tensors, if either of the components is infinity,
  the entry is deemed infinity as well.

  ## Examples

      iex> Nx.is_infinity(Nx.tensor([:infinity, :nan, :neg_infinity, 1, 0]))
      #Nx.Tensor<
        u8[5]
        [1, 0, 1, 0, 0]
      >

      iex> Nx.is_infinity(Nx.tensor([:infinity, 1, Complex.new(0, :infinity), :neg_infinity]))
      #Nx.Tensor<
        u8[4]
        [1, 0, 1, 1]
      >

      iex> Nx.is_infinity(Nx.tensor([1, 0]))
      #Nx.Tensor<
        u8[2]
        [0, 0]
      >
  """
  @doc type: :element
  def is_infinity(tensor) do
    tensor = to_tensor(tensor)

    impl!(tensor).is_infinity(%{tensor | type: {:u, 8}}, tensor)
  end

  @doc """
  Negates each element in the tensor.

  If you're using `Nx.Defn.defn/2`, you can use the `-` unary operator
  in place of this function: `-tensor`.

  ## Examples

      iex> Nx.negate(1)
      #Nx.Tensor<
        s64
        -1
      >

      iex> Nx.negate(Nx.tensor([-1, 0, 1]))
      #Nx.Tensor<
        s64[3]
        [1, 0, -1]
      >

      iex> Nx.negate(Nx.tensor([1.0, 2.0, 3.0], type: :f32))
      #Nx.Tensor<
        f32[3]
        [-1.0, -2.0, -3.0]
      >

  If an unsigned tensor is given, it works as `bitwise_not`:

      iex> Nx.negate(Nx.tensor([0, 1, 2], type: :u8, names: [:x]))
      #Nx.Tensor<
        u8[x: 3]
        [0, 255, 254]
      >

  """
  @doc type: :element
  def negate(tensor) do
    tensor = to_tensor(tensor)
    impl!(tensor).negate(tensor, tensor)
  end

  @doc """
  Computes the sign of each element in the tensor.

  If a number is less than zero, it returns -1.
  If a number is more than zero, it returns 1.
  Otherwise it returns zero (which may either be
  positive or negative for floats).

  ## Examples

      iex> Nx.sign(Nx.tensor([-2, -1, 0, 1, 2], names: [:x]))
      #Nx.Tensor<
        s64[x: 5]
        [-1, -1, 0, 1, 1]
      >

  """
  @doc type: :element
  def sign(tensor) do
    tensor = to_tensor(tensor)
    impl!(tensor).sign(tensor, tensor)
  end

  @doc """
  Computes the absolute value of each element in the tensor.

  ## Examples

      iex> Nx.abs(Nx.tensor([-2, -1, 0, 1, 2], names: [:x]))
      #Nx.Tensor<
        s64[x: 5]
        [2, 1, 0, 1, 2]
      >

  """
  @doc type: :element
  def abs(tensor) do
    tensor = to_tensor(tensor)

    case tensor.type do
      {:u, _} -> tensor
      {:c, size} -> impl!(tensor).abs(%{tensor | type: {:f, div(size, 2)}}, tensor)
      _ -> impl!(tensor).abs(tensor, tensor)
    end
  end

  @doc """
  Calculates the complex conjugate of each element in the tensor.

  If $$z = a + bi = r e^\\theta$$, $$conjugate(z) = z^* = a - bi =  r e^{-\\theta}$$

  ## Examples

       iex> Nx.conjugate(Complex.new(1, 2))
       #Nx.Tensor<
         c64
         1.0-2.0i
       >

       iex> Nx.conjugate(1)
       #Nx.Tensor<
         c64
         1.0+0.0i
       >

       iex> Nx.conjugate(Nx.tensor([Complex.new(1, 2), Complex.new(2, -4)]))
       #Nx.Tensor<
         c64[2]
         [1.0-2.0i, 2.0+4.0i]
       >
  """
  @doc type: :element
  def conjugate(tensor) do
    tensor = to_tensor(tensor)

    impl!(tensor).conjugate(%{tensor | type: Nx.Type.to_complex(tensor.type)}, tensor)
  end

  @doc """
  Calculates the complex phase angle of each element in the tensor.
  $$phase(z) = atan2(b, a), z = a + bi \\in \\Complex$$

  ## Examples

       iex> Nx.phase(Complex.new(1, 2))
       #Nx.Tensor<
         f32
         1.1071487665176392
       >

       iex> Nx.phase(1)
       #Nx.Tensor<
         f32
         0.0
       >

       iex> import Nx, only: [sigil_V: 2]
       iex> Nx.phase(~V[1+2i -2+1i])
       #Nx.Tensor<
         f32[2]
         [1.1071487665176392, 2.677945137023926]
       >
  """
  @doc type: :element
  def phase(tensor) do
    tensor = to_tensor(tensor)
    output = %{tensor | type: Nx.Type.to_real(tensor.type)}

    Nx.Shared.optional(:phase, [tensor], output, fn tensor ->
      tensor
      |> imag
      |> atan2(real(tensor))
    end)
  end

  @doc """
  Returns the real component of each entry in a complex tensor
  as a floating point tensor.

  ## Examples

      iex> Nx.real(Complex.new(1, 2))
      #Nx.Tensor<
        f32
        1.0
      >

      iex> Nx.real(Nx.tensor(1))
      #Nx.Tensor<
        f32
        1.0
      >

      iex> Nx.real(Nx.tensor(1, type: :bf16))
      #Nx.Tensor<
        bf16
        1.0
      >

      iex> Nx.real(Nx.tensor([Complex.new(1, 2), Complex.new(2, -4)]))
      #Nx.Tensor<
        f32[2]
        [1.0, 2.0]
      >
  """
  @doc type: :element
  def real(tensor) do
    %{type: type} = tensor = to_tensor(tensor)

    cond do
      match?({:c, _}, type) ->
        {:c, size} = type
        impl!(tensor).real(%{tensor | type: {:f, div(size, 2)}}, tensor)

      Nx.Type.float?(type) ->
        tensor

      tensor ->
        as_type(tensor, {:f, 32})
    end
  end

  @doc """
  Returns the imaginary component of each entry in a complex tensor
  as a floating point tensor.

  ## Examples

      iex> Nx.imag(Complex.new(1, 2))
      #Nx.Tensor<
        f32
        2.0
      >

      iex> Nx.imag(Nx.tensor(1))
      #Nx.Tensor<
        f32
        0.0
      >

      iex> Nx.imag(Nx.tensor(1, type: :bf16))
      #Nx.Tensor<
        bf16
        0.0
      >

      iex> Nx.imag(Nx.tensor([Complex.new(1, 2), Complex.new(2, -4)]))
      #Nx.Tensor<
        f32[2]
        [2.0, -4.0]
      >
  """
  @doc type: :element
  def imag(tensor) do
    case to_tensor(tensor) do
      %{type: {:c, size}} = tensor ->
        impl!(tensor).imag(%{tensor | type: {:f, div(size, 2)}}, tensor)

      tensor ->
        floating = Nx.Type.to_floating(tensor.type)
        zero = Nx.tensor(0.0, type: floating)
        broadcast(zero, tensor)
    end
  end

  @doc """
  Constructs a complex tensor from two equally-shaped tensors.

  Does not accept complex tensors as inputs.

  ### Examples

      iex> Nx.complex(Nx.tensor(1), Nx.tensor(2))
      #Nx.Tensor<
        c64
        1.0+2.0i
      >

      iex> Nx.complex(Nx.tensor([1, 2]), Nx.tensor([3, 4]))
      #Nx.Tensor<
        c64[2]
        [1.0+3.0i, 2.0+4.0i]
      >
  """
  @doc type: :element
  def complex(real, imag) do
    if elem(type(real), 0) == :c or elem(type(imag), 0) == :c do
      Nx.Shared.raise_complex_not_supported("complex", 2)
    end

    imag
    |> multiply(Nx.Constants.i())
    |> add(real)
  end

  @doc """
  Applies bitwise not to each element in the tensor.

  If you're using `Nx.Defn.defn/2`, you can use the `~~~` operator
  in place of this function: `~~~tensor`.

  ## Examples

      iex> Nx.bitwise_not(1)
      #Nx.Tensor<
        s64
        -2
      >

      iex> Nx.bitwise_not(Nx.tensor([-1, 0, 1], type: :s8, names: [:x]))
      #Nx.Tensor<
        s8[x: 3]
        [0, -1, -2]
      >

      iex> Nx.bitwise_not(Nx.tensor([0, 1, 254, 255], type: :u8, names: [:x]))
      #Nx.Tensor<
        u8[x: 4]
        [255, 254, 1, 0]
      >

  ### Error cases

      iex> Nx.bitwise_not(Nx.tensor([0.0, 1.0]))
      ** (ArgumentError) bitwise operators expect integer tensors as inputs and outputs an integer tensor, got: {:f, 32}
  """
  @doc type: :element
  def bitwise_not(tensor) do
    tensor = to_tensor(tensor)
    assert_bitwise_type!(tensor.type)
    impl!(tensor).bitwise_not(tensor, tensor)
  end

  @doc """
  Computes the bitwise population count of each element in the tensor.

  ## Examples

      iex> Nx.population_count(1)
      #Nx.Tensor<
        s64
        1
      >

      iex> Nx.population_count(-128)
      #Nx.Tensor<
        s64
        57
      >

      iex> Nx.population_count(Nx.tensor([0, 1, 254, 255], names: [:x]))
      #Nx.Tensor<
        s64[x: 4]
        [0, 1, 7, 8]
      >

      iex> Nx.population_count(Nx.tensor([0, 1, 126, 127, -1, -127, -128], type: :s8, names: [:x]))
      #Nx.Tensor<
        s8[x: 7]
        [0, 1, 6, 7, 8, 2, 1]
      >

  ### Error cases

      iex> Nx.population_count(Nx.tensor([0.0, 1.0]))
      ** (ArgumentError) bitwise operators expect integer tensors as inputs and outputs an integer tensor, got: {:f, 32}
  """
  @doc type: :element
  def population_count(tensor) do
    tensor = to_tensor(tensor)
    assert_bitwise_type!(tensor.type)
    impl!(tensor).population_count(tensor, tensor)
  end

  @doc """
  Counts the number of leading zeros of each element in the tensor.

  ## Examples

      iex> Nx.count_leading_zeros(1)
      #Nx.Tensor<
        s64
        63
      >

      iex> Nx.count_leading_zeros(-1)
      #Nx.Tensor<
        s64
        0
      >

      iex> Nx.count_leading_zeros(Nx.tensor([0, 0xF, 0xFF, 0xFFFF], names: [:x]))
      #Nx.Tensor<
        s64[x: 4]
        [64, 60, 56, 48]
      >

      iex> Nx.count_leading_zeros(Nx.tensor([0xF000000000000000, 0x0F00000000000000], names: [:x]))
      #Nx.Tensor<
        s64[x: 2]
        [0, 4]
      >

      iex> Nx.count_leading_zeros(Nx.tensor([0, 0xF, 0xFF, 0xFFFF], type: :s32, names: [:x]))
      #Nx.Tensor<
        s32[x: 4]
        [32, 28, 24, 16]
      >

      iex> Nx.count_leading_zeros(Nx.tensor([0, 0xF, 0xFF, 0xFFFF], type: :s16, names: [:x]))
      #Nx.Tensor<
        s16[x: 4]
        [16, 12, 8, 0]
      >

      iex> Nx.count_leading_zeros(Nx.tensor([0, 1, 2, 4, 8, 16, 32, 64, -1, -128], type: :s8, names: [:x]))
      #Nx.Tensor<
        s8[x: 10]
        [8, 7, 6, 5, 4, 3, 2, 1, 0, 0]
      >

      iex> Nx.count_leading_zeros(Nx.tensor([0, 1, 2, 4, 8, 16, 32, 64, 128], type: :u8, names: [:x]))
      #Nx.Tensor<
        u8[x: 9]
        [8, 7, 6, 5, 4, 3, 2, 1, 0]
      >

  ### Error cases

      iex> Nx.count_leading_zeros(Nx.tensor([0.0, 1.0]))
      ** (ArgumentError) bitwise operators expect integer tensors as inputs and outputs an integer tensor, got: {:f, 32}
  """
  @doc type: :element
  def count_leading_zeros(tensor) do
    tensor = to_tensor(tensor)
    assert_bitwise_type!(tensor.type)
    impl!(tensor).count_leading_zeros(tensor, tensor)
  end

  for {name, desc} <- [floor: "floor", ceil: "ceil", round: "round (away from zero)"] do
    [res1, res2, res3, res4] = Enum.map([-1.5, -0.5, 0.5, 1.5], &apply(:erlang, name, [&1]))

    @doc """
    Calculates the #{desc} of each element in the tensor.

    If a non-floating tensor is given, it is returned as is.
    If a floating tensor is given, then we apply the operation,
    but keep its type.

    ## Examples

        iex> Nx.#{name}(Nx.tensor([-1, 0, 1], names: [:x]))
        #Nx.Tensor<
          s64[x: 3]
          [-1, 0, 1]
        >

        iex> Nx.#{name}(Nx.tensor([-1.5, -0.5, 0.5, 1.5], names: [:x]))
        #Nx.Tensor<
          f32[x: 4]
          [#{res1}.0, #{res2}.0, #{res3}.0, #{res4}.0]
        >

    """
    @doc type: :element
    def unquote(name)(tensor) do
      case to_tensor(tensor) do
        %T{type: {type, _}} = tensor when type in [:s, :u] -> tensor
        %T{type: {:c, _}} -> Nx.Shared.raise_complex_not_supported(unquote(name), 1)
        %T{} = tensor -> impl!(tensor).unquote(name)(tensor, tensor)
      end
    end
  end

  ## Aggregate ops

  @doc """
  Returns a scalar tensor of value 1 if all of the
  tensor values are not zero. Otherwise the value is 0.

  If the `:axes` option is given, it aggregates over
  the given dimensions, effectively removing them.
  `axes: [0]` implies aggregating over the highest order
  dimension and so forth. If the axis is negative, then
  counts the axis from the back. For example, `axes: [-1]`
  will always aggregate all rows.

  You may optionally set `:keep_axes` to true, which will
  retain the rank of the input tensor by setting the reduced
  axes to size 1.

  ## Examples

      iex> Nx.all(Nx.tensor([0, 1, 2]))
      #Nx.Tensor<
        u8
        0
      >

      iex> Nx.all(Nx.tensor([[-1, 0, 1], [2, 3, 4]], names: [:x, :y]), axes: [:x])
      #Nx.Tensor<
        u8[y: 3]
        [1, 0, 1]
      >

      iex> Nx.all(Nx.tensor([[-1, 0, 1], [2, 3, 4]], names: [:x, :y]), axes: [:y])
      #Nx.Tensor<
        u8[x: 2]
        [0, 1]
      >
  """
  @doc type: :aggregation
  def all(tensor, opts \\ []) do
    aggregate_axes_op(to_tensor(tensor), :all, {:u, 8}, opts)
  end

  @doc """
  Returns a scalar tensor of value 1 if any of the
  tensor values are not zero. Otherwise the value is 0.

  If the `:axes` option is given, it aggregates over
  the given dimensions, effectively removing them.
  `axes: [0]` implies aggregating over the highest order
  dimension and so forth. If the axis is negative, then
  counts the axis from the back. For example, `axes: [-1]`
  will always aggregate all rows.

  You may optionally set `:keep_axes` to true, which will
  retain the rank of the input tensor by setting the reduced
  axes to size 1.

  ## Examples

      iex> Nx.any(Nx.tensor([0, 1, 2]))
      #Nx.Tensor<
        u8
        1
      >

      iex> Nx.any(Nx.tensor([[0, 1, 0], [0, 1, 2]], names: [:x, :y]), axes: [:x])
      #Nx.Tensor<
        u8[y: 3]
        [0, 1, 1]
      >

      iex> Nx.any(Nx.tensor([[0, 1, 0], [0, 1, 2]], names: [:x, :y]), axes: [:y])
      #Nx.Tensor<
        u8[x: 2]
        [1, 1]
      >
  """
  @doc type: :aggregation
  def any(tensor, opts \\ []) do
    aggregate_axes_op(to_tensor(tensor), :any, {:u, 8}, opts)
  end

  @doc """
  Returns a scalar tensor of value 1 if all element-wise values
  are within tolerance of b. Otherwise returns value 0.

  You may set the absolute tolerance, `:atol` and relative tolerance
  `:rtol`. Given tolerances, this functions returns 1 if

      absolute(a - b) <= (atol + rtol * absolute(b))

  is true for all elements of a and b.

  ## Options

    * `:rtol` - relative tolerance between numbers, as described above. Defaults to 1.0e-5
    * `:atol` - absolute tolerance between numbers, as described above. Defaults to 1.0e-8
    * `:equal_nan` - if `false`, NaN will always compare as false.
      Otherwise `NaN` will only equal `NaN`. Defaults to `false`

  ## Examples

      iex> Nx.all_close(Nx.tensor([1.0e10, 1.0e-7]), Nx.tensor([1.00001e10, 1.0e-8]))
      #Nx.Tensor<
        u8
        0
      >

      iex> Nx.all_close(Nx.tensor([1.0e-8, 1.0e-8]), Nx.tensor([1.0e-8, 1.0e-9]))
      #Nx.Tensor<
        u8
        1
      >

  Although `NaN` by definition isn't equal to itself, so this implementation
  also considers all `NaN`s different from each other by default:

      iex> Nx.all_close(Nx.tensor(:nan), Nx.tensor(:nan))
      #Nx.Tensor<
        u8
        0
      >

      iex> Nx.all_close(Nx.tensor(:nan), Nx.tensor(0))
      #Nx.Tensor<
        u8
        0
      >

  We can change this behavior with the `:equal_nan` option:

      iex> t = Nx.tensor([:nan, 1])
      iex> Nx.all_close(t, t, equal_nan: true) # nan == nan -> true
      #Nx.Tensor<
        u8
        1
      >
      iex> Nx.all_close(t, t, equal_nan: false) # nan == nan -> false, default behavior
      #Nx.Tensor<
        u8
        0
      >

  Infinities behave as expected, being "close" to themselves but not
  to other numbers:

      iex> Nx.all_close(Nx.tensor(:infinity), Nx.tensor(:infinity))
      #Nx.Tensor<
        u8
        1
      >

      iex> Nx.all_close(Nx.tensor(:infinity), Nx.tensor(:neg_infinity))
      #Nx.Tensor<
        u8
        0
      >

      iex> Nx.all_close(Nx.tensor(1.0e30), Nx.tensor(:infinity))
      #Nx.Tensor<
        u8
        0
      >
  """
  @doc type: :aggregation
  def all_close(a, b, opts \\ []) do
    opts = keyword!(opts, equal_nan: false, rtol: 1.0e-5, atol: 1.0e-8)

    a = to_tensor(a)
    b = to_tensor(b)

    Nx.Shared.optional(
      :all_close,
      [a, b, opts],
      %{a | names: [], shape: {}, type: {:u, 8}},
      fn a, b, opts ->
        atol = opts[:atol]
        rtol = opts[:rtol]
        finite_entries = less_equal(Nx.abs(subtract(a, b)), add(atol, multiply(rtol, Nx.abs(b))))

        if Nx.Type.integer?(a.type) and Nx.Type.integer?(b.type) do
          all(finite_entries)
        else
          # inf - inf is a nan, however, they are equal,
          # so we explicitly check for equal entries.
          inf_a = is_infinity(a)
          inf_b = is_infinity(b)
          inf_entries = select(logical_or(inf_a, inf_b), equal(a, b), finite_entries)

          if opts[:equal_nan] do
            nan_a = is_nan(a)
            nan_b = is_nan(b)
            nan_entries = logical_and(nan_a, nan_b)
            all(select(nan_entries, 1, inf_entries))
          else
            all(inf_entries)
          end
        end
      end
    )
  end

  @doc """
  Returns the sum for the tensor.

  If the `:axes` option is given, it aggregates over
  the given dimensions, effectively removing them.
  `axes: [0]` implies aggregating over the highest order
  dimension and so forth. If the axis is negative, then
  counts the axis from the back. For example, `axes: [-1]`
  will always aggregate all rows.

  You may optionally set `:keep_axes` to true, which will
  retain the rank of the input tensor by setting the summed
  axes to size 1.

  ## Examples

      iex> Nx.sum(Nx.tensor(42))
      #Nx.Tensor<
        s64
        42
      >

      iex> Nx.sum(Nx.tensor([1, 2, 3], names: [:x]))
      #Nx.Tensor<
        s64
        6
      >

      iex> Nx.sum(Nx.tensor([[1.0, 2.0], [3.0, 4.0]], names: [:x, :y]))
      #Nx.Tensor<
        f32
        10.0
      >

  Giving a tensor with low precision casts it to a higher
  precision to make sure the sum does not overflow:

      iex> Nx.sum(Nx.tensor([[101, 102], [103, 104]], type: :s8, names: [:x, :y]))
      #Nx.Tensor<
        s64
        410
      >

      iex> Nx.sum(Nx.tensor([[101, 102], [103, 104]], type: :s16, names: [:x, :y]))
      #Nx.Tensor<
        s64
        410
      >

  ### Aggregating over an axis

      iex> Nx.sum(Nx.tensor([1, 2, 3], names: [:x]), axes: [0])
      #Nx.Tensor<
        s64
        6
      >

  Same tensor over different axes combinations:

      iex> t = Nx.tensor(
      ...>   [
      ...>     [
      ...>       [1, 2, 3],
      ...>       [4, 5, 6]
      ...>     ],
      ...>     [
      ...>       [7, 8, 9],
      ...>       [10, 11, 12]
      ...>     ]
      ...>   ],
      ...>   names: [:x, :y, :z]
      ...> )
      iex> Nx.sum(t, axes: [:x])
      #Nx.Tensor<
        s64[y: 2][z: 3]
        [
          [8, 10, 12],
          [14, 16, 18]
        ]
      >
      iex> Nx.sum(t, axes: [:y])
      #Nx.Tensor<
        s64[x: 2][z: 3]
        [
          [5, 7, 9],
          [17, 19, 21]
        ]
      >
      iex> Nx.sum(t, axes: [:z])
      #Nx.Tensor<
        s64[x: 2][y: 2]
        [
          [6, 15],
          [24, 33]
        ]
      >
      iex> Nx.sum(t, axes: [:x, :z])
      #Nx.Tensor<
        s64[y: 2]
        [30, 48]
      >
      iex> Nx.sum(t, axes: [:z])
      #Nx.Tensor<
        s64[x: 2][y: 2]
        [
          [6, 15],
          [24, 33]
        ]
      >
      iex> Nx.sum(t, axes: [-3])
      #Nx.Tensor<
        s64[y: 2][z: 3]
        [
          [8, 10, 12],
          [14, 16, 18]
        ]
      >

  ### Keeping axes

      iex> t = Nx.tensor([[[1, 2, 3], [4, 5, 6]], [[7, 8, 9], [10, 11, 12]]], names: [:x, :y, :z])
      iex> Nx.sum(t, axes: [:z], keep_axes: true)
      #Nx.Tensor<
        s64[x: 2][y: 2][z: 1]
        [
          [
            [6],
            [15]
          ],
          [
            [24],
            [33]
          ]
        ]
      >

  ### Errors

      iex> Nx.sum(Nx.tensor([[1, 2]]), axes: [2])
      ** (ArgumentError) given axis (2) invalid for shape with rank 2

  """
  @doc type: :aggregation
  def sum(tensor, opts \\ []) do
    tensor = to_tensor(tensor)
    type = Nx.Type.to_aggregate(tensor.type)
    aggregate_axes_op(tensor, :sum, type, opts)
  end

  @doc """
  Returns the mean for the tensor.

  If the `:axes` option is given, it aggregates over
  that dimension, effectively removing it. `axes: [0]`
  implies aggregating over the highest order dimension
  and so forth. If the axis is negative, then counts
  the axis from the back. For example, `axes: [-1]` will
  always aggregate all rows.

  You may optionally set `:keep_axes` to true, which will
  retain the rank of the input tensor by setting the averaged
  axes to size 1.

  ## Examples

      iex> Nx.mean(Nx.tensor(42))
      #Nx.Tensor<
        f32
        42.0
      >

      iex> Nx.mean(Nx.tensor([1, 2, 3]))
      #Nx.Tensor<
        f32
        2.0
      >

  ### Aggregating over an axis

      iex> Nx.mean(Nx.tensor([1, 2, 3], names: [:x]), axes: [0])
      #Nx.Tensor<
        f32
        2.0
      >

      iex> Nx.mean(Nx.tensor([1, 2, 3], type: :u8, names: [:x]), axes: [:x])
      #Nx.Tensor<
        f32
        2.0
      >

      iex> t = Nx.tensor([[[1, 2, 3], [4, 5, 6]], [[7, 8, 9], [10, 11, 12]]], names: [:x, :y, :z])
      iex> Nx.mean(t, axes: [:x])
      #Nx.Tensor<
        f32[y: 2][z: 3]
        [
          [4.0, 5.0, 6.0],
          [7.0, 8.0, 9.0]
        ]
      >

      iex> t = Nx.tensor([[[1, 2, 3], [4, 5, 6]], [[7, 8, 9], [10, 11, 12]]], names: [:x, :y, :z])
      iex> Nx.mean(t, axes: [:x, :z])
      #Nx.Tensor<
        f32[y: 2]
        [5.0, 8.0]
      >

      iex> t = Nx.tensor([[[1, 2, 3], [4, 5, 6]], [[7, 8, 9], [10, 11, 12]]], names: [:x, :y, :z])
      iex> Nx.mean(t, axes: [-1])
      #Nx.Tensor<
        f32[x: 2][y: 2]
        [
          [2.0, 5.0],
          [8.0, 11.0]
        ]
      >

  ### Keeping axes

      iex> t = Nx.tensor([[[1, 2, 3], [4, 5, 6]], [[7, 8, 9], [10, 11, 12]]], names: [:x, :y, :z])
      iex> Nx.mean(t, axes: [-1], keep_axes: true)
      #Nx.Tensor<
        f32[x: 2][y: 2][z: 1]
        [
          [
            [2.0],
            [5.0]
          ],
          [
            [8.0],
            [11.0]
          ]
        ]
      >

  """
  @doc type: :aggregation, from_backend: false
  def mean(tensor, opts \\ []) do
    %T{shape: shape, names: names} = tensor = to_tensor(tensor)

    mean_den =
      if axes = opts[:axes] do
        mean_den(shape, Nx.Shape.normalize_axes(shape, axes, names))
      else
        size(shape)
      end

    divide(sum(tensor, opts), mean_den)
  end

  defp mean_den(_shape, []), do: 1

  defp mean_den(shape, [axis | axes]) when axis >= 0,
    do: elem(shape, axis) * mean_den(shape, axes)

  @doc """
  Returns the weighted mean for the tensor and the weights.

  If the `:axis` option is given, it aggregates over
  that dimension, effectively removing it. `axis: 0`
  implies aggregating over the highest order dimension
  and so forth. If the axis is negative, then the axis will
  be counted from the back. For example, `axis: -1` will
  always aggregate over the last dimension.

  You may optionally set `:keep_axis` to true, which will
  retain the rank of the input tensor by setting the averaged
  axis to size 1.

  ## Examples

      iex> Nx.weighted_mean(Nx.tensor(42), Nx.tensor(2))
      #Nx.Tensor<
        f32
        42.0
      >

      iex> Nx.weighted_mean(Nx.tensor([1, 2, 3]), Nx.tensor([3, 2, 1]))
      #Nx.Tensor<
        f32
        1.6666666269302368
      >

  ### Aggregating over an axis

      iex> Nx.weighted_mean(Nx.tensor([1, 2, 3], names: [:x]), Nx.tensor([4, 5, 6]), axis: 0)
      #Nx.Tensor<
        f32
        2.133333444595337
      >

      iex> Nx.weighted_mean(Nx.tensor([1,2,3], type: :u8, names: [:x]), Nx.tensor([1,3,5]), axis: :x)
      #Nx.Tensor<
        f32
        2.444444417953491
      >

      iex> t = Nx.tensor([[[1, 2, 3], [4, 5, 6]], [[7, 8, 9], [10, 11, 12]]], names: [:x, :y, :z])
      iex> weights = Nx.tensor([[[0, 1, 2], [1, 1, 0]], [[-1, 1, -1], [1, 1, -1]]])
      iex> Nx.weighted_mean(t, weights, axis: :x)
      #Nx.Tensor<
        f32[y: 2][z: 3]
        [
          [7.0, 5.0, -3.0],
          [7.0, 8.0, 12.0]
        ]
      >

      iex> t = Nx.tensor([[[1, 2, 3], [4, 5, 6]], [[7, 8, 9], [10, 11, 12]]], names: [:x, :y, :z])
      iex> weights = Nx.tensor([[[0, 1, 2], [1, 1, 0]], [[-1, 1, -1], [1, 1, -1]]])
      iex> Nx.weighted_mean(t, weights, axis: -1)
      #Nx.Tensor<
        f32[x: 2][y: 2]
        [
          [2.6666667461395264, 4.5],
          [8.0, 9.0]
        ]
      >

      iex> t = Nx.iota({3,4})
      iex> weights = Nx.tensor([1, 2, 3, 4])
      iex> Nx.weighted_mean(t, weights, axis: 1)
      #Nx.Tensor<
        f32[3]
        [2.0, 6.0, 10.0]
      >

  ### Keeping axis

      iex> t = Nx.tensor([[[1, 2, 3], [4, 5, 6]], [[7, 8, 9], [10, 11, 12]]], names: [:x, :y, :z])
      iex> weights = Nx.tensor([[[0, 1, 2], [1, 1, 0]], [[-1, 1, -1], [1, 1, -1]]])
      iex> Nx.weighted_mean(t, weights, axis: -1, keep_axis: true)
      #Nx.Tensor<
        f32[x: 2][y: 2][z: 1]
        [
          [
            [2.6666667461395264],
            [4.5]
          ],
          [
            [8.0],
            [9.0]
          ]
        ]
      >
  """
  @doc type: :aggregation, from_backend: false
  def weighted_mean(tensor, weights, opts \\ []) do
    opts = keyword!(opts, axis: nil, keep_axis: false)
    %T{shape: shape, names: names} = tensor = to_tensor(tensor)
    %T{shape: weights_shape} = weights = to_tensor(weights)

    axes =
      if opts[:axis] != nil,
        do: Nx.Shape.normalize_axes(shape, [opts[:axis]], names),
        else: opts[:axis]

    weights =
      if shape != weights_shape do
        cond do
          axes == nil ->
            raise ArgumentError, "axis must be specified when shapes of input and weights differ"

          tuple_size(weights_shape) != 1 ->
            raise ArgumentError, "rank-1 weights tensor expected when input shapes differ"

          elem(weights_shape, 0) != elem(shape, List.first(axes)) ->
            raise ArgumentError, "length of weights not compatible with specified axis"

          true ->
            nil
        end

        dims_to_broadcast =
          List.duplicate(1, tuple_size(shape) - 1) ++ Tuple.to_list(weights_shape)

        dims_to_broadcast = List.to_tuple(dims_to_broadcast)
        broadcast(weights, dims_to_broadcast)
      else
        weights
      end

    weights_sum = sum(weights, axes: axes, keep_axes: opts[:keep_axis])

    tensor
    |> multiply(weights)
    |> sum(axes: axes, keep_axes: opts[:keep_axis])
    |> divide(weights_sum)
  end

  @doc """
<<<<<<< HEAD
  Returns the mode for the tensor and the weights.
=======
  Returns the median for the tensor.
>>>>>>> 1281b108

  If the `:axis` option is given, it aggregates over
  that dimension, effectively removing it. `axis: 0`
  implies aggregating over the highest order dimension
  and so forth. If the axis is negative, then the axis will
  be counted from the back. For example, `axis: -1` will
  always aggregate over the last dimension.

  You may optionally set `:keep_axis` to true, which will
  retain the rank of the input tensor by setting the reduced
  axis to size 1.

  ## Examples

<<<<<<< HEAD
      iex> Nx.mode(Nx.tensor(42))
=======
      iex> Nx.median(Nx.tensor(42))
>>>>>>> 1281b108
      #Nx.Tensor<
        s64
        42
      >

<<<<<<< HEAD
      iex> Nx.mode(Nx.tensor([[1]]))
      #Nx.Tensor<
        s64
        1
      >

      iex> Nx.mode(Nx.tensor([1, 2, 2, 3, 5]))
=======
      iex> Nx.median(Nx.tensor([1, 2, 3]))
>>>>>>> 1281b108
      #Nx.Tensor<
        s64
        2
      >

<<<<<<< HEAD
      iex> Nx.mode(Nx.tensor([[1, 2, 2, 3, 5], [1, 1, 76, 8, 1]]))
      #Nx.Tensor<
        s64
        1
=======
      iex> Nx.median(Nx.tensor([1, 2]))
      #Nx.Tensor<
        f32
        1.5
>>>>>>> 1281b108
      >

  ### Aggregating over an axis

<<<<<<< HEAD
      iex> Nx.mode(Nx.tensor([[1, 2, 2, 3, 5], [1, 1, 76, 8, 1]]), axis: 0)
      #Nx.Tensor<
        s64[5]
        [1, 1, 2, 3, 1]
      >

      iex> Nx.mode(Nx.tensor([[1, 2, 2, 3, 5], [1, 1, 76, 8, 1]]), axis: 1)
      #Nx.Tensor<
        s64[2]
        [2, 1]
      >

      iex> Nx.mode(Nx.tensor([[[[1]]]]), axis: 1)
      #Nx.Tensor<
        s64[1][1][1]
        [
          [
            [1]
          ]
        ]
      >

  ### Keeping axis

      iex> Nx.mode(Nx.tensor([[1, 2, 2, 3, 5], [1, 1, 76, 8, 1]]), axis: 1, keep_axis: true)
      #Nx.Tensor<
        s64[2][1]
        [
          [2],
          [1]
        ]
      >

      iex> Nx.mode(Nx.tensor(1), keep_axis: true)
      #Nx.Tensor<
        s64[1]
        [1]
      >

      iex> Nx.mode(Nx.tensor([[[1]]]), keep_axis: true)
      #Nx.Tensor<
        s64[1]
        [1]
      >

      iex> Nx.mode(Nx.tensor([[[[1]]]]), axis: 1, keep_axis: true)
      #Nx.Tensor<
        s64[1][1][1][1]
        [
          [
            [
              [1]
            ]
=======
      iex> Nx.median(Nx.tensor([[1, 2, 3], [4, 5, 6]], names: [:x, :y]), axis: 0)
      #Nx.Tensor<
        f32[y: 3]
        [2.5, 3.5, 4.5]
      >

      iex> Nx.median(Nx.tensor([[1, 2, 3], [4, 5, 6]], names: [:x, :y]), axis: :y)
      #Nx.Tensor<
        s64[x: 2]
        [2, 5]
      >

      iex> t = Nx.tensor([[[1, 2, 3], [4, 5, 6]], [[7, 8, 9], [10, 11, 12]]], names: [:x, :y, :z])
      iex> weights = Nx.tensor([[[0, 1, 2], [1, 1, 0]], [[-1, 1, -1], [1, 1, -1]]])
      iex> Nx.weighted_mean(t, weights, axis: :x)
      #Nx.Tensor<
        f32[y: 2][z: 3]
        [
          [7.0, 5.0, -3.0],
          [7.0, 8.0, 12.0]
        ]
      >

      iex> t = Nx.tensor([[[1, 2, 2], [3, 4, 2]], [[4, 5, 2], [7, 9, 2]]])
      iex> Nx.median(t, axis: -1)
      #Nx.Tensor<
        s64[2][2]
        [
          [2, 3],
          [4, 7]
        ]
      >

  ### Keeping axis

      iex> t = Nx.tensor([[[1, 2, 2], [3, 4, 2]], [[4, 5, 2], [7, 9, 2]]])
      iex> Nx.median(t, axis: -1, keep_axis: true)
      #Nx.Tensor<
        s64[2][2][1]
        [
          [
            [2],
            [3]
          ],
          [
            [4],
            [7]
>>>>>>> 1281b108
          ]
        ]
      >
  """
  @doc type: :aggregation, from_backend: false
<<<<<<< HEAD
  def mode(tensor, opts \\ []) do
=======
  def median(tensor, opts \\ []) do
>>>>>>> 1281b108
    opts = keyword!(opts, axis: nil, keep_axis: false)
    %T{shape: shape, names: names} = tensor = to_tensor(tensor)

    axis =
<<<<<<< HEAD
      if opts[:axis] != nil,
        do: Nx.Shape.normalize_axis(shape, opts[:axis], names),
        else: opts[:axis]

    tensor_rank = rank(tensor)
    tensor_size = size(tensor)

    cond do
      tensor_rank == 0 ->
        if opts[:keep_axis], do: new_axis(tensor, -1), else: tensor

      tensor_size == 1 and axis == nil ->
        tensor = flatten(tensor)
        res = take(tensor, Nx.tensor([0]))
        if opts[:keep_axis], do: res, else: squeeze(res)

      tensor_size == 1 and axis != nil ->
        if opts[:keep_axis], do: tensor, else: squeeze(tensor, axes: [axis])

      size(tensor) == 1 ->
        res = take(tensor, broadcast(0, {tensor_rank}))
        if opts[:keep_axis], do: res, else: squeeze(res, axes: [axis])

      axis == nil ->
        tensor = flatten(tensor)
        mode_1d(tensor, keep_axis: opts[:keep_axis])

      true ->
        mode_general(tensor, axis: axis, keep_axis: opts[:keep_axis])
    end
  end

  defp mode_general(tensor, opts) do
    tensor_shape = shape(tensor)
    axis = opts[:axis]

    sorted = sort(tensor, axis: axis)

    size_to_broadcast = tensor_shape |> put_elem(axis, 1)

    group_indices =
      concatenate(
        [
          broadcast(0, size_to_broadcast),
          not_equal(
            slice_along_axis(sorted, 0, axis_size(sorted, axis) - 1, axis: axis),
            slice_along_axis(sorted, 1, axis_size(sorted, axis) - 1, axis: axis)
          )
        ],
        axis: axis
      )
      |> cumulative_sum(axis: axis)

    num_elements = tensor_shape |> Tuple.product()

    gen_indices =
      0..(rank(group_indices) - 1)//1
      |> Enum.map(fn
        ^axis ->
          reshape(group_indices, {num_elements, 1})

        axis ->
          group_indices
          |> iota(axis: axis)
          |> reshape({num_elements, 1})
      end)
      |> concatenate(axis: 1)

    {n, _} = shape(gen_indices)

    largest_group_indices =
      broadcast(0, sorted)
      |> indexed_add(gen_indices, broadcast(1, {n}))
      |> argmax(axis: opts[:axis], keep_axis: true)

    indices =
      largest_group_indices
      |> broadcast(shape(group_indices))
      |> equal(group_indices)
      |> argmax(axis: axis, keep_axis: true)

    res = take_along_axis(sorted, indices, axis: axis)
    if opts[:keep_axis], do: res, else: squeeze(res, axes: [axis])
  end

  defp mode_1d(tensor, opts) do
    sorted = sort(tensor)

    group_idx =
      concatenate([
        tensor([0]),
        not_equal(sorted[0..-2//1], sorted[1..-1//1])
      ])
      |> cumulative_sum()

    largest_group_idx =
      broadcast(0, tensor)
      |> indexed_add(new_axis(group_idx, -1), broadcast(1, tensor))
      |> argmax()

    idx = group_idx |> equal(largest_group_idx) |> argmax()
    res = take(sorted, idx)
    if opts[:keep_axis], do: new_axis(res, -1), else: res
=======
      if axis_opt = opts[:axis] do
        Nx.Shape.normalize_axis(shape, axis_opt, names)
      end

    t =
      if axis do
        sort(tensor, axis: axis)
      else
        tensor |> flatten() |> sort()
      end

    axis_size =
      if axis do
        axis_size(tensor, axis)
      else
        size(tensor)
      end

    half_idx = div(axis_size, 2)

    axis_size_is_odd = rem(axis_size, 2) == 1

    cond do
      axis != nil and axis_size_is_odd ->
        res = slice_along_axis(t, half_idx, 1, axis: axis)
        if opts[:keep_axis], do: res, else: squeeze(res, axes: [axis])

      axis != nil ->
        two_elems = slice_along_axis(t, half_idx - 1, 2, axis: axis)
        mean(two_elems, axes: [axis], keep_axes: opts[:keep_axis])

      axis == nil and axis_size_is_odd ->
        t[[half_idx]]

      :otherwise ->
        t[[half_idx - 1]]
        |> add(tensor[[half_idx]])
        |> divide(2)
    end
>>>>>>> 1281b108
  end

  @doc """
  Returns the product for the tensor.

  If the `:axes` option is given, it aggregates over
  the given dimensions, effectively removing them.
  `axes: [0]` implies aggregating over the highest order
  dimension and so forth. If the axis is negative, then
  counts the axis from the back. For example, `axes: [-1]`
  will always aggregate all rows.

  You may optionally set `:keep_axes` to true, which will
  retain the rank of the input tensor by setting the multiplied
  axes to size 1.

  ## Examples

      iex> Nx.product(Nx.tensor(42))
      #Nx.Tensor<
        s64
        42
      >

      iex> Nx.product(Nx.tensor([1, 2, 3], names: [:x]))
      #Nx.Tensor<
        s64
        6
      >

      iex> Nx.product(Nx.tensor([[1.0, 2.0], [3.0, 4.0]], names: [:x, :y]))
      #Nx.Tensor<
        f32
        24.0
      >

  Giving a tensor with low precision casts it to a higher
  precision to make sure the sum does not overflow:

      iex> Nx.product(Nx.tensor([[10, 20], [30, 40]], type: :u8, names: [:x, :y]))
      #Nx.Tensor<
        u64
        240000
      >

      iex> Nx.product(Nx.tensor([[10, 20], [30, 40]], type: :s8, names: [:x, :y]))
      #Nx.Tensor<
        s64
        240000
      >

  ### Aggregating over an axis

      iex> Nx.product(Nx.tensor([1, 2, 3], names: [:x]), axes: [0])
      #Nx.Tensor<
        s64
        6
      >

  Same tensor over different axes combinations:

      iex> t = Nx.tensor(
      ...>   [
      ...>     [
      ...>       [1, 2, 3],
      ...>       [4, 5, 6]
      ...>     ],
      ...>     [
      ...>       [7, 8, 9],
      ...>       [10, 11, 12]
      ...>     ]
      ...>   ],
      ...>   names: [:x, :y, :z]
      ...> )
      iex> Nx.product(t, axes: [:x])
      #Nx.Tensor<
        s64[y: 2][z: 3]
        [
          [7, 16, 27],
          [40, 55, 72]
        ]
      >
      iex> Nx.product(t, axes: [:y])
      #Nx.Tensor<
        s64[x: 2][z: 3]
        [
          [4, 10, 18],
          [70, 88, 108]
        ]
      >
      iex> Nx.product(t, axes: [:x, :z])
      #Nx.Tensor<
        s64[y: 2]
        [3024, 158400]
      >
      iex> Nx.product(t, axes: [:z])
      #Nx.Tensor<
        s64[x: 2][y: 2]
        [
          [6, 120],
          [504, 1320]
        ]
      >
      iex> Nx.product(t, axes: [-3])
      #Nx.Tensor<
        s64[y: 2][z: 3]
        [
          [7, 16, 27],
          [40, 55, 72]
        ]
      >

  ### Keeping axes

      iex> t = Nx.tensor([[[1, 2, 3], [4, 5, 6]], [[7, 8, 9], [10, 11, 12]]], names: [:x, :y, :z])
      iex> Nx.product(t, axes: [:z], keep_axes: true)
      #Nx.Tensor<
        s64[x: 2][y: 2][z: 1]
        [
          [
            [6],
            [120]
          ],
          [
            [504],
            [1320]
          ]
        ]
      >

  ### Errors

      iex> Nx.product(Nx.tensor([[1, 2]]), axes: [2])
      ** (ArgumentError) given axis (2) invalid for shape with rank 2

  """
  @doc type: :aggregation
  def product(tensor, opts \\ []) do
    tensor = to_tensor(tensor)
    type = Nx.Type.to_aggregate(tensor.type)
    aggregate_axes_op(tensor, :product, type, opts)
  end

  @doc """
  Returns the maximum values of the tensor.

  If the `:axes` option is given, it aggregates over
  the given dimensions, effectively removing them.
  `axes: [0]` implies aggregating over the highest order
  dimension and so forth. If the axis is negative, then
  counts the axis from the back. For example, `axes: [-1]`
  will always aggregate all rows.

  You may optionally set `:keep_axes` to true, which will
  retain the rank of the input tensor by setting the reduced
  axes to size 1.

  ## Examples

      iex> Nx.reduce_max(Nx.tensor(42))
      #Nx.Tensor<
        s64
        42
      >

      iex> Nx.reduce_max(Nx.tensor(42.0))
      #Nx.Tensor<
        f32
        42.0
      >

      iex> Nx.reduce_max(Nx.tensor([1, 2, 3]))
      #Nx.Tensor<
        s64
        3
      >

  ### Aggregating over an axis

      iex> t = Nx.tensor([[3, 1, 4], [2, 1, 1]], names: [:x, :y])
      iex> Nx.reduce_max(t, axes: [:x])
      #Nx.Tensor<
        s64[y: 3]
        [3, 1, 4]
      >

      iex> t = Nx.tensor([[3, 1, 4], [2, 1, 1]], names: [:x, :y])
      iex> Nx.reduce_max(t, axes: [:y])
      #Nx.Tensor<
        s64[x: 2]
        [4, 2]
      >

      iex> t = Nx.tensor([[[1, 2], [4, 5]], [[2, 4], [3, 8]]], names: [:x, :y, :z])
      iex> Nx.reduce_max(t, axes: [:x, :z])
      #Nx.Tensor<
        s64[y: 2]
        [4, 8]
      >

  ### Keeping axes

      iex> t = Nx.tensor([[[1, 2], [4, 5]], [[2, 4], [3, 8]]], names: [:x, :y, :z])
      iex> Nx.reduce_max(t, axes: [:x, :z], keep_axes: true)
      #Nx.Tensor<
        s64[x: 1][y: 2][z: 1]
        [
          [
            [4],
            [8]
          ]
        ]
      >

  """
  @doc type: :aggregation
  def reduce_max(tensor, opts \\ []) do
    %{type: type} = tensor = to_tensor(tensor)
    Nx.Shared.raise_complex_not_supported(type, :reduce_max, 2)
    aggregate_axes_op(tensor, :reduce_max, type, opts)
  end

  @doc """
  Returns the minimum values of the tensor.

  If the `:axes` option is given, it aggregates over
  the given dimensions, effectively removing them.
  `axes: [0]` implies aggregating over the highest order
  dimension and so forth. If the axis is negative, then
  counts the axis from the back. For example, `axes: [-1]`
  will always aggregate all rows.

  You may optionally set `:keep_axes` to true, which will
  retain the rank of the input tensor by setting the reduced
  axes to size 1.

  ## Examples

      iex> Nx.reduce_min(Nx.tensor(42))
      #Nx.Tensor<
        s64
        42
      >

      iex> Nx.reduce_min(Nx.tensor(42.0))
      #Nx.Tensor<
        f32
        42.0
      >

      iex> Nx.reduce_min(Nx.tensor([1, 2, 3]))
      #Nx.Tensor<
        s64
        1
      >

  ### Aggregating over an axis

      iex> t = Nx.tensor([[3, 1, 4], [2, 1, 1]], names: [:x, :y])
      iex> Nx.reduce_min(t, axes: [:x])
      #Nx.Tensor<
        s64[y: 3]
        [2, 1, 1]
      >

      iex> t = Nx.tensor([[3, 1, 4], [2, 1, 1]], names: [:x, :y])
      iex> Nx.reduce_min(t, axes: [:y])
      #Nx.Tensor<
        s64[x: 2]
        [1, 1]
      >

      iex> t = Nx.tensor([[[1, 2], [4, 5]], [[2, 4], [3, 8]]], names: [:x, :y, :z])
      iex> Nx.reduce_min(t, axes: [:x, :z])
      #Nx.Tensor<
        s64[y: 2]
        [1, 3]
      >

  ### Keeping axes

      iex> t = Nx.tensor([[[1, 2], [4, 5]], [[2, 4], [3, 8]]], names: [:x, :y, :z])
      iex> Nx.reduce_min(t, axes: [:x, :z], keep_axes: true)
      #Nx.Tensor<
        s64[x: 1][y: 2][z: 1]
        [
          [
            [1],
            [3]
          ]
        ]
      >

  """
  @doc type: :aggregation
  def reduce_min(tensor, opts \\ []) do
    %{type: type} = tensor = to_tensor(tensor)
    Nx.Shared.raise_complex_not_supported(type, :reduce_min, 2)
    aggregate_axes_op(tensor, :reduce_min, type, opts)
  end

  defp aggregate_axes_op(%T{shape: shape, names: names} = tensor, op, type, opts) do
    opts = keyword!(opts, [:axes, keep_axes: false])
    keep_axes = opts[:keep_axes]

    {shape, names, axes} =
      cond do
        axes = opts[:axes] ->
          axes = Nx.Shape.normalize_axes(shape, axes, names)
          {new_shape, new_names} = Nx.Shape.contract(shape, axes, names, keep_axes)
          {new_shape, new_names, axes}

        keep_axes ->
          shape = Tuple.duplicate(1, Nx.rank(shape))
          {shape, names, nil}

        true ->
          {{}, [], nil}
      end

    if axes == [] do
      tensor
    else
      apply(impl!(tensor), op, [
        %{tensor | type: type, shape: shape, names: names},
        tensor,
        [axes: axes, keep_axes: keep_axes]
      ])
    end
  end

  @doc """
  Returns the indices of the maximum values.

  ## Options

    * `:axis` - the axis to aggregate on. If no axis is given,
      returns the index of the absolute maximum value in the tensor.

    * `:keep_axis` - whether or not to keep the reduced axis with
      a size of 1. Defaults to `false`.

    * `:tie_break` - how to break ties. one of `:high`, or `:low`.
      default behavior is to always return the lower index.

  ## Examples

      iex> Nx.argmax(4)
      #Nx.Tensor<
        s64
        0
      >

      iex> t = Nx.tensor([[[4, 2, 3], [1, -5, 3]], [[6, 2, 3], [4, 8, 3]]])
      iex> Nx.argmax(t)
      #Nx.Tensor<
        s64
        10
      >

  If a tensor of floats is given, it still returns integers:

      iex> Nx.argmax(Nx.tensor([2.0, 4.0]))
      #Nx.Tensor<
        s64
        1
      >

  ### Aggregating over an axis

      iex> t = Nx.tensor([[[4, 2, 3], [1, -5, 3]], [[6, 2, 3], [4, 8, 3]]], names: [:x, :y, :z])
      iex> Nx.argmax(t, axis: :x)
      #Nx.Tensor<
        s64[y: 2][z: 3]
        [
          [1, 0, 0],
          [1, 1, 0]
        ]
      >

      iex> t = Nx.tensor([[[4, 2, 3], [1, -5, 3]], [[6, 2, 3], [4, 8, 3]]], names: [:x, :y, :z])
      iex> Nx.argmax(t, axis: :y)
      #Nx.Tensor<
        s64[x: 2][z: 3]
        [
          [0, 0, 0],
          [0, 1, 0]
        ]
      >

      iex> t = Nx.tensor([[[4, 2, 3], [1, -5, 3]], [[6, 2, 3], [4, 8, 3]]], names: [:x, :y, :z])
      iex> Nx.argmax(t, axis: :z)
      #Nx.Tensor<
        s64[x: 2][y: 2]
        [
          [0, 2],
          [0, 1]
        ]
      >

  ### Tie breaks

      iex> t = Nx.tensor([[[4, 2, 3], [1, -5, 3]], [[6, 2, 3], [4, 8, 3]]], names: [:x, :y, :z])
      iex> Nx.argmax(t, tie_break: :low, axis: :y)
      #Nx.Tensor<
        s64[x: 2][z: 3]
        [
          [0, 0, 0],
          [0, 1, 0]
        ]
      >

      iex> t = Nx.tensor([[[4, 2, 3], [1, -5, 3]], [[6, 2, 3], [4, 8, 3]]], names: [:x, :y, :z])
      iex> Nx.argmax(t, tie_break: :high, axis: :y)
      #Nx.Tensor<
        s64[x: 2][z: 3]
        [
          [0, 0, 1],
          [0, 1, 1]
        ]
      >

  ### Keep axis

      iex> t = Nx.tensor([[[4, 2, 3], [1, -5, 3]], [[6, 2, 3], [4, 8, 3]]], names: [:x, :y, :z])
      iex> Nx.argmax(t, axis: :y, keep_axis: true)
      #Nx.Tensor<
        s64[x: 2][y: 1][z: 3]
        [
          [
            [0, 0, 0]
          ],
          [
            [0, 1, 0]
          ]
        ]
      >
  """
  @doc type: :aggregation
  def argmax(tensor, opts \\ []) do
    argmin_or_max(tensor, :argmax, opts)
  end

  @doc """
  Returns the indices of the minimum values.

  ## Options

    * `:axis` - the axis to aggregate on. If no axis is given,
      returns the index of the absolute minimum value in the tensor.

    * `:keep_axis` - whether or not to keep the reduced axis with
      a size of 1. Defaults to `false`.

    * `:tie_break` - how to break ties. one of `:high`, or `:low`.
      Default behavior is to always return the lower index.

  ## Examples

      iex> Nx.argmin(4)
      #Nx.Tensor<
        s64
        0
      >

      iex> t = Nx.tensor([[[4, 2, 3], [1, -5, 3]], [[6, 2, 3], [4, 8, 3]]])
      iex> Nx.argmin(t)
      #Nx.Tensor<
        s64
        4
      >

  If a tensor of floats is given, it still returns integers:

      iex> Nx.argmin(Nx.tensor([2.0, 4.0]))
      #Nx.Tensor<
        s64
        0
      >

  ### Aggregating over an axis

      iex> t = Nx.tensor([[[4, 2, 3], [1, -5, 3]], [[6, 2, 3], [4, 8, 3]]], names: [:x, :y, :z])
      iex> Nx.argmin(t, axis: :x)
      #Nx.Tensor<
        s64[y: 2][z: 3]
        [
          [0, 0, 0],
          [0, 0, 0]
        ]
      >

      iex> t = Nx.tensor([[[4, 2, 3], [1, -5, 3]], [[6, 2, 3], [4, 8, 3]]], names: [:x, :y, :z])
      iex> Nx.argmin(t, axis: 1)
      #Nx.Tensor<
        s64[x: 2][z: 3]
        [
          [1, 1, 0],
          [1, 0, 0]
        ]
      >

      iex> t = Nx.tensor([[[4, 2, 3], [1, -5, 3]], [[6, 2, 3], [4, 8, 3]]], names: [:x, :y, :z])
      iex> Nx.argmin(t, axis: :z)
      #Nx.Tensor<
        s64[x: 2][y: 2]
        [
          [1, 1],
          [1, 2]
        ]
      >

  ### Tie breaks

      iex> t = Nx.tensor([[[4, 2, 3], [1, -5, 3]], [[6, 2, 3], [4, 8, 3]]], names: [:x, :y, :z])
      iex> Nx.argmin(t, tie_break: :low, axis: :y)
      #Nx.Tensor<
        s64[x: 2][z: 3]
        [
          [1, 1, 0],
          [1, 0, 0]
        ]
      >

      iex> t = Nx.tensor([[[4, 2, 3], [1, -5, 3]], [[6, 2, 3], [4, 8, 3]]], names: [:x, :y, :z])
      iex> Nx.argmin(t, tie_break: :high, axis: :y)
      #Nx.Tensor<
        s64[x: 2][z: 3]
        [
          [1, 1, 1],
          [1, 0, 1]
        ]
      >

  ### Keep axis

      iex> t = Nx.tensor([[[4, 2, 3], [1, -5, 3]], [[6, 2, 3], [4, 8, 3]]], names: [:x, :y, :z])
      iex> Nx.argmin(t, axis: :y, keep_axis: true)
      #Nx.Tensor<
        s64[x: 2][y: 1][z: 3]
        [
          [
            [1, 1, 0]
          ],
          [
            [1, 0, 0]
          ]
        ]
      >
  """
  @doc type: :aggregation
  def argmin(tensor, opts \\ []) do
    argmin_or_max(tensor, :argmin, opts)
  end

  defp argmin_or_max(tensor, op, opts) do
    opts = keyword!(opts, [:axis, tie_break: :low, keep_axis: false])

    tie_break =
      case opts[:tie_break] do
        :high ->
          :high

        :low ->
          :low

        other ->
          raise ArgumentError,
                "unknown value for :tie_break, expected :high or :low, got: #{inspect(other)}"
      end

    %{shape: shape, names: names, type: type} = tensor = to_tensor(tensor)
    Nx.Shared.raise_complex_not_supported(type, op, 2)

    {shape, names, axis} =
      if axis = opts[:axis] do
        axis = Nx.Shape.normalize_axis(shape, axis, names)
        {new_shape, new_names} = Nx.Shape.contract(shape, [axis], names, opts[:keep_axis])
        {new_shape, new_names, axis}
      else
        {{}, [], nil}
      end

    out = %{tensor | type: {:s, 64}, shape: shape, names: names}
    opts = [tie_break: tie_break, axis: axis, keep_axis: opts[:keep_axis]]
    apply(impl!(tensor), op, [out, tensor, opts])
  end

  defp aggregate_window_op(tensor, window_dimensions, opts, op) when is_list(opts) do
    opts = keyword!(opts, [:window_dilations, padding: :valid, strides: 1])
    Nx.Shape.validate!(window_dimensions, :window_dimensions)
    %{shape: shape} = tensor = to_tensor(tensor)

    strides = opts[:strides]
    padding = opts[:padding]
    dilations = opts[:window_dilations] || List.duplicate(1, rank(shape))

    strides =
      if is_integer(strides),
        do: List.duplicate(strides, rank(shape)),
        else: strides

    dilations =
      if is_integer(dilations),
        do: List.duplicate(dilations, rank(shape)),
        else: dilations

    {output_shape, padding_config} =
      Nx.Shape.pool(shape, window_dimensions, strides, padding, dilations)

    out = %{tensor | shape: output_shape}
    opts = [padding: padding_config, strides: strides, window_dilations: dilations]
    apply(impl!(tensor), op, [out, tensor, window_dimensions, opts])
  end

  @doc """
  Sums over each window of size `window_dimensions` in the
  given tensor, producing a tensor that contains the same
  number of elements as valid positions of the window.

  You may optionally specify `:strides` which is a tuple
  of non-zero steps to take along each axis between
  each window.

  You may also optionally specify `:padding` which is either
  one of `:valid` (no padding) or `:same` (pad so output shape
  is the same as input shape) or a general padding configuration
  for each dimension in the input tensor. Your padding configuration
  cannot include any negative pad values. You may only specify
  padding for the high and low edges of the given dimension. Pads
  with `0`.

  ## Examples

      iex> t = Nx.tensor([[[1, 2, 3], [4, 5, 6]], [[1, 2, 3], [4, 5, 6]]])
      iex> Nx.window_sum(t, {1, 2, 1})
      #Nx.Tensor<
        s64[2][1][3]
        [
          [
            [5, 7, 9]
          ],
          [
            [5, 7, 9]
          ]
        ]
      >

      iex> t = Nx.tensor([[[1, 2, 3], [4, 5, 6]], [[1, 2, 3], [4, 5, 6]]])
      iex> Nx.window_sum(t, {2, 2, 1}, strides: [1, 2, 3], padding: [{0, 1}, {2, 0}, {1, 1}])
      #Nx.Tensor<
        s64[2][2][2]
        [
          [
            [0, 0],
            [0, 18]
          ],
          [
            [0, 0],
            [0, 9]
          ]
        ]
      >

      iex> t = Nx.tensor([[[4.0, 2.0, 3.0], [2.0, 5.0, 6.5]], [[1.2, 2.2, 3.2], [4.0, 5.0, 6.2]]])
      iex> Nx.window_sum(t, {2, 1, 1}, strides: [2, 1, 1], padding: [{1, 1}, {0, 0}, {1, 1}])
      #Nx.Tensor<
        f32[2][2][5]
        [
          [
            [0.0, 4.0, 2.0, 3.0, 0.0],
            [0.0, 2.0, 5.0, 6.5, 0.0]
          ],
          [
            [0.0, 1.2000000476837158, 2.200000047683716, 3.200000047683716, 0.0],
            [0.0, 4.0, 5.0, 6.199999809265137, 0.0]
          ]
        ]
      >

      iex> t = Nx.tensor([[[4, 2, 1, 3], [4, 2, 1, 7]], [[1, 2, 5, 7], [1, 8, 9, 2]]])
      iex> opts = [strides: [2, 1, 1], padding: :valid, window_dilations: [1, 2, 1]]
      iex> Nx.window_sum(t, {1, 1, 2}, opts)
      #Nx.Tensor<
        s64[1][2][3]
        [
          [
            [6, 3, 4],
            [6, 3, 8]
          ]
        ]
      >

      iex> t = Nx.tensor([[[4, 2, 1, 3], [4, 2, 1, 7]], [[1, 2, 5, 7], [1, 8, 9, 2]]])
      iex> opts = [strides: [2, 1, 1], padding: :valid, window_dilations: [1, 2, 2]]
      iex> Nx.window_sum(t, {1, 1, 2}, opts)
      #Nx.Tensor<
        s64[1][2][2]
        [
          [
            [5, 5],
            [5, 9]
          ]
        ]
      >

      iex> t = Nx.tensor([[[4, 2, 1, 3], [4, 2, 1, 7]], [[1, 2, 5, 7], [1, 8, 9, 2]]])
      iex> opts = [strides: [2, 1, 1], padding: [{2, 1}, {3, 1}, {1, 0}], window_dilations: [1, 2, 2]]
      iex> Nx.window_sum(t, {2, 1, 2}, opts)
      #Nx.Tensor<
        s64[2][6][3]
        [
          [
            [0, 0, 0],
            [0, 0, 0],
            [0, 0, 0],
            [0, 0, 0],
            [0, 0, 0],
            [0, 0, 0]
          ],
          [
            [0, 0, 0],
            [0, 0, 0],
            [0, 0, 0],
            [4, 11, 14],
            [10, 15, 19],
            [0, 0, 0]
          ]
        ]
      >
  """
  @doc type: :window
  def window_sum(tensor, window_dimensions, opts \\ []),
    do: aggregate_window_op(tensor, window_dimensions, opts, :window_sum)

  @doc """
  Averages over each window of size `window_dimensions` in the
  given tensor, producing a tensor that contains the same
  number of elements as valid positions of the window.

  You may optionally specify `:strides` which is a tuple
  of non-zero steps to take along each axis between
  each window.

  You may also optionally specify `:padding` which is either
  one of `:valid` (no padding) or `:same` (pad so output shape
  is the same as input shape) or a general padding configuration
  for each dimension in the input tensor. Your padding configuration
  cannot include any negative pad values. You may only specify
  padding for the high and low edges of the given dimension. Pads
  with `0`.

  ## Examples

      iex> t = Nx.tensor([[[1, 2, 3], [4, 5, 6]], [[1, 2, 3], [4, 5, 6]]])
      iex> Nx.window_mean(t, {1, 2, 1})
      #Nx.Tensor<
        f32[2][1][3]
        [
          [
            [2.5, 3.5, 4.5]
          ],
          [
            [2.5, 3.5, 4.5]
          ]
        ]
      >

      iex> t = Nx.tensor([[[1, 2, 3], [4, 5, 6]], [[1, 2, 3], [4, 5, 6]]])
      iex> Nx.window_mean(t, {2, 2, 1}, strides: [1, 2, 3], padding: [{0, 1}, {2, 0}, {1, 1}])
      #Nx.Tensor<
        f32[2][2][2]
        [
          [
            [0.0, 0.0],
            [0.0, 4.5]
          ],
          [
            [0.0, 0.0],
            [0.0, 2.25]
          ]
        ]
      >

      iex> t = Nx.tensor([[[4.0, 2.0, 3.0], [2.0, 5.0, 6.5]], [[1.2, 2.2, 3.2], [4.0, 5.0, 6.2]]])
      iex> Nx.window_mean(t, {2, 1, 1}, strides: [2, 1, 1], padding: [{1, 1}, {0, 0}, {1, 1}])
      #Nx.Tensor<
        f32[2][2][5]
        [
          [
            [0.0, 2.0, 1.0, 1.5, 0.0],
            [0.0, 1.0, 2.5, 3.25, 0.0]
          ],
          [
            [0.0, 0.6000000238418579, 1.100000023841858, 1.600000023841858, 0.0],
            [0.0, 2.0, 2.5, 3.0999999046325684, 0.0]
          ]
        ]
      >

      iex> t = Nx.tensor([[[4, 2, 1, 3], [4, 2, 1, 7]], [[1, 2, 5, 7], [1, 8, 9, 2]]])
      iex> opts = [strides: [2, 1, 1], padding: :valid, window_dilations: [1, 2, 1]]
      iex> Nx.window_mean(t, {1, 1, 2}, opts)
      #Nx.Tensor<
        f32[1][2][3]
        [
          [
            [3.0, 1.5, 2.0],
            [3.0, 1.5, 4.0]
          ]
        ]
      >

      iex> t = Nx.tensor([[[4, 2, 1, 3], [4, 2, 1, 7]], [[1, 2, 5, 7], [1, 8, 9, 2]]])
      iex> opts = [strides: [2, 1, 1], padding: :valid, window_dilations: [1, 2, 2]]
      iex> Nx.window_mean(t, {1, 1, 2}, opts)
      #Nx.Tensor<
        f32[1][2][2]
        [
          [
            [2.5, 2.5],
            [2.5, 4.5]
          ]
        ]
      >
  """
  @doc type: :window
  def window_mean(tensor, window_dimensions, opts \\ []) do
    divide(window_sum(tensor, window_dimensions, opts), size(window_dimensions))
  end

  @doc """
  Returns the maximum over each window of size `window_dimensions`
  in the given tensor, producing a tensor that contains the same
  number of elements as valid positions of the window.

  You may optionally specify `:strides` which is a tuple
  of non-zero steps to take along each axis between
  each window.

  You may also optionally specify `:padding` which is either
  one of `:valid` (no padding) or `:same` (pad so output shape
  is the same as input shape) or a general padding configuration
  for each dimension in the input tensor. Your padding configuration
  cannot include any negative pad values. You may only specify
  padding for the high and low edges of the given dimension. Pads
  with the minimum value for the type of the given tensor.

  ## Examples

      iex> Nx.window_max(Nx.tensor([[[1, 2, 3], [4, 5, 6]], [[1, 2, 3], [4, 5, 6]]]), {1, 2, 1})
      #Nx.Tensor<
        s64[2][1][3]
        [
          [
            [4, 5, 6]
          ],
          [
            [4, 5, 6]
          ]
        ]
      >

      iex> t = Nx.tensor([[[1, 2, 3], [4, 5, 6]], [[1, 2, 3], [4, 5, 6]]])
      iex> Nx.window_max(t, {2, 2, 1}, strides: [1, 2, 3], padding: [{0, 1}, {2, 0}, {1, 1}])
      #Nx.Tensor<
        s64[2][2][2]
        [
          [
            [-9223372036854775808, -9223372036854775808],
            [-9223372036854775808, 6]
          ],
          [
            [-9223372036854775808, -9223372036854775808],
            [-9223372036854775808, 6]
          ]
        ]
      >

      iex> t = Nx.tensor([[[4.0, 2.0, 3.0], [2.0, 5.0, 6.5]], [[1.2, 2.2, 3.2], [4.0, 5.0, 6.2]]])
      iex> Nx.window_max(t, {2, 1, 1}, strides: [2, 1, 1], padding: [{1, 1}, {0, 0}, {1, 1}])
      #Nx.Tensor<
        f32[2][2][5]
        [
          [
            [-3.4028234663852886e38, 4.0, 2.0, 3.0, -3.4028234663852886e38],
            [-3.4028234663852886e38, 2.0, 5.0, 6.5, -3.4028234663852886e38]
          ],
          [
            [-3.4028234663852886e38, 1.2000000476837158, 2.200000047683716, 3.200000047683716, -3.4028234663852886e38],
            [-3.4028234663852886e38, 4.0, 5.0, 6.199999809265137, -3.4028234663852886e38]
          ]
        ]
      >

      iex> t = Nx.tensor([[[4, 2, 1, 3], [4, 2, 1, 7]], [[1, 2, 5, 7], [1, 8, 9, 2]]])
      iex> opts = [strides: [2, 1, 1], padding: :valid, window_dilations: [1, 2, 2]]
      iex> Nx.window_max(t, {1, 1, 2}, opts)
      #Nx.Tensor<
        s64[1][2][2]
        [
          [
            [4, 3],
            [4, 7]
          ]
        ]
      >
  """
  @doc type: :window
  def window_max(tensor, window_dimensions, opts \\ []) do
    tensor = to_tensor(tensor)
    Nx.Shared.raise_complex_not_supported(tensor.type, :window_max, 3)
    aggregate_window_op(tensor, window_dimensions, opts, :window_max)
  end

  @doc """
  Returns the minimum over each window of size `window_dimensions`
  in the given tensor, producing a tensor that contains the same
  number of elements as valid positions of the window.

  You may optionally specify `:strides` which is a tuple
  of non-zero steps to take along each axis between
  each window.

  You may also optionally specify `:padding` which is either
  one of `:valid` (no padding) or `:same` (pad so output shape
  is the same as input shape) or a general padding configuration
  for each dimension in the input tensor. Your padding configuration
  cannot include any negative pad values. You may only specify
  padding for the high and low edges of the given dimension. Pads
  with the maximum value for the type of the given tensor.

  ## Examples

      iex> Nx.window_min(Nx.tensor([[[1, 2, 3], [4, 5, 6]], [[1, 2, 3], [4, 5, 6]]]), {1, 2, 1})
      #Nx.Tensor<
        s64[2][1][3]
        [
          [
            [1, 2, 3]
          ],
          [
            [1, 2, 3]
          ]
        ]
      >

      iex> t = Nx.tensor([[[1, 2, 3], [4, 5, 6]], [[1, 2, 3], [4, 5, 6]]])
      iex> Nx.window_min(t, {2, 2, 1}, strides: [1, 2, 3], padding: [{0, 1}, {2, 0}, {1, 1}])
      #Nx.Tensor<
        s64[2][2][2]
        [
          [
            [9223372036854775807, 9223372036854775807],
            [9223372036854775807, 3]
          ],
          [
            [9223372036854775807, 9223372036854775807],
            [9223372036854775807, 3]
          ]
        ]
      >

      iex> t = Nx.tensor([[[4.0, 2.0, 3.0], [2.0, 5.0, 6.5]], [[1.2, 2.2, 3.2], [4.0, 5.0, 6.2]]])
      iex> Nx.window_min(t, {2, 1, 1}, strides: [2, 1, 1], padding: [{1, 1}, {0, 0}, {1, 1}])
      #Nx.Tensor<
        f32[2][2][5]
        [
          [
            [3.4028234663852886e38, 4.0, 2.0, 3.0, 3.4028234663852886e38],
            [3.4028234663852886e38, 2.0, 5.0, 6.5, 3.4028234663852886e38]
          ],
          [
            [3.4028234663852886e38, 1.2000000476837158, 2.200000047683716, 3.200000047683716, 3.4028234663852886e38],
            [3.4028234663852886e38, 4.0, 5.0, 6.199999809265137, 3.4028234663852886e38]
          ]
        ]
      >

      iex> t = Nx.tensor([[[4, 2, 1, 3], [4, 2, 1, 7]], [[1, 2, 5, 7], [1, 8, 9, 2]]])
      iex> opts = [strides: [2, 1, 1], padding: :valid, window_dilations: [1, 2, 2]]
      iex> Nx.window_min(t, {1, 1, 2}, opts)
      #Nx.Tensor<
        s64[1][2][2]
        [
          [
            [1, 2],
            [1, 2]
          ]
        ]
      >
  """
  @doc type: :window
  def window_min(tensor, window_dimensions, opts \\ []) do
    tensor = to_tensor(tensor)
    Nx.Shared.raise_complex_not_supported(tensor.type, :window_min, 3)
    aggregate_window_op(tensor, window_dimensions, opts, :window_min)
  end

  @doc """
  Returns the product over each window of size `window_dimensions`
  in the given tensor, producing a tensor that contains the same
  number of elements as valid positions of the window.

  The rank of the input tensor and the window dimensions must
  match.

  You may optionally specify `:strides` which is a tuple
  of non-zero steps to take along each axis between
  each window.

  You may also optionally specify `:padding` which is either
  one of `:valid` (no padding) or `:same` (pad so output shape
  is the same as input shape) or a general padding configuration
  for each dimension in the input tensor. Your padding configuration
  cannot include any negative pad values. You may only specify
  padding for the high and low edges of the given dimension. Pads
  with 1.

  ## Examples

      iex> Nx.window_product(Nx.tensor([[[1, 2, 3], [4, 5, 6]], [[1, 2, 3], [4, 5, 6]]]), {1, 2, 1})
      #Nx.Tensor<
        s64[2][1][3]
        [
          [
            [4, 10, 18]
          ],
          [
            [4, 10, 18]
          ]
        ]
      >

      iex> t = Nx.tensor([[[1, 2, 3], [4, 5, 6]], [[1, 2, 3], [4, 5, 6]]])
      iex> Nx.window_product(t, {2, 2, 1}, strides: [1, 2, 3], padding: [{0, 1}, {2, 0}, {1, 1}])
      #Nx.Tensor<
        s64[2][2][2]
        [
          [
            [1, 1],
            [1, 324]
          ],
          [
            [1, 1],
            [1, 18]
          ]
        ]
      >

      iex> t = Nx.tensor([[[4.0, 2.0, 3.0], [2.0, 5.0, 6.5]], [[1.2, 2.2, 3.2], [4.0, 5.0, 6.2]]])
      iex> Nx.window_product(t, {2, 1, 1}, strides: [2, 1, 1], padding: [{1, 1}, {0, 0}, {1, 1}])
      #Nx.Tensor<
        f32[2][2][5]
        [
          [
            [1.0, 4.0, 2.0, 3.0, 1.0],
            [1.0, 2.0, 5.0, 6.5, 1.0]
          ],
          [
            [1.0, 1.2000000476837158, 2.200000047683716, 3.200000047683716, 1.0],
            [1.0, 4.0, 5.0, 6.199999809265137, 1.0]
          ]
        ]
      >

      iex> t = Nx.tensor([[[4, 2, 1, 3], [4, 2, 1, 7]], [[1, 2, 5, 7], [1, 8, 9, 2]]])
      iex> opts = [strides: [2, 1, 1], padding: :valid, window_dilations: [1, 2, 2]]
      iex> Nx.window_product(t, {1, 1, 2}, opts)
      #Nx.Tensor<
        s64[1][2][2]
        [
          [
            [4, 6],
            [4, 14]
          ]
        ]
      >
  """
  @doc type: :window
  def window_product(tensor, window_dimensions, opts \\ []),
    do: aggregate_window_op(tensor, window_dimensions, opts, :window_product)

  @doc """
  Returns the cumulative sum of elements along an axis.

  ## Options

    * `:axis` - the axis to sum elements along. Defaults to `0`
    * `:reverse` - whether to perform accumulation in the opposite direction. Defaults to `false`

  ## Examples

      iex> Nx.cumulative_sum(Nx.tensor([1, 2, 3, 4]))
      #Nx.Tensor<
        s64[4]
        [1, 3, 6, 10]
      >

      iex> Nx.cumulative_sum(Nx.iota({3, 3}), axis: 0)
      #Nx.Tensor<
        s64[3][3]
        [
          [0, 1, 2],
          [3, 5, 7],
          [9, 12, 15]
        ]
      >

      iex> Nx.cumulative_sum(Nx.iota({3, 3}), axis: 1)
      #Nx.Tensor<
        s64[3][3]
        [
          [0, 1, 3],
          [3, 7, 12],
          [6, 13, 21]
        ]
      >

      iex> Nx.cumulative_sum(Nx.iota({3, 3}), axis: 0, reverse: true)
      #Nx.Tensor<
        s64[3][3]
        [
          [9, 12, 15],
          [9, 11, 13],
          [6, 7, 8]
        ]
      >

      iex> Nx.cumulative_sum(Nx.iota({3, 3}), axis: 1, reverse: true)
      #Nx.Tensor<
        s64[3][3]
        [
          [3, 3, 2],
          [12, 9, 5],
          [21, 15, 8]
        ]
      >
  """
  @doc type: :cumulative
  def cumulative_sum(tensor, opts \\ []),
    do: cumulative_op(tensor, opts, :cumulative_sum, &Nx.add/2)

  @doc """
  Returns the cumulative product of elements along an axis.

  ## Options

    * `:axis` - the axis to multiply elements along. Defaults to `0`
    * `:reverse` - whether to perform accumulation in the opposite direction. Defaults to `false`

  ## Examples

      iex> Nx.cumulative_product(Nx.tensor([1, 2, 3, 4]))
      #Nx.Tensor<
        s64[4]
        [1, 2, 6, 24]
      >

      iex> Nx.cumulative_product(Nx.iota({3, 3}), axis: 0)
      #Nx.Tensor<
        s64[3][3]
        [
          [0, 1, 2],
          [0, 4, 10],
          [0, 28, 80]
        ]
      >

      iex> Nx.cumulative_product(Nx.iota({3, 3}), axis: 1)
      #Nx.Tensor<
        s64[3][3]
        [
          [0, 0, 0],
          [3, 12, 60],
          [6, 42, 336]
        ]
      >

      iex> Nx.cumulative_product(Nx.iota({3, 3}), axis: 0, reverse: true)
      #Nx.Tensor<
        s64[3][3]
        [
          [0, 28, 80],
          [18, 28, 40],
          [6, 7, 8]
        ]
      >

      iex> Nx.cumulative_product(Nx.iota({3, 3}), axis: 1, reverse: true)
      #Nx.Tensor<
        s64[3][3]
        [
          [0, 2, 2],
          [60, 20, 5],
          [336, 56, 8]
        ]
      >
  """
  @doc type: :cumulative
  def cumulative_product(tensor, opts \\ []),
    do: cumulative_op(tensor, opts, :cumulative_product, &Nx.multiply/2)

  @doc """
  Returns the cumulative minimum of elements along an axis.

  ## Options

    * `:axis` - the axis to compare elements along. Defaults to `0`
    * `:reverse` - whether to perform accumulation in the opposite direction. Defaults to `false`

  ## Examples

      iex> Nx.cumulative_min(Nx.tensor([3, 4, 2, 1]))
      #Nx.Tensor<
        s64[4]
        [3, 3, 2, 1]
      >

      iex> Nx.cumulative_min(Nx.tensor([[2, 3, 1], [1, 3, 2], [2, 1, 3]]), axis: 0)
      #Nx.Tensor<
        s64[3][3]
        [
          [2, 3, 1],
          [1, 3, 1],
          [1, 1, 1]
        ]
      >

      iex> Nx.cumulative_min(Nx.tensor([[2, 3, 1], [1, 3, 2], [2, 1, 3]]), axis: 1)
      #Nx.Tensor<
        s64[3][3]
        [
          [2, 2, 1],
          [1, 1, 1],
          [2, 1, 1]
        ]
      >

      iex> Nx.cumulative_min(Nx.tensor([[2, 3, 1], [1, 3, 2], [2, 1, 3]]), axis: 0, reverse: true)
      #Nx.Tensor<
        s64[3][3]
        [
          [1, 1, 1],
          [1, 1, 2],
          [2, 1, 3]
        ]
      >

      iex> Nx.cumulative_min(Nx.tensor([[2, 3, 1], [1, 3, 2], [2, 1, 3]]), axis: 1, reverse: true)
      #Nx.Tensor<
        s64[3][3]
        [
          [1, 1, 1],
          [1, 2, 2],
          [1, 1, 3]
        ]
      >
  """
  @doc type: :cumulative
  def cumulative_min(tensor, opts \\ []),
    do: cumulative_op(tensor, opts, :cumulative_min, &Nx.min/2)

  @doc """
  Returns the cumulative maximum of elements along an axis.

  ## Options

    * `:axis` - the axis to compare elements along. Defaults to `0`
    * `:reverse` - whether to perform accumulation in the opposite direction. Defaults to `false`

  ## Examples

      iex> Nx.cumulative_max(Nx.tensor([3, 4, 2, 1]))
      #Nx.Tensor<
        s64[4]
        [3, 4, 4, 4]
      >

      iex> Nx.cumulative_max(Nx.tensor([[2, 3, 1], [1, 3, 2], [2, 1, 3]]), axis: 0)
      #Nx.Tensor<
        s64[3][3]
        [
          [2, 3, 1],
          [2, 3, 2],
          [2, 3, 3]
        ]
      >

      iex> Nx.cumulative_max(Nx.tensor([[2, 3, 1], [1, 3, 2], [2, 1, 3]]), axis: 1)
      #Nx.Tensor<
        s64[3][3]
        [
          [2, 3, 3],
          [1, 3, 3],
          [2, 2, 3]
        ]
      >

      iex> Nx.cumulative_max(Nx.tensor([[2, 3, 1], [1, 3, 2], [2, 1, 3]]), axis: 0, reverse: true)
      #Nx.Tensor<
        s64[3][3]
        [
          [2, 3, 3],
          [2, 3, 3],
          [2, 1, 3]
        ]
      >

      iex> Nx.cumulative_max(Nx.tensor([[2, 3, 1], [1, 3, 2], [2, 1, 3]]), axis: 1, reverse: true)
      #Nx.Tensor<
        s64[3][3]
        [
          [3, 3, 1],
          [3, 3, 2],
          [3, 3, 3]
        ]
      >
  """
  @doc type: :cumulative
  def cumulative_max(tensor, opts \\ []),
    do: cumulative_op(tensor, opts, :cumulative_max, &Nx.max/2)

  defp cumulative_op(tensor, opts, op, reduce_fun) do
    opts = keyword!(opts, axis: 0, reverse: false)
    reverse = opts[:reverse]
    tensor = to_tensor(tensor)
    axis = Nx.Shape.normalize_axis(tensor.shape, opts[:axis], tensor.names)

    Nx.Shared.optional(op, [tensor, [axis: axis, reverse: reverse]], tensor, fn tensor, opts ->
      associative_scan(tensor, reduce_fun, opts)
    end)
  end

  # Scans the given tensor using an associative binary operator.
  #
  # The scanning function must be associative and perform an element-wise
  # operation over the `:axis` dimension.
  #
  # ## Options
  #
  #   * `:axis` - the axis to scan along. Defaults to `0`
  #
  #   * `:reverse` - whether to scan in the opposite direction. Defaults to `false`
  #
  # ## Examples
  #
  # A cumulative sum of numbers can be expressed as:
  #
  #     iex> Nx.associative_scan(Nx.tensor([1, 2, 3, 4]), &Nx.add/2)
  #     #Nx.Tensor<
  #       s64[4]
  #       [1, 3, 6, 10]
  #     >
  #
  # Or a reversed one:
  #
  #     iex> Nx.associative_scan(Nx.tensor([1, 2, 3, 4]), &Nx.add/2, reverse: true)
  #     #Nx.Tensor<
  #       s64[4]
  #       [10, 9, 7, 4]
  #     >
  #
  # A cumulative product of a sequence of matrices:
  #
  #     iex> matrices = Nx.tensor([[2, 0], [0, 2]]) |> Nx.tile([3, 1, 1])
  #     iex> Nx.associative_scan(matrices, &Nx.dot(&1, [2], [0], &2, [1], [0]))
  #     #Nx.Tensor<
  #       s64[3][2][2]
  #       [
  #         [
  #           [2, 0],
  #           [0, 2]
  #         ],
  #         [
  #           [4, 0],
  #           [0, 4]
  #         ],
  #         [
  #           [8, 0],
  #           [0, 8]
  #         ]
  #       ]
  #     >
  #
  defp associative_scan(tensor, fun, opts) do
    opts = keyword!(opts, axis: 0, reverse: false)

    tensor
    |> maybe_reverse(opts[:reverse])
    |> do_associative_scan(fun, axis: opts[:axis])
    |> maybe_reverse(opts[:reverse])
  end

  defp maybe_reverse(tensor, true), do: Nx.reverse(tensor)
  defp maybe_reverse(tensor, false), do: tensor

  # Let's assume addition as the reduction function. The algorithm is based
  # on two observations:
  #
  #   1. Elements at odd indices in the final result can be computed by first
  #      summing consecutive pairs of elements and performing a scan on that
  #      half-sized tensor (recursively).
  #
  #   2. Elements at even indices in the final result can be computed from those
  #      at odd indices (from 1.) by adding a corresponding even element from the
  #      original tensor.
  #
  # Also see https://en.wikipedia.org/wiki/Prefix_sum#Algorithm_2:_Work-efficient.
  defp do_associative_scan(tensor, fun, opts) do
    axis = opts[:axis]

    axis_size = Nx.axis_size(tensor, axis)

    if axis_size < 2 do
      tensor
    else
      even = Nx.slice_along_axis(tensor, 0, axis_size - 1, axis: axis, strides: 2)
      odd = Nx.slice_along_axis(tensor, 1, axis_size - 1, axis: axis, strides: 2)

      reduced_pairs = fun.(odd, even)

      scanned_odd = do_associative_scan(reduced_pairs, fun, opts)

      cond do
        axis_size == 2 ->
          Nx.concatenate([even, reduced_pairs], axis: axis)

        rem(axis_size, 2) == 0 ->
          scanned_even =
            fun.(
              Nx.slice_along_axis(scanned_odd, 0, div(axis_size, 2) - 1, axis: axis),
              Nx.slice_along_axis(even, 1, div(axis_size, 2) - 1, axis: axis)
            )

          scanned_even =
            Nx.concatenate(
              [Nx.slice_along_axis(even, 0, 1, axis: axis), scanned_even],
              axis: axis
            )

          interleave(scanned_even, scanned_odd, axis: axis)

        true ->
          scanned_even =
            fun.(
              scanned_odd,
              Nx.slice_along_axis(tensor, 2, axis_size - 2, axis: axis, strides: 2)
            )

          Nx.concatenate(
            [
              Nx.slice_along_axis(tensor, 0, 1, axis: axis),
              interleave(scanned_odd, scanned_even, axis: axis)
            ],
            axis: axis
          )
      end
    end
  end

  # Interleaves elements from same-shaped tensors along an axis
  defp interleave(left, right, opts) do
    opts = keyword!(opts, axis: 0)
    axis = opts[:axis]

    interleave_axis = axis + 1

    Nx.concatenate(
      [
        Nx.new_axis(left, interleave_axis),
        Nx.new_axis(right, interleave_axis)
      ],
      axis: interleave_axis
    )
    |> flatten_axis(interleave_axis)
  end

  # Merges the given axis with the preceding one
  defp flatten_axis(tensor, axis) do
    shape = Nx.shape(tensor)
    new_shape = shape |> Tuple.delete_at(axis) |> put_elem(axis - 1, :auto)
    Nx.reshape(tensor, new_shape)
  end

  @doc """
  Reduces over a tensor with the given accumulator.

  The given `fun` will receive two tensors and it must
  return the reduced value.

  The tensor may be reduced in parallel and the reducer
  function can be called with arguments in any order, the
  initial accumulator may be given multiples, and it may
  be non-deterministic. Therefore, the reduction function
  should be associative (or as close as possible to
  associativity considered floats themselves are not
  strictly associative).

  By default, it reduces all dimensions of the tensor and
  return a scalar. If the `:axes` option is given, it
  aggregates over multiple dimensions, effectively removing
  them. `axes: [0]` implies aggregating over the highest
  order dimension and so forth. If the axis is negative,
  then counts the axis from the back. For example,
  `axes: [-1]` will always aggregate all rows.

  The type of the returned tensor will be computed based on
  the given tensor and the initial value. For example,
  a tensor of integers with a float accumulator will be
  cast to float, as done by most binary operators. You can
  also pass a `:type` option to change this behaviour.

  You may optionally set `:keep_axes` to true, which will
  retain the rank of the input tensor by setting the reduced
  axes to size 1.

  ## Limitations

  Given this function relies on anonymous functions, it
  may not be available or efficient on all Nx backends.
  Therefore, you should avoid using `reduce/4` whenever
  possible. Instead, use functions `sum/2`, `reduce_max/2`,
  `all/1`, and so forth.

  ## Examples

      iex> Nx.reduce(Nx.tensor(42), 0, fn x, y -> Nx.add(x, y) end)
      #Nx.Tensor<
        s64
        42
      >

      iex> Nx.reduce(Nx.tensor([1, 2, 3]), 0, fn x, y -> Nx.add(x, y) end)
      #Nx.Tensor<
        s64
        6
      >

      iex> Nx.reduce(Nx.tensor([[1.0, 2.0], [3.0, 4.0]]), 0, fn x, y -> Nx.add(x, y) end)
      #Nx.Tensor<
        f32
        10.0
      >

  ### Aggregating over axes

      iex> t = Nx.tensor([1, 2, 3], names: [:x])
      iex> Nx.reduce(t, 0, [axes: [:x]], fn x, y -> Nx.add(x, y) end)
      #Nx.Tensor<
        s64
        6
      >

      iex> t = Nx.tensor([[[1, 2, 3], [4, 5, 6]], [[7, 8, 9], [10, 11, 12]]], names: [:x, :y, :z])
      iex> Nx.reduce(t, 0, [axes: [:x]], fn x, y -> Nx.add(x, y) end)
      #Nx.Tensor<
        s64[y: 2][z: 3]
        [
          [8, 10, 12],
          [14, 16, 18]
        ]
      >

      iex> t = Nx.tensor([[[1, 2, 3], [4, 5, 6]], [[7, 8, 9], [10, 11, 12]]], names: [:x, :y, :z])
      iex> Nx.reduce(t, 0, [axes: [:y]], fn x, y -> Nx.add(x, y) end)
      #Nx.Tensor<
        s64[x: 2][z: 3]
        [
          [5, 7, 9],
          [17, 19, 21]
        ]
      >

      iex> t = Nx.tensor([[[1, 2, 3], [4, 5, 6]], [[7, 8, 9], [10, 11, 12]]], names: [:x, :y, :z])
      iex> Nx.reduce(t, 0, [axes: [:x, 2]], fn x, y -> Nx.add(x, y) end)
      #Nx.Tensor<
        s64[y: 2]
        [30, 48]
      >

      iex> t = Nx.tensor([[[1, 2, 3], [4, 5, 6]], [[7, 8, 9], [10, 11, 12]]], names: [:x, :y, :z])
      iex> Nx.reduce(t, 0, [axes: [-1]], fn x, y -> Nx.add(x, y) end)
      #Nx.Tensor<
        s64[x: 2][y: 2]
        [
          [6, 15],
          [24, 33]
        ]
      >

      iex> t = Nx.tensor([[[1, 2, 3], [4, 5, 6]], [[7, 8, 9], [10, 11, 12]]], names: [:x, :y, :z])
      iex> Nx.reduce(t, 0, [axes: [:x]], fn x, y -> Nx.add(x, y) end)
      #Nx.Tensor<
        s64[y: 2][z: 3]
        [
          [8, 10, 12],
          [14, 16, 18]
        ]
      >

      iex> t = Nx.tensor([[[1, 2, 3], [4, 5, 6]], [[7, 8, 9], [10, 11, 12]]], names: [:x, :y, :z])
      iex> Nx.reduce(t, 0, [axes: [:x], keep_axes: true], fn x, y -> Nx.add(x, y) end)
      #Nx.Tensor<
        s64[x: 1][y: 2][z: 3]
        [
          [
            [8, 10, 12],
            [14, 16, 18]
          ]
        ]
      >

  """
  @doc type: :aggregation
  def reduce(tensor, acc, opts \\ [], fun) when is_function(fun, 2) do
    opts = keyword!(opts, [:axes, :type, keep_axes: false])
    type = Nx.Type.normalize!(opts[:type] || binary_type(tensor, acc))
    keep_axes = opts[:keep_axes]

    %{shape: shape, names: names} = tensor = to_tensor(tensor)
    acc = to_tensor(acc)

    {shape, names, axes} =
      if axes = opts[:axes] do
        axes = Nx.Shape.normalize_axes(shape, axes, names)
        {new_shape, new_names} = Nx.Shape.contract(shape, axes, names, keep_axes)
        {new_shape, new_names, axes}
      else
        if keep_axes do
          shape = Tuple.duplicate(1, Nx.rank(shape))
          {shape, names, nil}
        else
          {{}, [], nil}
        end
      end

    if axes == [] do
      tensor
    else
      out = %{tensor | type: type, shape: shape, names: names}
      impl!(tensor).reduce(out, tensor, acc, [axes: axes, keep_axes: keep_axes], fun)
    end
  end

  @doc """
  Reduces over each window of size `dimensions`
  in the given tensor, producing a tensor that contains the same
  number of elements as valid positions of the window.

  The rank of the input tensor and the window dimensions must
  match.

  You may optionally specify `:strides` which is a tuple
  of non-zero steps to take along each axis between
  each window.

  You may also optionally specify `:padding` which is either
  one of `:valid` (no padding) or `:same` (pad so output shape
  is the same as input shape) or a general padding configuration
  for each dimension in the input tensor. Your padding configuration
  cannot include any negative pad values. You may only specify
  padding for the high and low edges of the given dimension. The
  padding value is equal to the initial value passed to `acc`.

  The initial value must be a number or a scalar shaped tensor.

  ### Examples

      iex> init_value = Nx.Constants.min_finite(:s64)
      iex> t = Nx.tensor([[1, 2, 3, 4], [4, 5, 6, 7], [7, 8, 9, 10], [11, 12, 13, 14]])
      iex> Nx.window_reduce(t, init_value, {2, 2}, fn x, acc -> Nx.max(x, acc) end)
      #Nx.Tensor<
        s64[3][3]
        [
          [5, 6, 7],
          [8, 9, 10],
          [12, 13, 14]
        ]
      >

      iex> init_value = Nx.Constants.min_finite(:s64)
      iex> t = Nx.tensor([[1, 2, 3], [4, 5, 6], [7, 8, 9]])
      iex> opts = [padding: :same, strides: [1, 1]]
      iex> Nx.window_reduce(t, init_value, {2, 2}, opts, fn x, acc -> Nx.max(x, acc) end)
      #Nx.Tensor<
        s64[3][3]
        [
          [5, 6, 6],
          [8, 9, 9],
          [8, 9, 9]
        ]
      >

      iex> t = Nx.tensor([[1, 2, 3], [4, 5, 6]])
      iex> opts = [padding: :same, strides: [1, 1]]
      iex> Nx.window_reduce(t, 0, {1, 2}, opts, fn x, acc -> Nx.add(x, acc) end)
      #Nx.Tensor<
        s64[2][3]
        [
          [3, 5, 3],
          [9, 11, 6]
        ]
      >

      iex> t = Nx.tensor([[[4, 2, 1, 3], [4, 2, 1, 7]], [[1, 2, 5, 7], [1, 8, 9, 2]]])
      iex> opts = [padding: :valid, strides: [2, 1, 1], window_dilations: [1, 1, 2]]
      iex> Nx.window_reduce(t, 0, {1, 1, 2}, opts, fn x, acc -> Nx.add(x, acc) end)
      #Nx.Tensor<
        s64[1][2][2]
        [
          [
            [5, 5],
            [5, 9]
          ]
        ]
      >
  """
  @doc type: :window
  def window_reduce(tensor, acc, window_dimensions, opts \\ [], fun)
      when is_tuple(window_dimensions) do
    opts = keyword!(opts, [:window_dilations, :strides, padding: :valid])
    %T{shape: shape} = tensor = to_tensor(tensor)
    acc = to_tensor(acc)

    padding = opts[:padding]
    strides = opts[:strides] || List.duplicate(1, rank(tensor.shape))
    dilations = opts[:window_dilations] || List.duplicate(1, rank(tensor.shape))

    dilations =
      if is_integer(dilations),
        do: List.duplicate(dilations, rank(tensor.shape)),
        else: dilations

    strides =
      if is_integer(strides),
        do: List.duplicate(strides, rank(tensor.shape)),
        else: strides

    {output_shape, padding_config} =
      Nx.Shape.pool(shape, window_dimensions, strides, padding, dilations)

    out = %{tensor | shape: output_shape}
    opts = [padding: padding_config, strides: strides, window_dilations: dilations]
    impl!(tensor).window_reduce(out, tensor, acc, window_dimensions, opts, fun)
  end

  @doc """
  Maps the given scalar function over the entire
  tensor.

  The type of the returned tensor will be of the same type
  as the input tensor, unless the `:type` option is given.
  Therefore, you may need to explicitly cast the tensor to
  avoid errors. For example, if you have an integer tensor
  and you convert it to a float, as below, it will fail:

      tensor = Nx.tensor([[1, 2, 3], [4, 5, 6]]),
      Nx.map(tensor, fn x -> Nx.multiply(x, 1.0) end)

  You need to explicitly pass the output type in such cases:

      iex> tensor = Nx.tensor([[1, 2, 3], [4, 5, 6]])
      iex> Nx.map(tensor, [type: :f32], fn x -> Nx.multiply(x, 1.0) end)
      #Nx.Tensor<
        f32[2][3]
        [
          [1.0, 2.0, 3.0],
          [4.0, 5.0, 6.0]
        ]
      >

  ## Limitations

  Given this function relies on anonymous functions, it
  may not be available or efficient on all Nx backends.
  Therefore, you should avoid using `map/2` whenever possible
  and use other functions in the `Nx` module to achieve the
  desired result.

  ### Examples

      iex> Nx.map(Nx.tensor([[1, 2, 3], [4, 5, 6]]), fn x -> Nx.add(x, 1) end)
      #Nx.Tensor<
        s64[2][3]
        [
          [2, 3, 4],
          [5, 6, 7]
        ]
      >

      iex> Nx.map(Nx.tensor(1), fn x -> Nx.add(x, 1) end)
      #Nx.Tensor<
        s64
        2
      >

      iex> Nx.map(Nx.tensor([[1, 2, 3], [4, 5, 6]]), [type: :f64], fn x -> Nx.add(x, 1) end)
      #Nx.Tensor<
        f64[2][3]
        [
          [2.0, 3.0, 4.0],
          [5.0, 6.0, 7.0]
        ]
      >

  """
  @doc type: :element
  def map(tensor, opts \\ [], fun) do
    %T{type: type} = tensor = to_tensor(tensor)
    opts = keyword!(opts, type: type)
    output_type = Nx.Type.normalize!(opts[:type])
    out = %{tensor | type: output_type}
    impl!(tensor).map(out, tensor, opts, fun)
  end

  ## Matrix ops

  @doc """
  Returns the dot product of two tensors.

  Given `a` and `b`, computes the dot product according to
  the following rules:

    * If both `a` and `b` are scalars, it is equivalent to `a * b`.

    * If `a` is a scalar and `b` is a tensor, it is equivalent to `Nx.multiply(a, b)`.

    * If `a` is a tensor and `b` is a scalar, it is equivalent to `Nx.multiply(a, b)`.

    * If both `a` and `b` are 1-D tensors (vectors), it is the sum of the element-wise
      product between `a` and `b`. The lengths of `a` and `b` must be equal.

    * If both `a` and `b` are 2-D tensors (matrices), it is equivalent to matrix-multiplication.

    * If either `a` or `b` is a 1-D tensor, and the other is an n-D tensor, it is the
      sum of the element-wise product along the last axis of `a` or `b`. The length of the
      1-D tensor must match the last dimension of the n-D tensor.

    * If `a` is an n-D tensor and `b` is an m-D tensor, it is the sum of the element-wise
      product along the last axis of `a` and the second-to-last axis of `b`. The last dimension
      of `a` must match the second-to-last dimension of `b`.

  For a more general `dot` function where you control which axes contract,
  see `dot/4`.

  ## Examples

  ### Dot product of scalars

      iex> Nx.dot(5, 5)
      #Nx.Tensor<
        s64
        25
      >

      iex> Nx.dot(-2.0, 5.0)
      #Nx.Tensor<
        f32
        -10.0
      >

      iex> Nx.dot(2, 2.0)
      #Nx.Tensor<
        f32
        4.0
      >

  ### Dot product of vectors

      iex> Nx.dot(Nx.tensor([1, 2, 3]), Nx.tensor([4, 5, 6]))
      #Nx.Tensor<
        s64
        32
      >

      iex> Nx.dot(Nx.tensor([2.0, 4.0, 3.0, 5.0]), Nx.tensor([1.0, 2.0, 3.0, 4.0]))
      #Nx.Tensor<
        f32
        39.0
      >

      iex> Nx.dot(Nx.tensor([1.0, 2.0, 3.0]), Nx.tensor([1, 2, 3]))
      #Nx.Tensor<
        f32
        14.0
      >

  ### Dot product of matrices

      iex> left = Nx.tensor([[1, 2, 3], [4, 5, 6]], names: [:i, :j])
      iex> right = Nx.tensor([[7, 8], [9, 10], [11, 12]], names: [:x, :y])
      iex> Nx.dot(left, right)
      #Nx.Tensor<
        s64[i: 2][y: 2]
        [
          [58, 64],
          [139, 154]
        ]
      >

      iex> left = Nx.tensor([[10.0, 13.0, 14.0, 15.0], [59.0, 20.0, 10.0, 30.0]], names: [:i, :j])
      iex> right = Nx.tensor([[2.0, 4.0], [5.0, 1.0], [6.0, 8.0], [9.0, 10.0]], names: [:x, :y])
      iex> Nx.dot(left, right)
      #Nx.Tensor<
        f32[i: 2][y: 2]
        [
          [304.0, 315.0],
          [548.0, 636.0]
        ]
      >

      iex> left = Nx.tensor([[1, 2, 3], [4, 5, 6]], names: [:i, :j])
      iex> right = Nx.tensor([[7.0, 8.0], [9.0, 10.0], [11.0, 12.0]], names: [:x, :y])
      iex> Nx.dot(left, right)
      #Nx.Tensor<
        f32[i: 2][y: 2]
        [
          [58.0, 64.0],
          [139.0, 154.0]
        ]
      >

  ### Dot product of vector and n-d tensor

      iex> left = Nx.tensor([[[1, 2], [3, 4]], [[5, 6], [7, 8]]], names: [:i, :j, :k])
      iex> right = Nx.tensor([5, 10], names: [:x])
      iex> Nx.dot(left, right)
      #Nx.Tensor<
        s64[i: 2][j: 2]
        [
          [25, 55],
          [85, 115]
        ]
      >

      iex> left = Nx.tensor([5, 10], names: [:x])
      iex> right = Nx.tensor([[1, 2, 3], [4, 5, 6]], names: [:i, :j])
      iex> Nx.dot(left, right)
      #Nx.Tensor<
        s64[j: 3]
        [45, 60, 75]
      >

      iex> left = Nx.tensor([[[[[1.0, 2.0], [3.0, 4.0]], [[5.0, 6.0], [7.0, 8.0]]]]], names: [:shard, :batch, :x, :y, :z])
      iex> right = Nx.tensor([2.0, 2.0], names: [:data])
      iex> Nx.dot(left, right)
      #Nx.Tensor<
        f32[shard: 1][batch: 1][x: 2][y: 2]
        [
          [
            [
              [6.0, 14.0],
              [22.0, 30.0]
            ]
          ]
        ]
      >

  ### Dot product of n-D and m-D tensor

      iex> left = Nx.tensor([[[1, 2, 3], [4, 5, 6], [7, 8, 9]], [[1, 2, 3], [4, 5, 6], [7, 8, 9]]], names: [:x, :y, :z])
      iex> right = Nx.tensor([[[1, 2, 3], [3, 4, 5], [5, 6, 7]]], names: [:i, :j, :k])
      iex> Nx.dot(left, right)
      #Nx.Tensor<
        s64[x: 2][y: 3][i: 1][k: 3]
        [
          [
            [
              [22, 28, 34]
            ],
            [
              [49, 64, 79]
            ],
            [
              [76, 100, 124]
            ]
          ],
          [
            [
              [22, 28, 34]
            ],
            [
              [49, 64, 79]
            ],
            [
              [76, 100, 124]
            ]
          ]
        ]
      >

  ### Error Cases

      iex> Nx.dot(Nx.tensor([1, 2, 3]), Nx.tensor([1, 2]))
      ** (ArgumentError) dot/zip expects shapes to be compatible, dimension 0 of left-side (3) does not equal dimension 0 of right-side (2)
  """
  @doc type: :ndim
  def dot(t1, t2) do
    %T{shape: s1} = t1 = to_tensor(t1)
    %T{shape: s2} = t2 = to_tensor(t2)

    case {tuple_size(s1), tuple_size(s2)} do
      {0, _} -> multiply(t1, t2)
      {_, 0} -> multiply(t1, t2)
      {n, 1} -> dot(t1, [n - 1], [], t2, [0], [])
      {1, m} -> dot(t1, [0], [], t2, [m - 2], [])
      {n, m} when n >= 2 and m >= 2 -> dot(t1, [n - 1], [], t2, [m - 2], [])
    end
  end

  @doc """
  Computes the generalized dot product between two tensors, given
  the contracting axes.

  This is equivalent to calling `Nx.dot/6` with no batching dimensions:

      Nx.dot(t1, contract_axes1, [], t2, contract_axes2, [])

  ## Examples

      iex> t1 = Nx.tensor([[1, 2], [3, 4]], names: [:x, :y])
      iex> t2 = Nx.tensor([[10, 20], [30, 40]], names: [:height, :width])
      iex> Nx.dot(t1, [0], t2, [0])
      #Nx.Tensor<
        s64[y: 2][width: 2]
        [
          [100, 140],
          [140, 200]
        ]
      >

      iex> t1 = Nx.tensor([[0.0, 1.0, 2.0], [3.0, 4.0, 5.0]])
      iex> t2 = Nx.tensor([[0.0, 1.0], [2.0, 3.0], [4.0, 5.0]])
      iex> Nx.dot(t1, [0, 1], t2, [1, 0])
      #Nx.Tensor<
        f32
        50.0
      >

  """
  @doc type: :ndim
  def dot(t1, contract_axes1, t2, contract_axes2) do
    dot(t1, contract_axes1, [], t2, contract_axes2, [])
  end

  @doc """
  Computes the generalized dot product between two tensors, given
  the contracting and batch axes.

  The dot product is computed by multiplying the values from `t1`
  given by `contract_axes1` against the values from `t2` given by
  `contract_axes2`, considering batch axes of `batch_axes1` and
  `batch_axes2`. For instance, the first axis in `contract_axes1`
  will be matched against the first axis in `contract_axes2` and
  so on. The axes given by `contract_axes1` and `contract_axes2`
  are effectively removed from the final tensor, which is why they
  are often called the contraction axes.

  If no contracting axes are given, the final product works like
  `Nx.outer/2`.

  Specifying batch axes will compute a vectorized dot product
  along the given batch dimensions. The length of `batch_axes1`
  and `batch_axes2` must match. Additionally, `batch_axes1` and
  `batch_axes2` must be a list of successive dimension numbers,
  where each batch axis matches the dimension of the corresponding
  batch axis in the other input.

  The contracting axes must be dot-product compatible and the
  batch dimensions must always have the same number of elements.

  ## Examples

  ### Contracting along axes

      iex> t1 = Nx.tensor([[1, 2], [3, 4]], names: [:x, :y])
      iex> t2 = Nx.tensor([[10, 20], [30, 40]], names: [:height, :width])
      iex> Nx.dot(t1, [0], [], t2, [0], [])
      #Nx.Tensor<
        s64[y: 2][width: 2]
        [
          [100, 140],
          [140, 200]
        ]
      >
      iex> Nx.dot(t1, [0], [], t2, [1], [])
      #Nx.Tensor<
        s64[y: 2][height: 2]
        [
          [70, 150],
          [100, 220]
        ]
      >
      iex> Nx.dot(t1, [1], [], t2, [0], [])
      #Nx.Tensor<
        s64[x: 2][width: 2]
        [
          [70, 100],
          [150, 220]
        ]
      >
      iex> Nx.dot(t1, [1], [], t2, [1], [])
      #Nx.Tensor<
        s64[x: 2][height: 2]
        [
          [50, 110],
          [110, 250]
        ]
      >
      iex> Nx.dot(t1, [0, 1], [], t2, [0, 1], [])
      #Nx.Tensor<
        s64
        300
      >

  If no axes are given, it works like `outer/2`:

      iex> t1 = Nx.tensor([[1, 2], [3, 4]])
      iex> t2 = Nx.tensor([[10, 20], [30, 40]])
      iex> Nx.dot(t1, [], [], t2, [], [])
      #Nx.Tensor<
        s64[2][2][2][2]
        [
          [
            [
              [10, 20],
              [30, 40]
            ],
            [
              [20, 40],
              [60, 80]
            ]
          ],
          [
            [
              [30, 60],
              [90, 120]
            ],
            [
              [40, 80],
              [120, 160]
            ]
          ]
        ]
      >

  ### Dot product between two batched tensors

      iex> u = Nx.tensor([[[1]], [[2]]])
      iex> v = Nx.tensor([[[3]], [[4]]])
      iex> Nx.dot(u, [2], [0], v, [2], [0])
      #Nx.Tensor<
        s64[2][1][1]
        [
          [
            [3]
          ],
          [
            [8]
          ]
        ]
      >

      iex> u = Nx.tensor([[[1, 1]], [[2, 2]]])
      iex> v = Nx.tensor([[[3], [3]], [[4], [4]]])
      iex> Nx.dot(u, [2], [0], v, [1], [0])
      #Nx.Tensor<
        s64[2][1][1]
        [
          [
            [6]
          ],
          [
            [16]
          ]
        ]
      >

  ### Error cases

      iex> u = Nx.tensor([[[1, 1]], [[2, 2]]])
      iex> v = Nx.tensor([[[3], [3]], [[4], [4]]])
      iex> Nx.dot(u, [2], [0], v, [1], [])
      ** (ArgumentError) right tensor must be batched if left tensor is batched

      iex> u = Nx.tensor([[[1, 1]], [[2, 2]]])
      iex> v = Nx.tensor([[[3], [3]], [[4], [4]]])
      iex> Nx.dot(u, [2], [], v, [1], [0])
      ** (ArgumentError) left tensor must be batched if right tensor is batched

      iex> u = Nx.tensor([[[1, 1]], [[2, 2]]])
      iex> v = Nx.tensor([[[3], [3]], [[4], [4]]])
      iex> Nx.dot(u, [2], [1], v, [1], [0])
      ** (ArgumentError) invalid dot batch axis for the left tensor, batch axes must be successive dimensions starting from 0, got [1]

      iex> u = Nx.tensor([[[1, 1]], [[2, 2]]])
      iex> v = Nx.tensor([[[3], [3]], [[4], [4]]])
      iex> Nx.dot(u, [2], [0], v, [1], [1])
      ** (ArgumentError) invalid dot batch axis for the right tensor, batch axes must be successive dimensions starting from 0, got [1]

      iex> u = Nx.tensor([[[1, 1]], [[2, 2]]])
      iex> v = Nx.tensor([[[3], [3]], [[4], [4]]])
      iex> Nx.dot(u, [0], [0], v, [1], [0])
      ** (ArgumentError) dot batch axes for left tensor ([0]) cannot be in contract axes ([0])

      iex> u = Nx.tensor([[[1, 1]], [[2, 2]]])
      iex> v = Nx.tensor([[[3], [3]], [[4], [4]]])
      iex> Nx.dot(u, [2], [0], v, [0], [0])
      ** (ArgumentError) dot batch axes for right tensor ([0]) cannot be in contract axes ([0])
  """
  @doc type: :ndim
  def dot(t1, contract_axes1, batch_axes1, t2, contract_axes2, batch_axes2) do
    %{shape: s1, names: names1} = t1 = to_tensor(t1)
    %{shape: s2, names: names2} = t2 = to_tensor(t2)

    output_type = binary_type(t1, t2)

    # Axes normalization
    c1 = Nx.Shape.normalize_axes(s1, contract_axes1, names1)
    c2 = Nx.Shape.normalize_axes(s2, contract_axes2, names2)
    b1 = Nx.Shape.normalize_axes(s1, batch_axes1, names1)
    b2 = Nx.Shape.normalize_axes(s2, batch_axes2, names2)

    {output_shape, output_names} = Nx.Shape.dot(s1, c1, names1, b1, s2, c2, names2, b2)

    out = %{t1 | type: output_type, names: output_names, shape: output_shape}
    impl!(t1, t2).dot(out, t1, c1, b1, t2, c2, b2)
  end

  @doc """
  Computes the outer product of two tensors.

  The output is always a two-dimensional tensor.

  ## Examples

      iex> Nx.outer(Nx.tensor([1, 2, 3], names: [:x]), 100)
      #Nx.Tensor<
        s64[x: 3][1]
        [
          [100],
          [200],
          [300]
        ]
      >

      iex> Nx.outer(Nx.tensor([1, 2, 3], names: [:x]), Nx.tensor([10, 20], names: [:y]))
      #Nx.Tensor<
        s64[x: 3][y: 2]
        [
          [10, 20],
          [20, 40],
          [30, 60]
        ]
      >

      iex> Nx.outer(Nx.tensor([[1, 2], [3, 4]], names: [:x, :y]), Nx.tensor([10, 20, 30], names: [:z]))
      #Nx.Tensor<
        s64[x: 4][z: 3]
        [
          [10, 20, 30],
          [20, 40, 60],
          [30, 60, 90],
          [40, 80, 120]
        ]
      >

  """
  @doc type: :ndim
  def outer(t1, t2) do
    %{names: n1} = t1 = to_tensor(t1)
    %{names: n2} = t2 = to_tensor(t2)

    names =
      case {n1, n2} do
        {[], rhs} -> [nil, List.last(rhs)]
        {lhs, rhs} -> [hd(lhs), List.last(rhs)]
      end

    %{multiply(reshape(t1, {size(t1), 1}), reshape(t2, {1, size(t2)})) | names: names}
  end

  @doc """
  Transposes a tensor to the given `axes`.

  If no axes are given, the default behavior is to
  reverse the order of the original tensor's axes.

  The axes is a list of integers or dimension names
  containing how the new dimensions must be ordered.
  The highest dimension is zero.

  ## Examples

      iex> Nx.transpose(Nx.tensor(1))
      #Nx.Tensor<
        s64
        1
      >

      iex> Nx.transpose(Nx.iota({2, 3, 4}, names: [:x, :y, :z]))
      #Nx.Tensor<
        s64[z: 4][y: 3][x: 2]
        [
          [
            [0, 12],
            [4, 16],
            [8, 20]
          ],
          [
            [1, 13],
            [5, 17],
            [9, 21]
          ],
          [
            [2, 14],
            [6, 18],
            [10, 22]
          ],
          [
            [3, 15],
            [7, 19],
            [11, 23]
          ]
        ]
      >

      iex> Nx.transpose(Nx.tensor(1), axes: [])
      #Nx.Tensor<
        s64
        1
      >

      iex> Nx.transpose(Nx.iota({2, 3, 4}, names: [:batch, :x, :y]), axes: [2, 1, :batch])
      #Nx.Tensor<
        s64[y: 4][x: 3][batch: 2]
        [
          [
            [0, 12],
            [4, 16],
            [8, 20]
          ],
          [
            [1, 13],
            [5, 17],
            [9, 21]
          ],
          [
            [2, 14],
            [6, 18],
            [10, 22]
          ],
          [
            [3, 15],
            [7, 19],
            [11, 23]
          ]
        ]
      >

      iex> Nx.transpose(Nx.iota({2, 3, 4}, names: [:batch, :x, :y]), axes: [:y, :batch, :x])
      #Nx.Tensor<
        s64[y: 4][batch: 2][x: 3]
        [
          [
            [0, 4, 8],
            [12, 16, 20]
          ],
          [
            [1, 5, 9],
            [13, 17, 21]
          ],
          [
            [2, 6, 10],
            [14, 18, 22]
          ],
          [
            [3, 7, 11],
            [15, 19, 23]
          ]
        ]
      >

      iex> Nx.transpose(Nx.iota({2, 3, 4}, names: [:batch, :x, :y]), axes: [:batch, :y, :x])
      #Nx.Tensor<
        s64[batch: 2][y: 4][x: 3]
        [
          [
            [0, 4, 8],
            [1, 5, 9],
            [2, 6, 10],
            [3, 7, 11]
          ],
          [
            [12, 16, 20],
            [13, 17, 21],
            [14, 18, 22],
            [15, 19, 23]
          ]
        ]
      >

  ### Errors

      iex> Nx.transpose(Nx.iota({2, 2}, names: [:batch, :x]), axes: [:batch])
      ** (ArgumentError) expected length of permutation (1) to match rank of shape (2)

      iex> Nx.transpose(Nx.iota({2, 2}), axes: [1, 2])
      ** (ArgumentError) given axis (2) invalid for shape with rank 2

  """
  @doc type: :shape
  def transpose(tensor, opts \\ []) do
    opts = keyword!(opts, [:axes])
    %{shape: shape, names: names} = tensor = to_tensor(tensor)
    axes = opts[:axes] || Nx.Shape.transpose_axes(shape)
    axes = Nx.Shape.normalize_axes(shape, axes, names)

    if axes == Nx.axes(shape) do
      tensor
    else
      {shape, names} = Nx.Shape.transpose(shape, axes, names)
      impl!(tensor).transpose(%{tensor | shape: shape, names: names}, tensor, axes)
    end
  end

  @doc """
  Reverses the tensor in the given dimensions.

  If no axes are provided, reverses every axis.

  You can pass either names or numbers for the reverse
  dimensions. Dimensions must be unique, but they do not
  have to be successive.

  ### Examples

      iex> Nx.reverse(Nx.tensor([1, 2, 3]))
      #Nx.Tensor<
        s64[3]
        [3, 2, 1]
      >

      iex> Nx.reverse(Nx.tensor([[1, 2, 3], [4, 5, 6]]))
      #Nx.Tensor<
        s64[2][3]
        [
          [6, 5, 4],
          [3, 2, 1]
        ]
      >

      iex> Nx.reverse(Nx.tensor([1, 2, 3], names: [:x]), axes: [:x])
      #Nx.Tensor<
        s64[x: 3]
        [3, 2, 1]
      >

      iex> Nx.reverse(Nx.tensor([[1, 2, 3], [4, 5, 6]], names: [:x, :y]), axes: [:x])
      #Nx.Tensor<
        s64[x: 2][y: 3]
        [
          [4, 5, 6],
          [1, 2, 3]
        ]
      >

      iex> Nx.reverse(Nx.tensor([[1, 2, 3], [4, 5, 6]], names: [:x, :y]), axes: [:y])
      #Nx.Tensor<
        s64[x: 2][y: 3]
        [
          [3, 2, 1],
          [6, 5, 4]
        ]
      >

      iex> Nx.reverse(Nx.iota({2, 2, 2}, type: :f32, names: [:x, :y, :z]), axes: [:x, :z])
      #Nx.Tensor<
        f32[x: 2][y: 2][z: 2]
        [
          [
            [5.0, 4.0],
            [7.0, 6.0]
          ],
          [
            [1.0, 0.0],
            [3.0, 2.0]
          ]
        ]
      >
  """
  @doc type: :ndim
  def reverse(tensor, opts \\ []) do
    opts = keyword!(opts, [:axes])
    %{shape: shape, names: names} = tensor = to_tensor(tensor)
    axes = opts[:axes] || axes(shape)

    case Nx.Shape.normalize_axes(shape, axes, names) do
      [] -> tensor
      axes -> impl!(tensor).reverse(tensor, tensor, Enum.sort(axes))
    end
  end

  ## Conv

  @doc """
  Computes an n-D convolution (where `n >= 3`) as used in neural networks.

  This function can be thought of as sliding an n-D
  kernel across the input, producing a new tensor that
  has the same number of elements as the number of valid
  windows in the input tensor. Each element is the result
  of summing the element-wise products in the window across
  each input channel.

  The ranks of both `input` and `kernel` must match. By
  default, both `input` and `kernel` are expected to have shapes
  of the following form:

    * `input` - `{batch_size, input_channels, input_d0, ..., input_dn}`
    * `kernel` - `{output_channels, input_channels, kernel_d0, ..., kernel_dn}`

  Where `input_d0...input_dn` and `kernel_d0...kernel_dn` represent
  an arbitrary number of spatial dimensions. You can alter this configuration
  using one of the `*_permutation` configuration options. Permutations
  are input, kernel, and output specifications for the layout of the
  convolution. For example, if your input tensor is configured with
  "channels last", you can specify the input permutation with:

      Nx.conv(img, kernel, input_permutation: [0, 3, 1, 2])

  Permutations expect configurations that specify the location of
  dimensions in the following orders:

    * `input_permutation` - `[batch_dim, input_channel_dim, ...spatial_dims...]`
    * `kernel_permutation` - `[output_channel_dim, input_channel_dim, ...spatial_dims...]`
    * `output_permutation` - `[batch_dim, output_channel_dim, ...spatial_dims...]`

  Using named tensors, it's a bit easier to see how permutations
  help you configure the convolution. Given input tensor with names
  `[:batch, :height, :width, :channels]` (channels last) and kernel
  tensor with names `[:input, :output, :height, :width]`, you can
  configure the convolution with the following permutations:

      Nx.conv(img, kernel,
        input_permutation: [:batch, :channels, :height, :width],
        kernel_permutation: [:output, :input, :height, :width],
        output_permutation: [:batch, :channels, :height, :width]
      )

  Notice that `output_permutation` is normalized with respect to
  the input permutation names. We cannot guarantee that every
  permutation is supported in every backend or compiler.

  To configure how the window slides along the input tensor, you
  can specify `:strides`. `:strides` must be a positive integer
  or tuple of positive integers for each spatial dimension
  in the input and kernel. For each spatial dimension, the
  window will slide by the configuration specified in `:strides`.
  As an example, for a 2-D convolution with `strides: [2, 1]`,
  the window will slide 2 positions along the first spatial
  dimension until it reaches the end of the dimension and then
  1 position along the second spatial dimension.

  You may specify a padding configuration using `:padding`,
  which will zero-pad the input tensor. Acceptable padding
  configurations are:

    * `:valid` - no padding
    * `:same` - pad input spatial dimensions such that they
    will remain unchanged in the output tensor
    * `[{d0_hi, d0_lo}, ..., {dn_hi, dn_lo}]` - a general padding
    configuration of edge high and edge low padding values. You
    may only specify padding for the edges of spatial dimensions
    of the input tensor. Padding values may be negative.

  You can dilate convolutions by setting `:input_dilation` or
  `:kernel_dilation`. Both `:input_dilation` and `:kernel_dilation`
  must either be positive integers or tuples of positive integers
  for each spatial dimension in the input and kernel tensors. Dilations
  can be thought of as applying `dilation - 1` interior padding to the
  input or kernel tensor.

  You can split both the input and kernel tensor into feature groups
  using `:feature_group_size`. This will split both the input and kernel
  tensor channels and compute a grouped convolution. The size of the
  kernel input feature channels times the size of the feature group must
  match the size of the input tensor feature channels. Additionally,
  the size of the kernel output feature channels must be evenly divisible
  by the group size.

  You can also split the input tensor along the batch dimension by
  specifying `:batch_group_size`. This will compute a grouped convolution
  in the same way as with `:feature_group_size`, however, the input
  tensor will be split into groups along the batch dimension.

  ## Examples

      iex> left = Nx.iota({9})
      iex> left = Nx.reshape(left, {1, 1, 3, 3})
      iex> right = Nx.iota({4})
      iex> right = Nx.reshape(right, {4, 1, 1, 1})
      iex> Nx.conv(left, right, strides: [1, 1])
      #Nx.Tensor<
        f32[1][4][3][3]
        [
          [
            [
              [0.0, 0.0, 0.0],
              [0.0, 0.0, 0.0],
              [0.0, 0.0, 0.0]
            ],
            [
              [0.0, 1.0, 2.0],
              [3.0, 4.0, 5.0],
              [6.0, 7.0, 8.0]
            ],
            [
              [0.0, 2.0, 4.0],
              [6.0, 8.0, 10.0],
              [12.0, 14.0, 16.0]
            ],
            [
              [0.0, 3.0, 6.0],
              [9.0, 12.0, 15.0],
              [18.0, 21.0, 24.0]
            ]
          ]
        ]
      >

      iex> left = Nx.iota({9})
      iex> left = Nx.reshape(left, {1, 1, 3, 3})
      iex> right = Nx.iota({8})
      iex> right = Nx.reshape(right, {4, 1, 2, 1})
      iex> Nx.conv(left, right, strides: 2, padding: :same, kernel_dilation: [2, 1])
      #Nx.Tensor<
        f32[1][4][2][2]
        [
          [
            [
              [3.0, 5.0],
              [0.0, 0.0]
            ],
            [
              [9.0, 15.0],
              [6.0, 10.0]
            ],
            [
              [15.0, 25.0],
              [12.0, 20.0]
            ],
            [
              [21.0, 35.0],
              [18.0, 30.0]
            ]
          ]
        ]
      >

  Complex tensors are also supported:

      iex> left = Nx.tensor([[[Complex.new(1, 1), 2, Complex.new(3, -3)]]])
      iex> right = Nx.tensor([[[1, Complex.new(0, 2), Complex.new(0, 3)]]])
      iex> Nx.conv(left, right, padding: [{2, 2}])
      #Nx.Tensor<
        c64[1][1][5]
        [
          [
            [-3.0+3.0i, -2.0+8.0i, 10.0+14.0i, 8.0+6.0i, 3.0-3.0i]
          ]
        ]
      >
  """
  @doc type: :ndim
  def conv(tensor, kernel, opts \\ []) when is_list(opts) do
    opts =
      keyword!(opts, [
        :input_permutation,
        :kernel_permutation,
        :output_permutation,
        padding: :valid,
        strides: 1,
        input_dilation: 1,
        kernel_dilation: 1,
        feature_group_size: 1,
        batch_group_size: 1
      ])

    type = binary_type(tensor, kernel) |> Nx.Type.to_floating()
    padding = opts[:padding]
    strides = opts[:strides]
    input_dilation = opts[:input_dilation]
    kernel_dilation = opts[:kernel_dilation]
    feature_group_count = opts[:feature_group_size]
    batch_group_count = opts[:batch_group_size]

    %{shape: input_shape, names: input_names} = tensor = to_tensor(tensor)
    %{shape: kernel_shape, names: kernel_names} = kernel = to_tensor(kernel)
    Nx.Shape.validate_conv!(input_shape, kernel_shape)

    input_permutation = opts[:input_permutation] || axes(input_shape)
    input_permutation = Nx.Shape.normalize_axes(input_shape, input_permutation, input_names)
    kernel_permutation = opts[:kernel_permutation] || axes(kernel_shape)
    kernel_permutation = Nx.Shape.normalize_axes(kernel_shape, kernel_permutation, kernel_names)
    output_permutation = opts[:output_permutation] || axes(input_shape)
    output_permutation = Nx.Shape.normalize_axes(input_shape, output_permutation, input_names)

    strides =
      if is_integer(strides),
        do: List.duplicate(strides, Nx.rank(input_shape) - 2),
        else: strides

    cond do
      !is_integer(input_dilation) and !is_list(input_dilation) ->
        raise ArgumentError,
              "input dilation must be a positive integer or list of positive integers, got " <>
                inspect(input_dilation)

      !is_integer(kernel_dilation) and !is_list(kernel_dilation) ->
        raise ArgumentError,
              "kernel dilation must be a positive integer or list of positive integers, got " <>
                inspect(kernel_dilation)

      true ->
        :ok
    end

    input_dilation =
      if is_list(input_dilation),
        do: input_dilation,
        else: for(_ <- 1..(Nx.rank(input_shape) - 2), do: input_dilation)

    kernel_dilation =
      if is_list(kernel_dilation),
        do: kernel_dilation,
        else: for(_ <- 1..(Nx.rank(kernel_shape) - 2), do: kernel_dilation)

    {shape, names, padding_config} =
      Nx.Shape.conv(
        input_shape,
        input_names,
        kernel_shape,
        kernel_names,
        strides,
        padding,
        feature_group_count,
        batch_group_count,
        input_dilation,
        kernel_dilation,
        input_permutation,
        kernel_permutation,
        output_permutation
      )

    out = %{tensor | type: type, shape: shape, names: names}

    impl!(tensor).conv(
      out,
      tensor,
      kernel,
      strides: strides,
      padding: padding_config,
      input_dilation: input_dilation,
      kernel_dilation: kernel_dilation,
      feature_group_size: feature_group_count,
      batch_group_size: batch_group_count,
      input_permutation: input_permutation,
      kernel_permutation: kernel_permutation,
      output_permutation: output_permutation
    )
  end

  @doc """
  Clips the values of the tensor on the closed
  interval `[min, max]`.

  You can pass a tensor to `min` or `max` as long
  as the tensor has a scalar shape.

  ### Examples

      iex> t = Nx.tensor([[1, 2, 3], [4, 5, 6]], names: [:x, :y])
      iex> Nx.clip(t, 2, 4)
      #Nx.Tensor<
        s64[x: 2][y: 3]
        [
          [2, 2, 3],
          [4, 4, 4]
        ]
      >

      iex> t = Nx.tensor([[1, 2, 3], [4, 5, 6]], names: [:x, :y])
      iex> Nx.clip(t, 2.0, 3)
      #Nx.Tensor<
        f32[x: 2][y: 3]
        [
          [2.0, 2.0, 3.0],
          [3.0, 3.0, 3.0]
        ]
      >

      iex> t = Nx.tensor([[1, 2, 3], [4, 5, 6]], names: [:x, :y])
      iex> Nx.clip(t, Nx.tensor(2.0), Nx.max(1.0, 3.0))
      #Nx.Tensor<
        f32[x: 2][y: 3]
        [
          [2.0, 2.0, 3.0],
          [3.0, 3.0, 3.0]
        ]
      >

      iex> t = Nx.tensor([[1.0, 2.0, 3.0], [4.0, 5.0, 6.0]], names: [:x, :y])
      iex> Nx.clip(t, 2, 6.0)
      #Nx.Tensor<
        f32[x: 2][y: 3]
        [
          [2.0, 2.0, 3.0],
          [4.0, 5.0, 6.0]
        ]
      >

      iex> t = Nx.tensor([[1.0, 2.0, 3.0], [4.0, 5.0, 6.0]], type: :f32, names: [:x, :y])
      iex> Nx.clip(t, 1, 4)
      #Nx.Tensor<
        f32[x: 2][y: 3]
        [
          [1.0, 2.0, 3.0],
          [4.0, 4.0, 4.0]
        ]
      >
  """
  @doc type: :element
  def clip(tensor, min, max) do
    %T{type: type} = tensor = to_tensor(tensor)
    %T{type: min_type, shape: min_shape} = min = to_tensor(min)
    %T{type: max_type, shape: max_shape} = max = to_tensor(max)

    if min_shape != {} do
      raise ArgumentError, "min value must be a scalar shape, got: #{inspect(min_shape)}"
    end

    if max_shape != {} do
      raise ArgumentError, "max value must be a scalar shape, got: #{inspect(max_shape)}"
    end

    output_type = Nx.Type.merge(type, Nx.Type.merge(min_type, max_type))

    Nx.Shared.raise_complex_not_supported(output_type, :clip, 2)

    impl!(tensor).clip(%{tensor | type: output_type}, tensor, min, max)
  end

  @doc """
  Slices a tensor from `start_indices` with `lengths`.

  You can optionally provide a `stride` to specify the amount
  of stride in each dimension.

  Both start indices and lengths must match the rank of the
  input tensor shape. All start indexes must be greater than
  or equal to zero. All lengths must be strictly greater than
  zero. If `start_index + length` exceeds the tensor dimension,
  the `start_index` will be clipped in order to guarantee the
  `length` is the requested one. See the "Clipping" section below.

  It is possible for `start_indices` to be a list of tensors.
  However, `lengths` must always be a list of integers. If you
  want to specify a tensor as the list of indices, see `take/3`.

  If the `:strides` is given, it must be strictly greater than zero.
  The resulting tensor will have the shape of `length` unless
  `:strides` are given.

  It is not possible to slice in reverse. See `gather/2`,
  `slice_along_axis/4`, `take/3`, and `take_along_axis/3` for other ways
  to retrieve values from a tensor.

  ## Examples

      iex> Nx.slice(Nx.tensor([1, 2, 3, 4, 5, 6]), [0], [3])
      #Nx.Tensor<
        s64[3]
        [1, 2, 3]
      >

      iex> Nx.slice(Nx.tensor([1, 2, 3, 4, 5, 6]), [0], [6], strides: [2])
      #Nx.Tensor<
        s64[3]
        [1, 3, 5]
      >

      iex> Nx.slice(Nx.tensor([[1, 2], [3, 4], [5, 6]]), [0, 0], [3, 2], strides: [2, 1])
      #Nx.Tensor<
        s64[2][2]
        [
          [1, 2],
          [5, 6]
        ]
      >

  Strides can also be a number that applies to all dimensions:

      iex> t = Nx.tensor([[1, 2], [3, 4], [5, 6]])
      iex> Nx.slice(t, [0, 0], [3, 2], strides: 2)
      #Nx.Tensor<
        s64[2][1]
        [
          [1],
          [5]
        ]
      >

  A more complex example:

      iex> t = Nx.iota({900})
      iex> t = Nx.reshape(t, {2, 15, 30})
      iex> Nx.slice(t, [0, 4, 11], [2, 3, 9], strides: [2, 1, 3])
      #Nx.Tensor<
        s64[1][3][3]
        [
          [
            [131, 134, 137],
            [161, 164, 167],
            [191, 194, 197]
          ]
        ]
      >

  ## Tensors as `start_indices`

  The `start_indices` list can be made of scalar tensors:

      iex> Nx.slice(Nx.tensor([[1, 2, 3], [4, 5, 6]]), [Nx.tensor(1), Nx.tensor(2)], [1, 1])
      #Nx.Tensor<
        s64[1][1]
        [
          [6]
        ]
      >

      iex> t = Nx.tensor([
      ...>   [0.0, 0.0, 0.0, 0.0, 0.0, 0.0, 0.0],
      ...>   [0.0, 0.0, 0.0, 0.0, 0.0, 0.0, 0.0],
      ...>   [1.0, 1.0, 1.0, 1.0, 1.0, 1.0, 1.0],
      ...>   [1.0, 1.0, 1.0, 1.0, 1.0, 1.0, 1.0],
      ...>   [1.0, 1.0, 1.0, 1.0, 1.0, 1.0, 1.0],
      ...>   [1.0, 1.0, 1.0, 1.0, 1.0, 1.0, 1.0]
      ...> ])
      iex> Nx.slice(t, [Nx.tensor(0), Nx.tensor(0)], [6, 7], strides: [5, 3])
      #Nx.Tensor<
        f32[2][3]
        [
          [0.0, 0.0, 0.0],
          [1.0, 1.0, 1.0]
        ]
      >

  ## Clipping

  `slice/3` will always guarantee the return tensor has the
  given `lengths`. See the following example:

      iex> Nx.slice(Nx.iota({3, 3}), [2, 2], [1, 1])
      #Nx.Tensor<
        s64[1][1]
        [
          [8]
        ]
      >

  In the example above, `start_index + length <= dimension`,
  so there is no clipping. However, if the `start_index + length`
  is to exceed the dimension, the index will be clipped in order
  to guarantee the given lengths:

      iex> Nx.slice(Nx.iota({3, 3}), [2, 2], [2, 2])
      #Nx.Tensor<
        s64[2][2]
        [
          [4, 5],
          [7, 8]
        ]
      >

  This also applies when the start index is given by tensors:

      iex> Nx.slice(Nx.iota({3, 3}), [Nx.tensor(2), Nx.tensor(2)], [2, 2])
      #Nx.Tensor<
        s64[2][2]
        [
          [4, 5],
          [7, 8]
        ]
      >

  ## Error cases

      iex> Nx.slice(Nx.tensor([[1, 2, 3], [4, 5, 6]]), [Nx.tensor([1, 2]), Nx.tensor(1)], [1, 1])
      ** (ArgumentError) index must be scalar, got shape {2} for axis 0

      iex> Nx.slice(Nx.tensor([[1, 2, 3], [4, 5, 6]]), [Nx.tensor(1.0), Nx.tensor(0)], [1, 1])
      ** (ArgumentError) index must be integer type, got {:f, 32} for axis 0
  """
  @doc type: :indexed
  def slice(tensor, start_indices, lengths, opts \\ [])
      when is_list(start_indices) and is_list(lengths) and is_list(opts) do
    opts = keyword!(opts, strides: 1)
    %T{shape: shape} = tensor = to_tensor(tensor)
    strides = opts[:strides]

    start_indices = to_indices(start_indices)

    strides =
      if is_integer(strides),
        do: List.duplicate(strides, rank(shape)),
        else: strides

    {start_indices, output_shape} = Nx.Shape.slice(shape, start_indices, lengths, strides)
    out = %{tensor | shape: output_shape}
    impl!(tensor).slice(out, tensor, start_indices, lengths, strides)
  end

  @doc """
  Slices a tensor along the given axis.

  You can optionally provide a `stride` to specify the amount
  of stride in along the given dimension.

  Start index must be greater than or equal to zero. It can be an
  integer or a scalar tensor. Length must be strictly greater than
  zero. `start_index + length` must not exceed the respective tensor
  dimension.

  The axis will be normalized with the dimensions and names of the
  given tensor.

  If the `:strides` is given, it must be strictly greater than zero.

  It is not possible to slice in reverse. See `gather/2`, `slice/3`,
  `take/3`, and `take_along_axis/3` for other ways to retrieve values
  from a tensor.

  ## Options

    * `:axis` - The axis along which to take the values from. Defaults to `0`.
    * `:strides` - The stride to slice the axis along of. Defaults to `1`.

  ## Examples

      iex> Nx.slice_along_axis(Nx.iota({5, 2}), 1, 2, axis: 0)
      #Nx.Tensor<
        s64[2][2]
        [
          [2, 3],
          [4, 5]
        ]
      >

      iex> Nx.slice_along_axis(Nx.iota({2, 5}), 1, 2, axis: 1)
      #Nx.Tensor<
        s64[2][2]
        [
          [1, 2],
          [6, 7]
        ]
      >

      iex> Nx.slice_along_axis(Nx.iota({2, 5}, names: [:x, :y]), 0, 1, axis: :x)
      #Nx.Tensor<
        s64[x: 1][y: 5]
        [
          [0, 1, 2, 3, 4]
        ]
      >

      iex> Nx.slice_along_axis(Nx.iota({2, 5}, names: [:x, :y]), Nx.tensor(0), 1, axis: :x)
      #Nx.Tensor<
        s64[x: 1][y: 5]
        [
          [0, 1, 2, 3, 4]
        ]
      >

      iex> Nx.slice_along_axis(Nx.iota({2, 5}), 0, 3, axis: -1, strides: 2)
      #Nx.Tensor<
        s64[2][2]
        [
          [0, 2],
          [5, 7]
        ]
      >

  """
  @doc type: :indexed, from_backend: false
  def slice_along_axis(tensor, start_index, len, opts \\ []) when is_integer(len) do
    opts = keyword!(opts, strides: 1, axis: 0)
    axis = Keyword.fetch!(opts, :axis)
    strides = Keyword.fetch!(opts, :strides)
    %T{shape: shape, names: names} = tensor = to_tensor(tensor)
    axis = Nx.Shape.normalize_axis(shape, axis, names)
    rank = rank(shape)

    start_indices = List.duplicate(0, rank) |> List.replace_at(axis, start_index)
    lengths = shape |> put_elem(axis, len) |> Tuple.to_list()
    strides = List.duplicate(1, rank) |> List.replace_at(axis, strides)
    slice(tensor, start_indices, lengths, strides: strides)
  end

  @doc false
  @deprecated "Use slice_along_axis/4 instead"
  def slice_axis(tensor, start_index, len, axis, opts \\ []) when is_integer(len) do
    slice_along_axis(tensor, start_index, len, [axis: axis] ++ opts)
  end

  @doc false
  @deprecated "Use sigmoid/1 instead"
  def logistic(tensor) do
    sigmoid(tensor)
  end

  @doc """
  Puts the given `slice` into the given `tensor` at the given
  `start_indices`.

  The given slice must be of the same rank as tensor. Each axis
  must be less than or equal to the size to the equivalent axis
  in the tensor.

  The number of elements in `start_indices` should match the
  rank of the tensor.

  See also: `indexed_add/3`, `put_slice/3`.

  ## Examples

      iex> t = Nx.tensor([0, 1, 2, 3, 4])
      iex> Nx.put_slice(t, [2], Nx.tensor([5, 6]))
      #Nx.Tensor<
        s64[5]
        [0, 1, 5, 6, 4]
      >

      iex> t = Nx.tensor([[1, 2, 3], [4, 5, 6]])
      iex> Nx.put_slice(t, [0, 1], Nx.tensor([[7, 8], [9, 10]]))
      #Nx.Tensor<
        s64[2][3]
        [
          [1, 7, 8],
          [4, 9, 10]
        ]
      >

  Similar to `slice/3`, dynamic start indexes are also supported:

      iex> t = Nx.tensor([[1, 2, 3], [4, 5, 6]])
      iex> Nx.put_slice(t, [Nx.tensor(0), Nx.tensor(1)], Nx.tensor([[10.0, 11.0]]))
      #Nx.Tensor<
        f32[2][3]
        [
          [1.0, 10.0, 11.0],
          [4.0, 5.0, 6.0]
        ]
      >

  Also similar to `slice/3`, if `start_index + slice_dimension > dimension`,
  the start index will be clipped in order to put the whole slice:

      iex> t = Nx.tensor([[1, 2, 3], [4, 5, 6]])
      iex> Nx.put_slice(t, [1, 1], Nx.tensor([[7, 8], [9, 10]]))
      #Nx.Tensor<
        s64[2][3]
        [
          [1, 7, 8],
          [4, 9, 10]
        ]
      >
  """
  @doc type: :indexed
  def put_slice(tensor, start_indices, slice) when is_list(start_indices) do
    %T{shape: shape, names: names, type: type} = tensor = to_tensor(tensor)
    %T{shape: slice_shape, names: slice_names, type: slice_type} = slice = to_tensor(slice)

    output_type = binary_type(type, slice_type)

    start_indices = to_indices(start_indices)

    {shape, names} = Nx.Shape.put_slice(shape, names, slice_shape, slice_names, start_indices)

    impl!(tensor).put_slice(
      %{tensor | shape: shape, names: names, type: output_type},
      tensor,
      start_indices,
      slice
    )
  end

  @doc """
  Takes and concatenates slices along an axis.

  Intuitively speaking, `take/3` reorders tensor slices along
  the given axis based on the given indices, possibly duplicating
  and removing slices.

  Passing a multi-dimensional indices tensor only affects the
  resulting shape. Specifically, the given axis in the input shape
  gets replaced with the indices shape.

  See `gather/2`, `slice/3`, `slice_along_axis/4`, and `take_along_axis/3`
  for other ways to retrieve values from a tensor.

  ## Options

    * `:axis` - an axis to take tensor slices over. Defaults to 0.

  ## Examples

      iex> t = Nx.tensor([[1, 2], [3, 4]])
      iex> Nx.take(t, Nx.tensor([1, 0, 1]))
      #Nx.Tensor<
        s64[3][2]
        [
          [3, 4],
          [1, 2],
          [3, 4]
        ]
      >

      iex> t = Nx.tensor([[1, 2], [3, 4]])
      iex> Nx.take(t, Nx.tensor([1, 0, 1]), axis: 1)
      #Nx.Tensor<
        s64[2][3]
        [
          [2, 1, 2],
          [4, 3, 4]
        ]
      >


      iex> t = Nx.tensor([[1, 2], [3, 4]], names: [:x, :y])
      iex> Nx.take(t, Nx.tensor([1, 0, 1]), axis: :y)
      #Nx.Tensor<
        s64[x: 2][y: 3]
        [
          [2, 1, 2],
          [4, 3, 4]
        ]
      >

      iex> t = Nx.tensor([[[1, 2], [11, 12]], [[101, 102], [111, 112]]])
      iex> Nx.take(t, Nx.tensor([1, 0, 1]), axis: 1)
      #Nx.Tensor<
        s64[2][3][2]
        [
          [
            [11, 12],
            [1, 2],
            [11, 12]
          ],
          [
            [111, 112],
            [101, 102],
            [111, 112]
          ]
        ]
      >

  Multi-dimensional indices tensor:

      iex> t = Nx.tensor([[1, 2], [11, 12]])
      iex> Nx.take(t, Nx.tensor([[0, 0], [1, 1], [0, 0]]), axis: 1)
      #Nx.Tensor<
        s64[2][3][2]
        [
          [
            [1, 1],
            [2, 2],
            [1, 1]
          ],
          [
            [11, 11],
            [12, 12],
            [11, 11]
          ]
        ]
      >

      iex> t = Nx.tensor([[[1, 2], [11, 12]], [[101, 102], [111, 112]]])
      iex> Nx.take(t, Nx.tensor([[0, 0, 0], [1, 1, 1], [0, 0, 0]]), axis: 1)
      #Nx.Tensor<
        s64[2][3][3][2]
        [
          [
            [
              [1, 2],
              [1, 2],
              [1, 2]
            ],
            [
              [11, 12],
              [11, 12],
              [11, 12]
            ],
            [
              [1, 2],
              [1, 2],
              [1, 2]
            ]
          ],
          [
            [
              [101, 102],
              [101, 102],
              [101, 102]
            ],
            [
              [111, 112],
              [111, 112],
              [111, 112]
            ],
            [
              [101, 102],
              [101, 102],
              [101, 102]
            ]
          ]
        ]
      >

  ### Error cases

      iex> Nx.take(Nx.tensor([[1, 2], [3, 4]]), Nx.tensor([1, 0, 1], type: :f32))
      ** (ArgumentError) indices must be an integer tensor, got {:f, 32}
  """
  @doc type: :indexed
  def take(tensor, indices, opts \\ []) when is_list(opts) do
    tensor = to_tensor(tensor)
    indices = to_tensor(indices)

    unless Nx.Type.integer?(indices.type) do
      raise ArgumentError, "indices must be an integer tensor, got #{inspect(indices.type)}"
    end

    opts = keyword!(opts, axis: 0)
    axis = Nx.Shape.normalize_axis(tensor.shape, opts[:axis], tensor.names)

    {shape, names} = Nx.Shape.take(tensor.shape, tensor.names, indices.shape, indices.names, axis)

    impl!(tensor).take(%{tensor | shape: shape, names: names}, tensor, indices, axis)
  end

  @doc """
  Takes the values from a tensor given an `indices` tensor, along the specified axis.

  The `indices` shape must be the same as the `tensor`'s shape, with the exception for
  the `axis` dimension, which can have arbitrary size. The returned tensor will have the
  same shape as the `indices` tensor.

  See `gather/2`, `slice/3`, `slice_along_axis/4`, and `take/3` for other ways to retrieve
  values from a tensor.

  ## Options

    * `:axis` - The axis along which to take the values from. Defaults to `0`.

  ## Examples

      iex> t = Nx.tensor([[1, 2, 3], [4, 5, 6]])
      iex> Nx.take_along_axis(t, Nx.tensor([[0, 0, 2, 2, 1, 1], [2, 2, 1, 1, 0, 0]]), axis: 1)
      #Nx.Tensor<
        s64[2][6]
        [
          [1, 1, 3, 3, 2, 2],
          [6, 6, 5, 5, 4, 4]
        ]
      >

      iex> t = Nx.tensor([[1, 2, 3], [4, 5, 6]])
      iex> Nx.take_along_axis(t, Nx.tensor([[0, 1, 1], [1, 0, 0], [0, 1, 0]]), axis: 0)
      #Nx.Tensor<
        s64[3][3]
        [
          [1, 5, 6],
          [4, 2, 3],
          [1, 5, 3]
        ]
      >

  The indices returned from `Nx.argsort/2` can be used with `Nx.take_along_axis/3` to
  produce the sorted tensor (or to sort more tensors according to the same criteria).

      iex> tensor = Nx.tensor([[[1, 2], [3, 4], [5, 6]]])
      #Nx.Tensor<
        s64[1][3][2]
        [
          [
            [1, 2],
            [3, 4],
            [5, 6]
          ]
        ]
      >
      iex> idx1 = Nx.argsort(tensor, axis: 1, direction: :desc)
      #Nx.Tensor<
        s64[1][3][2]
        [
          [
            [2, 2],
            [1, 1],
            [0, 0]
          ]
        ]
      >
      iex> Nx.take_along_axis(tensor, idx1, axis: 1)
      #Nx.Tensor<
        s64[1][3][2]
        [
          [
            [5, 6],
            [3, 4],
            [1, 2]
          ]
        ]
      >
      iex> idx2 = Nx.argsort(tensor, axis: 2, direction: :desc)
      #Nx.Tensor<
        s64[1][3][2]
        [
          [
            [1, 0],
            [1, 0],
            [1, 0]
          ]
        ]
      >
      iex> Nx.take_along_axis(tensor, idx2, axis: 2)
      #Nx.Tensor<
        s64[1][3][2]
        [
          [
            [2, 1],
            [4, 3],
            [6, 5]
          ]
        ]
      >

  ### Error cases

      iex> tensor = Nx.iota({3, 3})
      iex> idx = Nx.tensor([[2.0], [1.0], [2.0]], type: :f32)
      iex> Nx.take_along_axis(tensor, idx, axis: 1)
      ** (ArgumentError) indices must be an integer tensor, got {:f, 32}
  """
  @doc type: :indexed
  def take_along_axis(tensor, indices, opts \\ []) when is_list(opts) do
    tensor = to_tensor(tensor)
    indices = to_tensor(indices)

    unless Nx.Type.integer?(indices.type) do
      raise ArgumentError, "indices must be an integer tensor, got #{inspect(indices.type)}"
    end

    opts = keyword!(opts, axis: 0)
    axis = Nx.Shape.normalize_axis(tensor.shape, opts[:axis], tensor.names)

    shape = Nx.Shape.take_along_axis(tensor.shape, indices.shape, axis)

    impl!(tensor).take_along_axis(%{tensor | shape: shape}, tensor, indices, axis)
  end

  @doc """
  Builds a new tensor by taking individual values from the original
  tensor at the given indices.

  The last dimension in indices must have the same size as the tensor
  rank, think of it as one value per axis.

  ## Examples

      iex> t = Nx.tensor([[1, 2], [3, 4]])
      iex> Nx.gather(t, Nx.tensor([[1, 1], [0, 1], [1, 0]]))
      #Nx.Tensor<
        s64[3]
        [4, 2, 3]
      >

      iex> t = Nx.tensor([[1, 2], [3, 4]])
      iex> Nx.gather(t, Nx.tensor([[[1, 1], [0, 0]], [[1, 0], [0, 1]]]))
      #Nx.Tensor<
        s64[2][2]
        [
          [4, 1],
          [3, 2]
        ]
      >

      iex> t = Nx.tensor([[[1, 2], [11, 12]], [[101, 102], [111, 112]]])
      iex> Nx.gather(t, Nx.tensor([[0, 0, 0], [0, 1, 1], [1, 1, 1]]))
      #Nx.Tensor<
        s64[3]
        [1, 12, 112]
      >

  ### Error cases

      iex> Nx.gather(Nx.tensor([[1, 2], [3, 4]]), Nx.tensor([[0, 0]], type: :f32))
      ** (ArgumentError) indices must be an integer tensor, got {:f, 32}
  """
  @doc type: :indexed
  def gather(tensor, indices) do
    tensor = to_tensor(tensor)
    indices = to_tensor(indices)

    unless Nx.Type.integer?(indices.type) do
      raise ArgumentError, "indices must be an integer tensor, got #{inspect(indices.type)}"
    end

    {shape, names} = Nx.Shape.gather(tensor.shape, indices.shape)

    impl!(tensor).gather(%{tensor | shape: shape, names: names}, tensor, indices)
  end

  @doc """
  Concatenates tensors along the given axis.

  If no axis is provided, defaults to 0.

  All tensors must have the same rank and all of their
  dimension sizes but the concatenated dimension must match.

  If tensors are named, the names must be able to be merged.

  If tensors with mixed types are given, the types will
  be merged to a higher type and all of the tensors will
  be cast to the higher type before concatenating.

  ### Examples

      iex> Nx.concatenate([Nx.tensor([1, 2, 3])])
      #Nx.Tensor<
        s64[3]
        [1, 2, 3]
      >

      iex> Nx.concatenate([Nx.tensor([1, 2, 3]), Nx.tensor([4, 5, 6])])
      #Nx.Tensor<
        s64[6]
        [1, 2, 3, 4, 5, 6]
      >

      iex> t1 = Nx.iota({2, 2, 2}, names: [:x, :y, :z], type: :f32)
      iex> t2 = Nx.iota({1, 2, 2}, names: [:x, :y, :z], type: :u8)
      iex> t3 = Nx.iota({1, 2, 2}, names: [:x, :y, :z], type: :s64)
      iex> Nx.concatenate([t1, t2, t3], axis: :x)
      #Nx.Tensor<
        f32[x: 4][y: 2][z: 2]
        [
          [
            [0.0, 1.0],
            [2.0, 3.0]
          ],
          [
            [4.0, 5.0],
            [6.0, 7.0]
          ],
          [
            [0.0, 1.0],
            [2.0, 3.0]
          ],
          [
            [0.0, 1.0],
            [2.0, 3.0]
          ]
        ]
      >

      iex> t1 = Nx.iota({1, 3, 2}, names: [:x, :y, :z])
      iex> t2 = Nx.iota({1, 1, 2}, names: [:x, :y, :z])
      iex> t3 = Nx.iota({1, 2, 2}, names: [:x, :y, :z])
      iex> Nx.concatenate([t1, t2, t3], axis: :y)
      #Nx.Tensor<
        s64[x: 1][y: 6][z: 2]
        [
          [
            [0, 1],
            [2, 3],
            [4, 5],
            [0, 1],
            [0, 1],
            [2, 3]
          ]
        ]
      >

      iex> t1 = Nx.iota({2, 1, 4}, names: [:x, :y, :z])
      iex> t2 = Nx.iota({2, 1, 1}, names: [:x, :y, :z])
      iex> t3 = Nx.iota({2, 1, 3}, names: [:x, :y, :z])
      iex> Nx.concatenate([t1, t2, t3], axis: :z)
      #Nx.Tensor<
        s64[x: 2][y: 1][z: 8]
        [
          [
            [0, 1, 2, 3, 0, 0, 1, 2]
          ],
          [
            [4, 5, 6, 7, 1, 3, 4, 5]
          ]
        ]
      >

      iex> t1 = Nx.iota({2, 1, 4}, names: [:x, :y, :z])
      iex> Nx.concatenate([t1], axis: :z)
      #Nx.Tensor<
        s64[x: 2][y: 1][z: 4]
        [
          [
            [0, 1, 2, 3]
          ],
          [
            [4, 5, 6, 7]
          ]
        ]
      >
  """
  @doc type: :ndim
  def concatenate(tensors, opts \\ []) when is_list(tensors) do
    opts = keyword!(opts, axis: 0)
    axis = opts[:axis]

    case tensors do
      [] ->
        raise ArgumentError, "empty list passed to concatenate"

      [t] ->
        t

      [t1 | _] = tensors ->
        {tensors, [type1 | rest], [s1 | _] = shapes, [n1 | _] = names} =
          tensors
          |> Enum.map(fn t ->
            %T{type: type, shape: shape, names: names} = t = to_tensor(t)

            {t, type, shape, names}
          end)
          |> unzip4()

        axis = Nx.Shape.normalize_axis(s1, axis, n1)
        {output_shape, output_names} = Nx.Shape.concatenate(shapes, names, axis)

        output_type =
          rest
          |> Enum.reduce(type1, fn t1, t2 -> Nx.Type.merge(t1, t2) end)

        out = %{t1 | type: output_type, shape: output_shape, names: output_names}
        list_impl!(tensors).concatenate(out, tensors, axis)
    end
  end

  defp unzip4(enumerable) do
    {list1, list2, list3, list4} =
      Enum.reduce(enumerable, {[], [], [], []}, fn {el1, el2, el3, el4},
                                                   {list1, list2, list3, list4} ->
        {[el1 | list1], [el2 | list2], [el3 | list3], [el4 | list4]}
      end)

    {Enum.reverse(list1), Enum.reverse(list2), Enum.reverse(list3), Enum.reverse(list4)}
  end

  @doc """
  Joins a list of tensors with the same shape along a new axis.

  ### Options

    * `:axis` - optional index of the axis along which the tensors are stacked. Defaults to 0.
    * `:name` - optional name for the added dimension. Defaults to an unnamed axis.

  ### Examples

      iex> Nx.stack([1, 2, 3])
      #Nx.Tensor<
        s64[3]
        [1, 2, 3]
      >

      iex> Nx.stack([Nx.tensor([1, 2, 3]), Nx.tensor([4, 5, 6])])
      #Nx.Tensor<
        s64[2][3]
        [
          [1, 2, 3],
          [4, 5, 6]
        ]
      >

      iex> t1 = Nx.iota({2, 1, 4})
      iex> t2 = Nx.iota({2, 1, 4})
      iex> t3 = Nx.iota({2, 1, 4})
      iex> Nx.stack([t1, t2, t3], axis: -1)
      #Nx.Tensor<
        s64[2][1][4][3]
        [
          [
            [
              [0, 0, 0],
              [1, 1, 1],
              [2, 2, 2],
              [3, 3, 3]
            ]
          ],
          [
            [
              [4, 4, 4],
              [5, 5, 5],
              [6, 6, 6],
              [7, 7, 7]
            ]
          ]
        ]
      >

      iex> t1 = Nx.iota({2, 1, 4})
      iex> t2 = Nx.iota({2, 1, 4})
      iex> t3 = Nx.iota({2, 1, 4})
      iex> Nx.stack([t1, t2, t3], axis: 1)
      #Nx.Tensor<
        s64[2][3][1][4]
        [
          [
            [
              [0, 1, 2, 3]
            ],
            [
              [0, 1, 2, 3]
            ],
            [
              [0, 1, 2, 3]
            ]
          ],
          [
            [
              [4, 5, 6, 7]
            ],
            [
              [4, 5, 6, 7]
            ],
            [
              [4, 5, 6, 7]
            ]
          ]
        ]
      >

      iex> Nx.stack([Nx.tensor(1), Nx.tensor(2)], name: :x)
      #Nx.Tensor<
        s64[x: 2]
        [1, 2]
      >
  """
  @doc type: :ndim, from_backend: false
  def stack(tensors, opts \\ []) when is_list(tensors) do
    opts = keyword!(opts, axis: 0, name: nil)
    axis = opts[:axis]
    name = opts[:name]

    tensors
    |> Enum.map(&Nx.new_axis(&1, axis, name))
    |> Nx.concatenate(axis: axis)
  end

  @doc """
  Sorts the tensor along the given axis according
  to the given direction.

  If no axis is given, defaults to `0`.

  ### Options

    * `:axis` - The name or number of the corresponding axis on which the sort
      should be applied
    * `:direction` - Can be `:asc` or `:desc`. Defaults to `:asc`

  ### Examples

      iex> Nx.sort(Nx.tensor([16, 23, 42, 4, 8, 15]))
      #Nx.Tensor<
        s64[6]
        [4, 8, 15, 16, 23, 42]
      >

      iex> t = Nx.tensor([[3, 1, 7], [2, 5, 4]], names: [:x, :y])
      iex> Nx.sort(t, axis: :x)
      #Nx.Tensor<
        s64[x: 2][y: 3]
        [
          [2, 1, 4],
          [3, 5, 7]
        ]
      >

      iex> t = Nx.tensor([[3, 1, 7], [2, 5, 4]], names: [:x, :y])
      iex> Nx.sort(t, axis: :y)
      #Nx.Tensor<
        s64[x: 2][y: 3]
        [
          [1, 3, 7],
          [2, 4, 5]
        ]
      >

      iex> t = Nx.tensor([[3, 1, 7], [2, 5, 4]], names: [:x, :y])
      iex> Nx.sort(t, axis: :y, direction: :asc)
      #Nx.Tensor<
        s64[x: 2][y: 3]
        [
          [1, 3, 7],
          [2, 4, 5]
        ]
      >

      iex> t = Nx.tensor(
      ...>   [
      ...>     [[4, 5], [2, 5], [5, 0]],
      ...>     [[1, 9], [2, 1], [2, 1]],
      ...>     [[0, -1], [-1, 0], [0, -1]],
      ...>     [[-1, 0], [0, -1], [-1, 0]]
      ...>   ],
      ...>   names: [:x, :y, :z]
      ...> )
      iex> Nx.sort(t, axis: :x)
      #Nx.Tensor<
        s64[x: 4][y: 3][z: 2]
        [
          [
            [-1, -1],
            [-1, -1],
            [-1, -1]
          ],
          [
            [0, 0],
            [0, 0],
            [0, 0]
          ],
          [
            [1, 5],
            [2, 1],
            [2, 0]
          ],
          [
            [4, 9],
            [2, 5],
            [5, 1]
          ]
        ]
      >

  Same tensor sorted over different axes:

      iex> t = Nx.tensor(
      ...>   [
      ...>     [
      ...>       [4, 5, 2],
      ...>       [2, 5, 3],
      ...>       [5, 0, 2]
      ...>     ],
      ...>     [
      ...>       [1, 9, 8],
      ...>       [2, 1, 3],
      ...>       [2, 1, 4]
      ...>     ]
      ...>   ],
      ...>   names: [:x, :y, :z]
      ...> )
      iex> Nx.sort(t, axis: :x)
      #Nx.Tensor<
        s64[x: 2][y: 3][z: 3]
        [
          [
            [1, 5, 2],
            [2, 1, 3],
            [2, 0, 2]
          ],
          [
            [4, 9, 8],
            [2, 5, 3],
            [5, 1, 4]
          ]
        ]
      >
      iex> Nx.sort(t, axis: :y)
      #Nx.Tensor<
        s64[x: 2][y: 3][z: 3]
        [
          [
            [2, 0, 2],
            [4, 5, 2],
            [5, 5, 3]
          ],
          [
            [1, 1, 3],
            [2, 1, 4],
            [2, 9, 8]
          ]
        ]
      >
      iex> Nx.sort(t, axis: :z)
      #Nx.Tensor<
        s64[x: 2][y: 3][z: 3]
        [
          [
            [2, 4, 5],
            [2, 3, 5],
            [0, 2, 5]
          ],
          [
            [1, 8, 9],
            [1, 2, 3],
            [1, 2, 4]
          ]
        ]
      >
  """
  @doc type: :ndim
  def sort(tensor, opts \\ []) do
    opts = keyword!(opts, axis: 0, direction: :asc)

    direction =
      case opts[:direction] do
        :asc ->
          :asc

        :desc ->
          :desc

        other ->
          raise ArgumentError,
                "unknown value for :direction, expected :asc or :desc, got: #{inspect(other)}"
      end

    %T{shape: shape, names: names, type: type} = tensor = to_tensor(tensor)
    Nx.Shared.raise_complex_not_supported(type, :sort, 2)
    axis = Nx.Shape.normalize_axis(shape, opts[:axis], names)

    impl!(tensor).sort(
      tensor,
      tensor,
      axis: axis,
      direction: direction
    )
  end

  @doc """
  Sorts the tensor along the given axis according
  to the given direction and returns the corresponding indices
  of the original tensor in the new sorted positions.

  If no axis is given, defaults to `0`.

  ## Options

    * `:axis` - The name or number of the corresponding axis on which the sort
      should be applied
    * `:direction` - Can be `:asc` or `:desc`. Defaults to `:asc`

  ## Examples

      iex> Nx.argsort(Nx.tensor([16, 23, 42, 4, 8, 15]))
      #Nx.Tensor<
        s64[6]
        [3, 4, 5, 0, 1, 2]
      >

      iex> t = Nx.tensor([[3, 1, 7], [2, 5, 4]], names: [:x, :y])
      iex> Nx.argsort(t, axis: :x)
      #Nx.Tensor<
        s64[x: 2][y: 3]
        [
          [1, 0, 1],
          [0, 1, 0]
        ]
      >

      iex> t = Nx.tensor([[3, 1, 7], [2, 5, 4]], names: [:x, :y])
      iex> Nx.argsort(t, axis: :y)
      #Nx.Tensor<
        s64[x: 2][y: 3]
        [
          [1, 0, 2],
          [0, 2, 1]
        ]
      >

      iex> t = Nx.tensor([[3, 1, 7], [2, 5, 4]], names: [:x, :y])
      iex> Nx.argsort(t, axis: :y, direction: :asc)
      #Nx.Tensor<
        s64[x: 2][y: 3]
        [
          [1, 0, 2],
          [0, 2, 1]
        ]
      >

  Same tensor sorted over different axes:

      iex> t = Nx.tensor(
      ...>   [
      ...>     [
      ...>       [4, 5, 2],
      ...>       [2, 5, 3],
      ...>       [5, 0, 2]
      ...>     ],
      ...>     [
      ...>       [1, 9, 8],
      ...>       [2, 1, 3],
      ...>       [2, 1, 4]
      ...>     ]
      ...>   ],
      ...>   names: [:x, :y, :z]
      ...> )
      iex> Nx.argsort(t, axis: :x)
      #Nx.Tensor<
        s64[x: 2][y: 3][z: 3]
        [
          [
            [1, 0, 0],
            [0, 1, 0],
            [1, 0, 0]
          ],
          [
            [0, 1, 1],
            [1, 0, 1],
            [0, 1, 1]
          ]
        ]
      >
      iex> Nx.argsort(t, axis: :y)
      #Nx.Tensor<
        s64[x: 2][y: 3][z: 3]
        [
          [
            [1, 2, 0],
            [0, 0, 2],
            [2, 1, 1]
          ],
          [
            [0, 1, 1],
            [1, 2, 2],
            [2, 0, 0]
          ]
        ]
      >
      iex> Nx.argsort(t, axis: :z)
      #Nx.Tensor<
        s64[x: 2][y: 3][z: 3]
        [
          [
            [2, 0, 1],
            [0, 2, 1],
            [1, 2, 0]
          ],
          [
            [0, 2, 1],
            [1, 0, 2],
            [1, 0, 2]
          ]
        ]
      >
  """
  @doc type: :ndim
  def argsort(tensor, opts \\ []) do
    opts = keyword!(opts, axis: 0, direction: :asc)

    direction =
      case opts[:direction] do
        :asc ->
          :asc

        :desc ->
          :desc

        other ->
          raise ArgumentError,
                "unknown value for :direction, expected :asc or :desc, got: #{inspect(other)}"
      end

    %T{type: type, shape: shape, names: names} = tensor = to_tensor(tensor)
    axis = Nx.Shape.normalize_axis(shape, opts[:axis], names)

    Nx.Shared.raise_complex_not_supported(type, :argsort, 2)

    impl!(tensor).argsort(
      %{tensor | type: {:s, 64}},
      tensor,
      axis: axis,
      direction: direction
    )
  end

  ## Utilities

  @doc """
  Serializes the given tensor or container of tensors to iodata.

  You may pass a tensor, tuple, or map to serialize.

  `opts` controls the serialization options. For example, you can choose
  to compress the given tensor or container of tensors by passing a
  compression level:

      Nx.serialize(tensor, compressed: 9)

  Compression level corresponds to compression options in `:erlang.term_to_iovec/2`.

  `iodata` is a list of binaries that can be written to any io device,
  such as a file or a socket. You can ensure the result is a binary by
  calling `IO.iodata_to_binary/1`.

  ## Examples

      iex> a = Nx.tensor([1, 2, 3])
      iex> serialized_a = Nx.serialize(a)
      iex> Nx.deserialize(serialized_a)
      #Nx.Tensor<
        s64[3]
        [1, 2, 3]
      >

      iex> container = {Nx.tensor([1, 2, 3]), %{b: Nx.tensor([4, 5, 6])}}
      iex> serialized_container = Nx.serialize(container)
      iex> {a, %{b: b}} = Nx.deserialize(serialized_container)
      iex> a
      #Nx.Tensor<
        s64[3]
        [1, 2, 3]
      >
      iex> b
      #Nx.Tensor<
        s64[3]
        [4, 5, 6]
      >
  """
  @doc type: :conversion
  def serialize(tensor_or_container, opts \\ []) do
    data_term = to_term(tensor_or_container)
    term = {@file_version, System.endianness(), data_term}
    :erlang.term_to_iovec(term, opts)
  end

  defp to_term(tensor_or_container) do
    case tensor_or_container do
      number when is_number(number) ->
        type = Nx.Type.infer(number)
        {:tensor, {}, type, [], number_to_binary(number, type)}

      %T{} = tensor ->
        shape = shape(tensor)
        type = type(tensor)
        names = names(tensor)
        binary = to_binary(tensor)
        {:tensor, shape, type, names, binary}

      %_{} = value ->
        bad_serialize!(value)

      container when is_tuple(container) or is_map(container) ->
        {serialized, :ok} =
          Nx.Container.traverse(container, :ok, fn container_elem, :ok ->
            {to_term(container_elem), :ok}
          end)

        {:container, serialized}

      value ->
        bad_serialize!(value)
    end
  end

  defp bad_serialize!(value) do
    raise ArgumentError,
          "unable to serialize #{inspect(value)}. Only tensors, tuples and " <>
            "maps are supported. If you are attempting to serialize a custom " <>
            "container, you will need to serialize fields in the container manually"
  end

  @doc """
  Deserializes a serialized representation of a tensor or a container
  with the given options.

  It is the opposite of `Nx.serialize/2`.

  ## Examples

      iex> a = Nx.tensor([1, 2, 3])
      iex> serialized_a = Nx.serialize(a)
      iex> Nx.deserialize(serialized_a)
      #Nx.Tensor<
        s64[3]
        [1, 2, 3]
      >

      iex> container = {Nx.tensor([1, 2, 3]), %{b: Nx.tensor([4, 5, 6])}}
      iex> serialized_container = Nx.serialize(container)
      iex> {a, %{b: b}} = Nx.deserialize(serialized_container)
      iex> a
      #Nx.Tensor<
        s64[3]
        [1, 2, 3]
      >
      iex> b
      #Nx.Tensor<
        s64[3]
        [4, 5, 6]
      >
  """
  @doc type: :conversion
  def deserialize(data, opts \\ []) do
    data
    |> IO.iodata_to_binary()
    |> :erlang.binary_to_term(opts)
    |> from_term()
  end

  defp from_term({1, endianness, term}) do
    case term do
      {:tensor, shape, {_, size} = type, names, binary} ->
        binary
        |> new_byte_order(size, endianness)
        |> from_binary(type)
        |> reshape(shape, names: names)

      {:container, container} ->
        {deserialized, :ok} =
          Nx.Container.traverse(container, :ok, fn container_elem, :ok ->
            {from_term({1, endianness, container_elem}), :ok}
          end)

        deserialized

      _ ->
        raise ArgumentError, "unable to deserialize binary term to tensor"
    end
  end

  defp from_term(_) do
    raise ArgumentError, "unable to deserialize binary term to tensor"
  end

  @doc """
  Loads a `.npy` file into a tensor.

  An `.npy` file stores a single array created from Python's
  NumPy library. This function can be useful for loading data
  originally created or intended to be loaded from NumPy into
  Elixir.
  """
  @doc type: :conversion
  def from_numpy(file) do
    file
    |> File.read!()
    |> parse_numpy()
  end

  @doc """
  Loads a `.npz` archive into a list of tensors.

  An `.npz` file is a zipped, possibly compressed archive containing
  multiple `.npy` files.
  """
  @doc type: :conversion
  def from_numpy_archive(archive) do
    archive = File.read!(archive)

    case :zip.unzip(archive, [:memory]) do
      {:ok, files} ->
        files
        |> Enum.map(fn {_, data} -> parse_numpy(data) end)

      _ ->
        raise ArgumentError,
              "unable to parse NumPy archive, it may be corrupted" <>
                " or invalid"
    end
  end

  defp parse_numpy(<<"\x93NUMPY"::binary, major::size(8), minor::size(8), rest::binary>>) do
    parse_numpy(rest, major, minor)
  end

  defp parse_numpy(_) do
    raise ArgumentError,
          "unable to parse NumPy file, it may be corrupted" <>
            " or invalid"
  end

  defp parse_numpy(<<header_size::size(16)-little-unsigned, rest::binary>>, 1, 0) do
    do_numpy_to_tensor(rest, header_size)
  end

  defp parse_numpy(<<header_size::size(32)-little-unsigned, rest::binary>>, _, _) do
    do_numpy_to_tensor(rest, header_size)
  end

  defp do_numpy_to_tensor(rest, header_size) when is_binary(rest) do
    <<header::size(header_size)-binary, array::binary>> = rest
    {byte_order, {_, size} = type, shape} = parse_header(header)
    byte_size_of_array = div(size, 8) * Nx.size(shape)

    <<data::size(byte_size_of_array)-binary>> = array

    data
    |> new_byte_order(size, byte_order)
    |> Nx.from_binary(type)
    |> Nx.reshape(shape)
  end

  defp parse_header(header) do
    header = header |> String.trim("{") |> String.trim("}") |> String.trim(", ")

    case header do
      "'descr': " <> <<dtype::size(5)-binary>> <> ", 'fortran_order': False, 'shape': " <> shape ->
        {byte_order, type} = parse_type(dtype)
        {byte_order, type, parse_shape(shape)}

      "'descr': " <> <<dtype::size(5)-binary>> <> ", 'fortran_order': True, 'shape': " <> shape ->
        {byte_order, type} = parse_type(dtype)
        {byte_order, type, parse_shape(shape)}
    end
  end

  defp parse_type(dtype) do
    [byte_order, type, size] =
      dtype
      |> String.trim("'")
      |> String.split("", trim: true)

    byte_order =
      case byte_order do
        ">" ->
          :big

        "<" ->
          :little

        # We can't just infer native endianness matches our native endianness
        endianness ->
          raise ArgumentError, "Numpy tensor has unsupported endianness: #{endianness}"
      end

    type =
      case type do
        "u" ->
          :u

        "i" ->
          :s

        "f" ->
          :f

        _ ->
          raise "unsupported type"
      end

    size = size |> String.to_integer() |> Kernel.*(8)

    {byte_order, {type, size}}
  end

  defp parse_shape(shape) do
    shape
    |> String.trim()
    |> String.trim("), }")
    |> String.trim("(")
    |> String.split(",", trim: true)
    |> Enum.map(&(String.trim(&1) |> String.to_integer()))
    |> List.to_tuple()
  end

  defp new_byte_order(binary, size, endianness) do
    if System.endianness() == endianness do
      binary
    else
      data =
        for <<data::size(size)-binary <- binary>> do
          data
          |> :binary.decode_unsigned()
          |> :binary.encode_unsigned(endianness)
        end

      IO.iodata_to_binary(data)
    end
  end

  @doc """
  Finds the variance of a tensor.

  The variance is the average of the squared deviations from the mean.
  The mean is typically calculated as `sum(tensor) / n`, where `n` is the total
  of elements. If, however, `:ddof` (delta degrees of freedom) is specified, the
  divisor `n - ddof` is used instead.

  ## Examples

      iex> Nx.variance(Nx.tensor([[1, 2], [3, 4]]))
      #Nx.Tensor<
        f32
        1.25
      >

      iex> Nx.variance(Nx.tensor([[1, 2], [3, 4]]), ddof: 1)
      #Nx.Tensor<
        f32
        1.6666666269302368
      >

      iex> Nx.variance(Nx.tensor([[1, 2], [3, 4]]), axes: [0])
      #Nx.Tensor<
        f32[2]
        [1.0, 1.0]
      >

      iex> Nx.variance(Nx.tensor([[1, 2], [3, 4]]), axes: [1])
      #Nx.Tensor<
        f32[2]
        [0.25, 0.25]
      >

      iex> Nx.variance(Nx.tensor([[1, 2], [3, 4]]), axes: [0], ddof: 1)
      #Nx.Tensor<
        f32[2]
        [2.0, 2.0]
      >

      iex> Nx.variance(Nx.tensor([[1, 2], [3, 4]]), axes: [1], ddof: 1)
      #Nx.Tensor<
        f32[2]
        [0.5, 0.5]
      >

  ### Keeping axes

      iex> Nx.variance(Nx.tensor([[1, 2], [3, 4]]), axes: [1], keep_axes: true)
      #Nx.Tensor<
        f32[2][1]
        [
          [0.25],
          [0.25]
        ]
      >
  """
  @doc type: :aggregation
  @spec variance(tensor :: Nx.Tensor.t(), opts :: Keyword.t()) :: Nx.Tensor.t()
  def variance(tensor, opts \\ []) do
    %T{shape: shape, names: names} = tensor = to_tensor(tensor)
    opts = keyword!(opts, [:axes, ddof: 0, keep_axes: false])
    axes = opts[:axes]
    {ddof, opts} = Keyword.pop!(opts, :ddof)

    total =
      if axes do
        mean_den(shape, Nx.Shape.normalize_axes(shape, axes, names))
      else
        size(shape)
      end

    mean = mean(tensor, Keyword.put(opts, :keep_axes, true))

    tensor
    |> subtract(mean)
    |> power(2)
    |> sum(opts)
    |> divide(total - ddof)
  end

  @doc """
  Finds the standard deviation of a tensor.

  The standard deviation is taken as the square root of the variance.
  If the `:ddof` (delta degrees of freedom) option is given, the divisor
  `n - ddof` is used to calculate the variance. See `variance/2`.

  ## Examples

      iex> Nx.standard_deviation(Nx.tensor([[1, 2], [3, 4]]))
      #Nx.Tensor<
        f32
        1.1180340051651
      >

      iex> Nx.standard_deviation(Nx.tensor([[1, 2], [3, 4]]), ddof: 1)
      #Nx.Tensor<
        f32
        1.29099440574646
      >

      iex> Nx.standard_deviation(Nx.tensor([[1, 2], [3, 4]]), axes: [0])
      #Nx.Tensor<
        f32[2]
        [1.0, 1.0]
      >

      iex> Nx.standard_deviation(Nx.tensor([[1, 2], [3, 4]]), axes: [1])
      #Nx.Tensor<
        f32[2]
        [0.5, 0.5]
      >

      iex> Nx.standard_deviation(Nx.tensor([[1, 2], [3, 4]]), axes: [0], ddof: 1)
      #Nx.Tensor<
        f32[2]
        [1.4142135381698608, 1.4142135381698608]
      >

      iex> Nx.standard_deviation(Nx.tensor([[1, 2], [3, 4]]), axes: [1], ddof: 1)
      #Nx.Tensor<
        f32[2]
        [0.7071067690849304, 0.7071067690849304]
      >

  ### Keeping axes

      iex> Nx.standard_deviation(Nx.tensor([[1, 2], [3, 4]]), keep_axes: true)
      #Nx.Tensor<
        f32[1][1]
        [
          [1.1180340051651]
        ]
      >
  """
  @doc type: :aggregation
  @spec standard_deviation(tensor :: Nx.Tensor.t(), opts :: Keyword.t()) :: Nx.Tensor.t()
  def standard_deviation(tensor, opts \\ []) do
    sqrt(variance(tensor, opts))
  end

  @doc """
  Calculates the DFT of the given tensor.

  ## Options

    * `:eps` - Threshold which backends can use for cleaning-up results. Defaults to `1.0e-10`.
    * `:length` - Either a positive integer or `:power_of_two`. Will pad or slice the tensor
      accordingly. `:power_of_two` will automatically pad to the next power of two.

  ## Examples

      iex> Nx.fft(Nx.tensor([1, 1, 0, 0]))
      #Nx.Tensor<
        c64[4]
        [2.0+0.0i, 1.0-1.0i, 0.0+0.0i, 1.0+1.0i]
      >

      iex> Nx.fft(Nx.tensor([1, 1, 0, 0, 0]))
      #Nx.Tensor<
        c64[5]
        [2.0+0.0i, 1.3090169429779053-0.9510565400123596i, 0.19098301231861115-0.5877852439880371i, 0.19098301231861115+0.5877852439880371i, 1.3090169429779053+0.9510565400123596i]
      >

      iex> Nx.fft(Nx.tensor([1, 1, 1, 0, 1, 1]))
      #Nx.Tensor<
        c64[6]
        [5.0+0.0i, 1.0+0.0i, -1.0+0.0i, 1.0+0.0i, -1.0+0.0i, 1.0+0.0i]
      >

  Padding and slicing can be introduced through `:length`:

      iex> Nx.fft(Nx.tensor([1, 1]), length: 4)
      #Nx.Tensor<
        c64[4]
        [2.0+0.0i, 1.0-1.0i, 0.0+0.0i, 1.0+1.0i]
      >

      iex> Nx.fft(Nx.tensor([1, 1, 0]), length: :power_of_two)
      #Nx.Tensor<
        c64[4]
        [2.0+0.0i, 1.0-1.0i, 0.0+0.0i, 1.0+1.0i]
      >

      iex> Nx.fft(Nx.tensor([1, 1, 0, 0, 2, 3]), length: 4)
      #Nx.Tensor<
        c64[4]
        [2.0+0.0i, 1.0-1.0i, 0.0+0.0i, 1.0+1.0i]
      >

  If an N-dimensional tensor is passed, the DFT is applied to its last axis:

      iex> Nx.fft(Nx.tensor([[1, 1, 0, 0, 2, 3], [1, 0, 0, 0, 2, 3]]), length: 4)
      #Nx.Tensor<
        c64[2][4]
        [
          [2.0+0.0i, 1.0-1.0i, 0.0+0.0i, 1.0+1.0i],
          [1.0+0.0i, 1.0+0.0i, 1.0+0.0i, 1.0+0.0i]
        ]
      >

  ## Error Cases

      iex> Nx.fft(Nx.tensor([1, 1]), length: :invalid)
      ** (RuntimeError) expected an integer or :power_of_two as length, got: :invalid
  """
  @doc type: :ndim
  def fft(tensor, opts \\ []), do: call_fft(tensor, opts, :fft)

  @doc """
  Calculates the Inverse DFT of the given tensor.

  ## Options

    * `:eps` - Threshold which backends can use for cleaning-up results. Defaults to `1.0e-10`.
    * `:length` - Either a positive integer or `:power_of_two`. Will pad or slice the tensor
      accordingly. `:power_of_two` will automatically pad to the next power of two.

  ## Examples

      iex> Nx.ifft(Nx.tensor([2, Complex.new(1, -1), 0, Complex.new(1, 1)]))
      #Nx.Tensor<
        c64[4]
        [1.0+0.0i, 1.0+0.0i, 0.0+0.0i, 0.0+0.0i]
      >

      iex> Nx.ifft(Nx.tensor([5, 1, -1, 1, -1, 1]))
      #Nx.Tensor<
        c64[6]
        [1.0+0.0i, 1.0+0.0i, 1.0+0.0i, 0.0+0.0i, 1.0+0.0i, 1.0+0.0i]
      >

  Padding and slicing can be introduced through `:length`:

      iex> Nx.ifft(Nx.tensor([1, 1]), length: 4)
      #Nx.Tensor<
        c64[4]
        [0.5+0.0i, 0.25+0.25i, 0.0+0.0i, 0.25-0.25i]
      >

      iex> Nx.ifft(Nx.tensor([1, 1, 0]), length: :power_of_two)
      #Nx.Tensor<
        c64[4]
        [0.5+0.0i, 0.25+0.25i, 0.0+0.0i, 0.25-0.25i]
      >

      iex> Nx.ifft(Nx.tensor([1, 1, 0, 0, 2, 3]), length: 4)
      #Nx.Tensor<
        c64[4]
        [0.5+0.0i, 0.25+0.25i, 0.0+0.0i, 0.25-0.25i]
      >

  If an N-dimensional tensor is passed, the Inverse DFT is applied to its last axis:

      iex> Nx.ifft(Nx.tensor([[1, 1, 0, 0, 2, 3], [1, 0, 0, 0, 2, 3]]), length: 4)
      #Nx.Tensor<
        c64[2][4]
        [
          [0.5+0.0i, 0.25+0.25i, 0.0+0.0i, 0.25-0.25i],
          [0.25+0.0i, 0.25+0.0i, 0.25+0.0i, 0.25+0.0i]
        ]
      >

  ## Error Cases

      iex> Nx.ifft(Nx.tensor([1, 1]), length: :invalid)
      ** (RuntimeError) expected an integer or :power_of_two as length, got: :invalid
  """
  @doc type: :ndim
  def ifft(tensor, opts \\ []), do: call_fft(tensor, opts, :ifft)

  defp call_fft(tensor, opts, kind) do
    tensor = to_tensor(tensor)

    shape = Nx.Shape.fft(tensor.shape)

    n = elem(shape, tuple_size(shape) - 1)

    opts = Keyword.validate!(opts, length: n, eps: 1.0e-10)

    length =
      case opts[:length] do
        :power_of_two ->
          2 ** Kernel.ceil(:math.log2(n))

        n when is_integer(n) and n > 0 ->
          n

        length ->
          raise "expected an integer or :power_of_two as length, got: #{inspect(length)}"
      end

    opts = Keyword.put(opts, :length, length)

    output_shape =
      shape
      |> Tuple.insert_at(tuple_size(shape) - 1, length)
      |> Tuple.delete_at(tuple_size(shape))

    out = to_template(%{tensor | shape: output_shape, type: Nx.Type.to_complex(tensor.type)})
    apply(impl!(tensor), kind, [out, tensor, opts])
  end

  ## Sigils

  @doc """
  A convenient `~M` sigil for building matrices (two-dimensional tensors).

  ## Examples

  Before using sigils, you must first import them:

      import Nx, only: :sigils

  Then you use the sigil to create matrices. The sigil:

      ~M<
        -1 0 0 1
        0 2 0 0
        0 0 3 0
        0 0 0 4
      >

  Is equivalent to:

      Nx.tensor([
        [-1, 0, 0, 1],
        [0, 2, 0, 0],
        [0, 0, 3, 0],
        [0, 0, 0, 4]
      ])

  If the tensor has any complex type, it defaults to c64.
  If the tensor has any float type, it defaults to f32.
  Otherwise, it is s64. You can specify the tensor type
  as a sigil modifier:

      iex> import Nx, only: :sigils
      iex> ~M[0.1 0.2 0.3 0.4]f16
      #Nx.Tensor<
        f16[1][4]
        [
          [0.0999755859375, 0.199951171875, 0.300048828125, 0.39990234375]
        ]
      >
      iex> ~M[1+1i 2-2.0i -3]
      #Nx.Tensor<
        c64[1][3]
        [
          [1.0+1.0i, 2.0-2.0i, -3.0+0.0i]
        ]
      >
      iex> ~M[1 Inf NaN]
      #Nx.Tensor<
        f32[1][3]
        [
          [1.0, Inf, NaN]
        ]
      >
      iex> ~M[1i Inf NaN]
      #Nx.Tensor<
        c64[1][3]
        [
          [0.0+1.0i, Inf+0.0i, NaN+0.0i]
        ]
      >
      iex> ~M[1i Inf+2i NaN-Infi]
      #Nx.Tensor<
        c64[1][3]
        [
          [0.0+1.0i, Inf+2.0i, NaN-Infi]
        ]
      >

  """
  @doc type: :creation
  defmacro sigil_M({:<<>>, _meta, [string]}, modifiers) do
    {numbers, type} = string |> String.trim() |> binary_to_numbers()
    numbers_to_tensor(numbers, type, modifiers)
  end

  @doc """
  A convenient `~V` sigil for building vectors (one-dimensional tensors).

  ## Examples

  Before using sigils, you must first import them:

      import Nx, only: :sigils

  Then you use the sigil to create vectors. The sigil:

      ~V[-1 0 0 1]

  Is equivalent to:

      Nx.tensor([-1, 0, 0, 1])

  If the tensor has any complex type, it defaults to c64.
  If the tensor has any float type, it defaults to f32.
  Otherwise, it is s64. You can specify the tensor type
  as a sigil modifier:

      iex> import Nx, only: :sigils
      iex> ~V[0.1 0.2 0.3 0.4]f16
      #Nx.Tensor<
        f16[4]
        [0.0999755859375, 0.199951171875, 0.300048828125, 0.39990234375]
      >
      iex> ~V[1+1i 2-2.0i -3]
      #Nx.Tensor<
        c64[3]
        [1.0+1.0i, 2.0-2.0i, -3.0+0.0i]
      >
      iex> ~V[1 Inf NaN]
      #Nx.Tensor<
        f32[3]
        [1.0, Inf, NaN]
      >
      iex> ~V[1i Inf NaN]
      #Nx.Tensor<
        c64[3]
        [0.0+1.0i, Inf+0.0i, NaN+0.0i]
      >
      iex> ~V[1i Inf+2i NaN-Infi]
      #Nx.Tensor<
        c64[3]
        [0.0+1.0i, Inf+2.0i, NaN-Infi]
      >
  """
  @doc type: :creation
  defmacro sigil_V({:<<>>, _meta, [string]}, modifiers) do
    string
    |> String.trim()
    |> binary_to_numbers()
    |> case do
      {[numbers], type} ->
        numbers_to_tensor(numbers, type, modifiers)

      _ ->
        raise ArgumentError, "must be one-dimensional"
    end
  end

  defp numbers_to_tensor(numbers, type, modifiers) do
    type =
      case modifiers do
        [unit | size] ->
          Nx.Type.normalize!({List.to_atom([unit]), List.to_integer(size)})

        [] ->
          type
      end

    {shape, binary} = flatten_list(numbers, type)

    quote do
      unquote(binary)
      |> Nx.from_binary(unquote(type))
      |> Nx.reshape(unquote(Macro.escape(shape)))
    end
  end

  defp binary_to_numbers(string) do
    string
    |> String.split(["\n", "\r\n"], trim: true)
    |> Enum.map_reduce({:s, 64}, fn row, type ->
      row
      |> String.split(" ", trim: true)
      |> Enum.map_reduce(type, fn str, type ->
        {module, type} =
          cond do
            elem(type, 0) == :c -> {Complex, type}
            String.contains?(str, ["Inf", "NaN"]) -> {Complex, type}
            String.contains?(str, "i") -> {Complex, {:c, 64}}
            String.contains?(str, ".") -> {Float, {:f, 32}}
            true -> {Integer, type}
          end

        parse_string_to_number(module, str, type)
      end)
    end)
  end

  defp parse_string_to_number(Complex, str, {type_class, _} = type) do
    apply_parse = fn fun ->
      case apply(fun, [str]) do
        :error -> false
        val -> val
      end
    end

    result = Enum.find_value([&Complex.parse/1, &Float.parse/1, &Integer.parse/1], apply_parse)

    case result do
      {%Complex{re: re, im: im}, ""}
      when re in [:nan, :neg_infinity, :infinity] and im == 0 and type_class != :c ->
        {re, Nx.Type.merge(type, {:f, 32})}

      {%Complex{} = num, ""} ->
        {num, Nx.Type.merge(type, {:c, 64})}

      {num, ""} ->
        {Complex.new(num), Nx.Type.merge(type, {:c, 64})}

      _ ->
        raise ArgumentError, "expected a numerical value for tensor, got #{str}"
    end
  end

  defp parse_string_to_number(module, str, type) do
    case module.parse(str) do
      {number, ""} ->
        {number, type}

      _ ->
        raise ArgumentError, "expected a numerical value for tensor, got #{str}"
    end
  end

  ## Helpers

  defp backend!(backend) when is_atom(backend),
    do: {backend, []}

  defp backend!({backend, options}) when is_atom(backend) and is_list(options),
    do: {backend, options}

  defp backend!(other) do
    raise ArgumentError,
          "backend must be an atom or a tuple {backend, options}, got: #{inspect(other)}"
  end

  defp number_to_binary(number, type), do: match_types([type], do: <<write!(number, 0)>>)

  defp names!(%T{names: names}), do: names
  defp names!(_), do: nil

  defp to_indices(start_indices) do
    all_static? = Enum.all?(start_indices, &is_integer/1)

    if all_static? do
      start_indices
    else
      Enum.with_index(start_indices, fn index, i ->
        %T{shape: idx_shape, type: idx_type} = t = to_tensor(index)

        unless idx_shape == {} do
          raise ArgumentError,
                "index must be scalar, got shape #{inspect(idx_shape)}" <>
                  " for axis #{i}"
        end

        unless Nx.Type.integer?(idx_type) do
          raise ArgumentError,
                "index must be integer type, got #{inspect(idx_type)} for axis #{i}"
        end

        t
      end)
    end
  end
end<|MERGE_RESOLUTION|>--- conflicted
+++ resolved
@@ -6748,11 +6748,7 @@
   end
 
   @doc """
-<<<<<<< HEAD
-  Returns the mode for the tensor and the weights.
-=======
   Returns the median for the tensor.
->>>>>>> 1281b108
 
   If the `:axis` option is given, it aggregates over
   that dimension, effectively removing it. `axis: 0`
@@ -6767,17 +6763,146 @@
 
   ## Examples
 
-<<<<<<< HEAD
-      iex> Nx.mode(Nx.tensor(42))
-=======
       iex> Nx.median(Nx.tensor(42))
->>>>>>> 1281b108
       #Nx.Tensor<
         s64
         42
       >
 
-<<<<<<< HEAD
+      iex> Nx.median(Nx.tensor([1, 2, 3]))
+      #Nx.Tensor<
+        s64
+        2
+      >
+
+      iex> Nx.median(Nx.tensor([1, 2]))
+      #Nx.Tensor<
+        f32
+        1.5
+      >
+
+  ### Aggregating over an axis
+
+      iex> Nx.median(Nx.tensor([[1, 2, 3], [4, 5, 6]], names: [:x, :y]), axis: 0)
+      #Nx.Tensor<
+        f32[y: 3]
+        [2.5, 3.5, 4.5]
+      >
+
+      iex> Nx.median(Nx.tensor([[1, 2, 3], [4, 5, 6]], names: [:x, :y]), axis: :y)
+      #Nx.Tensor<
+        s64[x: 2]
+        [2, 5]
+      >
+
+      iex> t = Nx.tensor([[[1, 2, 3], [4, 5, 6]], [[7, 8, 9], [10, 11, 12]]], names: [:x, :y, :z])
+      iex> weights = Nx.tensor([[[0, 1, 2], [1, 1, 0]], [[-1, 1, -1], [1, 1, -1]]])
+      iex> Nx.weighted_mean(t, weights, axis: :x)
+      #Nx.Tensor<
+        f32[y: 2][z: 3]
+        [
+          [7.0, 5.0, -3.0],
+          [7.0, 8.0, 12.0]
+        ]
+      >
+
+      iex> t = Nx.tensor([[[1, 2, 2], [3, 4, 2]], [[4, 5, 2], [7, 9, 2]]])
+      iex> Nx.median(t, axis: -1)
+      #Nx.Tensor<
+        s64[2][2]
+        [
+          [2, 3],
+          [4, 7]
+        ]
+      >
+
+  ### Keeping axis
+
+      iex> t = Nx.tensor([[[1, 2, 2], [3, 4, 2]], [[4, 5, 2], [7, 9, 2]]])
+      iex> Nx.median(t, axis: -1, keep_axis: true)
+      #Nx.Tensor<
+        s64[2][2][1]
+        [
+          [
+            [2],
+            [3]
+          ],
+          [
+            [4],
+            [7]
+          ]
+        ]
+      >
+  """
+  @doc type: :aggregation, from_backend: false
+  def median(tensor, opts \\ []) do
+    opts = keyword!(opts, axis: nil, keep_axis: false)
+    %T{shape: shape, names: names} = tensor = to_tensor(tensor)
+
+    axis =
+      if axis_opt = opts[:axis] do
+        Nx.Shape.normalize_axis(shape, axis_opt, names)
+      end
+
+    t =
+      if axis do
+        sort(tensor, axis: axis)
+      else
+        tensor |> flatten() |> sort()
+      end
+
+    axis_size =
+      if axis do
+        axis_size(tensor, axis)
+      else
+        size(tensor)
+      end
+
+    half_idx = div(axis_size, 2)
+
+    axis_size_is_odd = rem(axis_size, 2) == 1
+
+    cond do
+      axis != nil and axis_size_is_odd ->
+        res = slice_along_axis(t, half_idx, 1, axis: axis)
+        if opts[:keep_axis], do: res, else: squeeze(res, axes: [axis])
+
+      axis != nil ->
+        two_elems = slice_along_axis(t, half_idx - 1, 2, axis: axis)
+        mean(two_elems, axes: [axis], keep_axes: opts[:keep_axis])
+
+      axis == nil and axis_size_is_odd ->
+        t[[half_idx]]
+
+      :otherwise ->
+        t[[half_idx - 1]]
+        |> add(tensor[[half_idx]])
+        |> divide(2)
+    end
+  end
+
+  @doc """
+  Returns the mode for the tensor and the weights.
+
+  If the `:axis` option is given, it aggregates over
+  that dimension, effectively removing it. `axis: 0`
+  implies aggregating over the highest order dimension
+  and so forth. If the axis is negative, then the axis will
+  be counted from the back. For example, `axis: -1` will
+  always aggregate over the last dimension.
+
+  You may optionally set `:keep_axis` to true, which will
+  retain the rank of the input tensor by setting the reduced
+  axis to size 1.
+
+  ## Examples
+
+      iex> Nx.mode(Nx.tensor(42))
+      #Nx.Tensor<
+        s64
+        42
+      >
+
       iex> Nx.mode(Nx.tensor([[1]]))
       #Nx.Tensor<
         s64
@@ -6785,30 +6910,19 @@
       >
 
       iex> Nx.mode(Nx.tensor([1, 2, 2, 3, 5]))
-=======
-      iex> Nx.median(Nx.tensor([1, 2, 3]))
->>>>>>> 1281b108
       #Nx.Tensor<
         s64
         2
       >
 
-<<<<<<< HEAD
       iex> Nx.mode(Nx.tensor([[1, 2, 2, 3, 5], [1, 1, 76, 8, 1]]))
       #Nx.Tensor<
         s64
         1
-=======
-      iex> Nx.median(Nx.tensor([1, 2]))
-      #Nx.Tensor<
-        f32
-        1.5
->>>>>>> 1281b108
       >
 
   ### Aggregating over an axis
 
-<<<<<<< HEAD
       iex> Nx.mode(Nx.tensor([[1, 2, 2, 3, 5], [1, 1, 76, 8, 1]]), axis: 0)
       #Nx.Tensor<
         s64[5]
@@ -6862,70 +6976,16 @@
             [
               [1]
             ]
-=======
-      iex> Nx.median(Nx.tensor([[1, 2, 3], [4, 5, 6]], names: [:x, :y]), axis: 0)
-      #Nx.Tensor<
-        f32[y: 3]
-        [2.5, 3.5, 4.5]
-      >
-
-      iex> Nx.median(Nx.tensor([[1, 2, 3], [4, 5, 6]], names: [:x, :y]), axis: :y)
-      #Nx.Tensor<
-        s64[x: 2]
-        [2, 5]
-      >
-
-      iex> t = Nx.tensor([[[1, 2, 3], [4, 5, 6]], [[7, 8, 9], [10, 11, 12]]], names: [:x, :y, :z])
-      iex> weights = Nx.tensor([[[0, 1, 2], [1, 1, 0]], [[-1, 1, -1], [1, 1, -1]]])
-      iex> Nx.weighted_mean(t, weights, axis: :x)
-      #Nx.Tensor<
-        f32[y: 2][z: 3]
-        [
-          [7.0, 5.0, -3.0],
-          [7.0, 8.0, 12.0]
-        ]
-      >
-
-      iex> t = Nx.tensor([[[1, 2, 2], [3, 4, 2]], [[4, 5, 2], [7, 9, 2]]])
-      iex> Nx.median(t, axis: -1)
-      #Nx.Tensor<
-        s64[2][2]
-        [
-          [2, 3],
-          [4, 7]
-        ]
-      >
-
-  ### Keeping axis
-
-      iex> t = Nx.tensor([[[1, 2, 2], [3, 4, 2]], [[4, 5, 2], [7, 9, 2]]])
-      iex> Nx.median(t, axis: -1, keep_axis: true)
-      #Nx.Tensor<
-        s64[2][2][1]
-        [
-          [
-            [2],
-            [3]
-          ],
-          [
-            [4],
-            [7]
->>>>>>> 1281b108
           ]
         ]
       >
   """
   @doc type: :aggregation, from_backend: false
-<<<<<<< HEAD
   def mode(tensor, opts \\ []) do
-=======
-  def median(tensor, opts \\ []) do
->>>>>>> 1281b108
     opts = keyword!(opts, axis: nil, keep_axis: false)
     %T{shape: shape, names: names} = tensor = to_tensor(tensor)
 
     axis =
-<<<<<<< HEAD
       if opts[:axis] != nil,
         do: Nx.Shape.normalize_axis(shape, opts[:axis], names),
         else: opts[:axis]
@@ -7029,47 +7089,6 @@
     idx = group_idx |> equal(largest_group_idx) |> argmax()
     res = take(sorted, idx)
     if opts[:keep_axis], do: new_axis(res, -1), else: res
-=======
-      if axis_opt = opts[:axis] do
-        Nx.Shape.normalize_axis(shape, axis_opt, names)
-      end
-
-    t =
-      if axis do
-        sort(tensor, axis: axis)
-      else
-        tensor |> flatten() |> sort()
-      end
-
-    axis_size =
-      if axis do
-        axis_size(tensor, axis)
-      else
-        size(tensor)
-      end
-
-    half_idx = div(axis_size, 2)
-
-    axis_size_is_odd = rem(axis_size, 2) == 1
-
-    cond do
-      axis != nil and axis_size_is_odd ->
-        res = slice_along_axis(t, half_idx, 1, axis: axis)
-        if opts[:keep_axis], do: res, else: squeeze(res, axes: [axis])
-
-      axis != nil ->
-        two_elems = slice_along_axis(t, half_idx - 1, 2, axis: axis)
-        mean(two_elems, axes: [axis], keep_axes: opts[:keep_axis])
-
-      axis == nil and axis_size_is_odd ->
-        t[[half_idx]]
-
-      :otherwise ->
-        t[[half_idx - 1]]
-        |> add(tensor[[half_idx]])
-        |> divide(2)
-    end
->>>>>>> 1281b108
   end
 
   @doc """
