defmodule Nx do
  @moduledoc """
  Numerical Elixir.

  The `Nx` library is a collection of functions and data
  types to work with Numerical Elixir. This module defines
  the main entry point for building and working with said
  data-structures. For example, to create an n-dimensional
  tensor, do:

      iex> t = Nx.tensor([[1, 2], [3, 4]])
      iex> Nx.shape(t)
      {2, 2}

  `Nx` also provides the so-called numerical definitions under
  the `Nx.Defn` module. They are a subset of Elixir tailored for
  numerical computations. For example, it overrides Elixir's
  default operators so they are tensor-aware:

      defn softmax(t) do
        Nx.exp(t) / Nx.sum(Nx.exp(t))
      end

  Code inside `defn` functions can also be given to custom compilers,
  which can compile said functions just-in-time (JIT) to run on the
  CPU or on the GPU.

  ## References

  Here is a general outline of the main references in this library:

    * For an introduction, see our [Intro to Nx](intro-to-nx.livemd) guide

    * This module provides the main API for working with tensors

    * `Nx.Defn` provides numerical definitions, CPU/GPU compilation, gradients, and more

    * `Nx.LinAlg` provides functions related to linear algebra

    * `Nx.Constants` declares many constants commonly used in numerical code

  Continue reading this documentation for an overview of creating,
  broadcasting, and accessing/slicing Nx tensors.

  ## Creating tensors

  The main APIs for creating tensors are `tensor/2`, `from_binary/2`,
  `iota/2`, `eye/2`, `random_uniform/2`, `random_normal/2`, and
  `broadcast/3`.

  The tensor types can be one of:

    * unsigned integers (`u8`, `u16`, `u32`, `u64`)
    * signed integers (`s8`, `s16`, `s32`, `s64`)
    * floats (`f16`, `f32`, `f64`)
    * brain floats (`bf16`)
    * and complex numbers (`c64`, `c128`)

  The types are tracked as tuples:

      iex> Nx.tensor([1, 2, 3], type: {:f, 32})
      #Nx.Tensor<
        f32[3]
        [1.0, 2.0, 3.0]
      >

  But a shortcut atom notation is also available:

      iex> Nx.tensor([1, 2, 3], type: :f32)
      #Nx.Tensor<
        f32[3]
        [1.0, 2.0, 3.0]
      >

  The tensor dimensions can also be named, via the `:names` option
  available to all creation functions:

      iex> Nx.iota({2, 3}, names: [:x, :y])
      #Nx.Tensor<
        s64[x: 2][y: 3]
        [
          [0, 1, 2],
          [3, 4, 5]
        ]
      >

  Finally, for creating vectors and matrices, a sigil notation
  is available:

      iex> import Nx, only: :sigils
      iex> ~V[1 2 3]f32
      #Nx.Tensor<
        f32[3]
        [1.0, 2.0, 3.0]
      >

      iex> import Nx, only: :sigils
      iex> ~M'''
      ...> 1 2 3
      ...> 4 5 6
      ...> '''s32
      #Nx.Tensor<
        s32[2][3]
        [
          [1, 2, 3],
          [4, 5, 6]
        ]
      >

  All other APIs accept exclusively numbers or tensors, unless
  explicitly noted otherwise.

  ## Broadcasting

  Broadcasting allows operations on two tensors of different shapes
  to match. For example, most often operations between tensors have
  the same shape:

      iex> a = Nx.tensor([1, 2, 3])
      iex> b = Nx.tensor([10, 20, 30])
      iex> Nx.add(a, b)
      #Nx.Tensor<
        s64[3]
        [11, 22, 33]
      >

  Now let's imagine you want to multiply a large tensor of dimensions
  1000x1000x1000 by 2. If you had to create a similarly large tensor
  only to perform this operation, it would be inefficient. Therefore,
  you can simply multiply this large tensor by the scalar 2, and Nx
  will propagate its dimensions at the time the operation happens,
  without allocating a large intermediate tensor:

      iex> Nx.multiply(Nx.tensor([1, 2, 3]), 2)
      #Nx.Tensor<
        s64[3]
        [2, 4, 6]
      >

  In practice, broadcasting is not restricted only to scalars; it
  is a general algorithm that applies to all dimensions of a tensor.
  When broadcasting, `Nx` compares the shapes of the two tensors,
  starting with the trailing ones, such that:

    * If the dimensions have equal size, then they are compatible

    * If one of the dimensions have size of 1, it is "broadcast"
      to match the dimension of the other

  In case one tensor has more dimensions than the other, the missing
  dimensions are considered to be of size one. Here are some examples
  of how broadcast would work when multiplying two tensors with the
  following shapes:

      s64[3] * s64
      #=> s64[3]

      s64[255][255][3] * s64[3]
      #=> s64[255][255][3]

      s64[2][1] * s[1][2]
      #=> s64[2][2]

      s64[5][1][4][1] * s64[3][4][5]
      #=> s64[5][3][4][5]

  If any of the dimensions do not match or are not 1, an error is
  raised.

  ## Access syntax (slicing)

  Nx tensors implement Elixir's access syntax. This allows developers
  to slice tensors up and easily access sub-dimensions and values.

  Access accepts integers:

      iex> t = Nx.tensor([[1, 2], [3, 4]])
      iex> t[0]
      #Nx.Tensor<
        s64[2]
        [1, 2]
      >
      iex> t[1]
      #Nx.Tensor<
        s64[2]
        [3, 4]
      >
      iex> t[1][1]
      #Nx.Tensor<
        s64
        4
      >

  If a negative index is given, it accesses the element from the back:

      iex> t = Nx.tensor([[1, 2], [3, 4]])
      iex> t[-1][-1]
      #Nx.Tensor<
        s64
        4
      >

  Out of bound access will raise:

      iex> Nx.tensor([1, 2])[2]
      ** (ArgumentError) index 2 is out of bounds for axis 0 in shape {2}

      iex> Nx.tensor([1, 2])[-3]
      ** (ArgumentError) index -3 is out of bounds for axis 0 in shape {2}

  The index can also be another tensor but in such cases it must be
  a scalar between 0 and the dimension size. Out of bound dynamic indexes
  are always clamped to the tensor dimensions:

      iex> two = Nx.tensor(2)
      iex> t = Nx.tensor([[1, 2], [3, 4]])
      iex> t[two][two]
      #Nx.Tensor<
        s64
        4
      >

  For example, a `minus_one` dynamic index will be clamped to zero:

      iex> minus_one = Nx.tensor(-1)
      iex> t = Nx.tensor([[1, 2], [3, 4]])
      iex> t[minus_one][minus_one]
      #Nx.Tensor<
        s64
        1
      >

  Access also accepts ranges. Ranges in Elixir are inclusive:

      iex> t = Nx.tensor([[1, 2], [3, 4], [5, 6], [7, 8]])
      iex> t[0..1]
      #Nx.Tensor<
        s64[2][2]
        [
          [1, 2],
          [3, 4]
        ]
      >

  Ranges can receive negative positions and they will read from
  the back. In such cases, the range step must be explicitly given
  and the right-side of the range must be equal or greater than
  the left-side:

      iex> t = Nx.tensor([[1, 2], [3, 4], [5, 6], [7, 8]])
      iex> t[1..-2//1]
      #Nx.Tensor<
        s64[2][2]
        [
          [3, 4],
          [5, 6]
        ]
      >

  As you can see, accessing with a range does not eliminate the
  accessed axis. This means that, if you try to cascade ranges,
  you will always be filtering the highest dimension:

      iex> t = Nx.tensor([[1, 2], [3, 4], [5, 6], [7, 8]])
      iex> t[1..-1//1] # Drop the first "row"
      #Nx.Tensor<
        s64[3][2]
        [
          [3, 4],
          [5, 6],
          [7, 8]
        ]
      >
      iex> t[1..-1//1][1..-1//1] # Drop the first "row" twice
      #Nx.Tensor<
        s64[2][2]
        [
          [5, 6],
          [7, 8]
        ]
      >

  Therefore, if you want to slice across multiple dimensions, you can wrap
  the ranges in a list:

      iex> t = Nx.tensor([[1, 2], [3, 4], [5, 6], [7, 8]])
      iex> t[[1..-1//1, 1..-1//1]] # Drop the first "row" and the first "column"
      #Nx.Tensor<
        s64[3][1]
        [
          [4],
          [6],
          [8]
        ]
      >

  You can also use `..` as the full-slice range, which means you want to
  keep a given dimension as is:

      iex> t = Nx.tensor([[1, 2], [3, 4], [5, 6], [7, 8]])
      iex> t[[.., 1..-1//1]] # Drop only the first "column"
      #Nx.Tensor<
        s64[4][1]
        [
          [2],
          [4],
          [6],
          [8]
        ]
      >

  You can mix both ranges and integers in the list too:

      iex> t = Nx.tensor([[1, 2, 3], [4, 5, 6], [7, 8, 9], [10, 11, 12]])
      iex> t[[1..2, 2]]
      #Nx.Tensor<
        s64[2]
        [6, 9]
      >

  If the list has less elements than axes, the remaining dimensions
  are returned in full:

      iex> t = Nx.tensor([[1, 2, 3], [4, 5, 6], [7, 8, 9], [10, 11, 12]])
      iex> t[[1..2]]
      #Nx.Tensor<
        s64[2][3]
        [
          [4, 5, 6],
          [7, 8, 9]
        ]
      >

  The access syntax also pairs nicely with named tensors. By using named
  tensors, you can pass only the axis you want to slice, leaving the other
  axes intact:

      iex> t = Nx.tensor([[1, 2, 3], [4, 5, 6], [7, 8, 9], [10, 11, 12]], names: [:x, :y])
      iex> t[x: 1..2]
      #Nx.Tensor<
        s64[x: 2][y: 3]
        [
          [4, 5, 6],
          [7, 8, 9]
        ]
      >
      iex> t[x: 1..2, y: 0..1]
      #Nx.Tensor<
        s64[x: 2][y: 2]
        [
          [4, 5],
          [7, 8]
        ]
      >
      iex> t[x: 1, y: 0..1]
      #Nx.Tensor<
        s64[y: 2]
        [4, 5]
      >

  For a more complex slicing rules, including strides, you
  can always fallback to `Nx.slice/4`.

  ## Backends

  The `Nx` library has built-in support for multiple backends.
  A tensor is always handled by a backend, the default backend
  being `Nx.BinaryBackend`, which means the tensor is allocated
  as a binary within the Erlang VM.

  Most often backends are used to provide a completely different
  implementation of tensor operations, often accelerated to the GPU.
  In such cases, you want to guarantee all tensors are allocated in
  the new backend. This can be done by configuring your runtime:

      # config/runtime.exs
      import Config
      config :nx, default_backend: EXLA.Backend

  In your notebooks and on `Mix.install/2`, you might:

      Mix.install(
        [
          {:nx, ">= 0.0.0"}
        ],
        config: [nx: [default_backend: EXLA.Backend]]
      )

  Or by calling `Nx.global_default_backend/1` (less preferrable):

      Nx.global_default_backend(EXLA.Backend)

  To pass options to the backend, replacing `EXLA.Backend` by
  `{EXLA.Backend, client: :cuda}` or similar. See the documentation
  for [EXLA](https://hexdocs.pm/exla) and [Torchx](https://hexdocs.pm/torchx)
  for installation and GPU support.

  To implement your own backend, check the `Nx.Tensor` behaviour.
  """

  import Nx.Shared
  import Nx.Defn.Kernel, only: [keyword!: 2]

  alias Nx.Tensor, as: T

  @typedoc """
  Represents a numerical value.

  Can be a plain number, a `Complex` number or an `Nx.Tensor`.

  See also: `is_tensor/1`
  """
  @type t :: number | Complex.t() | Nx.Tensor.t()
  @type shape :: number() | Nx.Tensor.t() | Nx.Tensor.shape()
  @type axis :: Nx.Tensor.axis()
  @type axes :: Nx.Tensor.axes()
  @type template :: Nx.Tensor.t(%Nx.TemplateBackend{})

  @file_version 2

  @non_finite [:neg_infinity, :infinity, :nan]

  @doc """
  Checks whether the value is a valid numerical value.

  Returns true if the value is a `number`, a `Complex` number or an `Nx.Tensor`.

  See also: `t:t/0`
  """
  @doc type: :guards
  defguard is_tensor(t)
           when is_number(t) or is_struct(t, T) or is_struct(t, Complex)

  ## Creation API

  @doc """
  Builds a tensor.

  The argument must be one of:

    * a tensor
    * a number (which means the tensor is scalar/zero-dimensional)
    * a boolean (also scalar/zero-dimensional)
    * an arbitrarily nested list of numbers and booleans

  If a new tensor has to be allocated, it will be allocated in
  `Nx.default_backend/0`, unless the `:backend` option is given,
  which overrides the default one.

  ## Examples

  A number returns a tensor of zero dimensions:

      iex> Nx.tensor(0)
      #Nx.Tensor<
        s64
        0
      >

      iex> Nx.tensor(1.0)
      #Nx.Tensor<
        f32
        1.0
      >

  Giving a list returns a vector (a one-dimensional tensor):

      iex> Nx.tensor([1, 2, 3])
      #Nx.Tensor<
        s64[3]
        [1, 2, 3]
      >

      iex> Nx.tensor([1.2, 2.3, 3.4, 4.5])
      #Nx.Tensor<
        f32[4]
        [1.2000000476837158, 2.299999952316284, 3.4000000953674316, 4.5]
      >

  The type can be explicitly given. Integers and floats
  bigger than the given size overflow:

      iex> Nx.tensor([300, 301, 302], type: :s8)
      #Nx.Tensor<
        s8[3]
        [44, 45, 46]
      >

  Mixed types give higher priority to floats:

      iex> Nx.tensor([1, 2, 3.0])
      #Nx.Tensor<
        f32[3]
        [1.0, 2.0, 3.0]
      >

  Boolean values are also accepted, where `true` is
  converted to `1` and `false` to `0`, with the type
  being inferred as `{:u, 8}`

      iex> Nx.tensor(true)
      #Nx.Tensor<
        u8
        1
      >

      iex> Nx.tensor(false)
      #Nx.Tensor<
        u8
        0
      >

      iex> Nx.tensor([true, false])
      #Nx.Tensor<
        u8[2]
        [1, 0]
      >

  Multi-dimensional tensors are also possible:

      iex> Nx.tensor([[1, 2, 3], [4, 5, 6]])
      #Nx.Tensor<
        s64[2][3]
        [
          [1, 2, 3],
          [4, 5, 6]
        ]
      >

      iex> Nx.tensor([[1, 2], [3, 4], [5, 6]])
      #Nx.Tensor<
        s64[3][2]
        [
          [1, 2],
          [3, 4],
          [5, 6]
        ]
      >

      iex> Nx.tensor([[[1, 2], [3, 4], [5, 6]], [[-1, -2], [-3, -4], [-5, -6]]])
      #Nx.Tensor<
        s64[2][3][2]
        [
          [
            [1, 2],
            [3, 4],
            [5, 6]
          ],
          [
            [-1, -2],
            [-3, -4],
            [-5, -6]
          ]
        ]
      >

  ## Floats and complex numbers

  Besides single-precision (32 bits), floats can also have
  half-precision (16) or double-precision (64):

      iex> Nx.tensor([1, 2, 3], type: :f16)
      #Nx.Tensor<
        f16[3]
        [1.0, 2.0, 3.0]
      >

      iex> Nx.tensor([1, 2, 3], type: :f64)
      #Nx.Tensor<
        f64[3]
        [1.0, 2.0, 3.0]
      >

  Brain-floating points are also supported:

      iex> Nx.tensor([1, 2, 3], type: :bf16)
      #Nx.Tensor<
        bf16[3]
        [1.0, 2.0, 3.0]
      >

  In all cases, the non-finite values negative infinity (-Inf),
  infinity (Inf), and "not a number" (NaN) can be represented by
  the atoms `:neg_infinity`, `:infinity`, and `:nan` respectively:

      iex> Nx.tensor([:neg_infinity, :nan, :infinity])
      #Nx.Tensor<
        f32[3]
        [-Inf, NaN, Inf]
      >

  Finally, complex numbers are also supported in tensors:

      iex> Nx.tensor(Complex.new(1, -1))
      #Nx.Tensor<
        c64
        1.0-1.0i
      >

  ## Naming dimensions

  You can provide names for tensor dimensions. Names are atoms:

      iex> Nx.tensor([[1, 2, 3], [4, 5, 6]], names: [:x, :y])
      #Nx.Tensor<
        s64[x: 2][y: 3]
        [
          [1, 2, 3],
          [4, 5, 6]
        ]
      >

  Names make your code more expressive:

      iex> Nx.tensor([[[1, 2, 3], [4, 5, 6], [7, 8, 9]]], names: [:batch, :height, :width])
      #Nx.Tensor<
        s64[batch: 1][height: 3][width: 3]
        [
          [
            [1, 2, 3],
            [4, 5, 6],
            [7, 8, 9]
          ]
        ]
      >

  You can also leave dimension names as `nil`:

      iex> Nx.tensor([[[1, 2, 3], [4, 5, 6], [7, 8, 9]]], names: [:batch, nil, nil])
      #Nx.Tensor<
        s64[batch: 1][3][3]
        [
          [
            [1, 2, 3],
            [4, 5, 6],
            [7, 8, 9]
          ]
        ]
      >

  However, you must provide a name for every dimension in the tensor:

      iex> Nx.tensor([[[1, 2, 3], [4, 5, 6], [7, 8, 9]]], names: [:batch])
      ** (ArgumentError) invalid names for tensor of rank 3, when specifying names every dimension must have a name or be nil

  ## Tensors

  Tensors can also be given as inputs:

      iex> Nx.tensor(Nx.tensor([1, 2, 3]))
      #Nx.Tensor<
        s64[3]
        [1, 2, 3]
      >

  If the `:backend` and `:type` options are given, the tensor will
  compared against those values and raise in case of mismatch:

      iex> Nx.tensor(Nx.tensor([1, 2, 3]), type: :f32)
      ** (ArgumentError) Nx.tensor/2 expects a tensor with type :f32 but it was given a tensor of type {:s, 64}

  The `:backend` option will check only against the backend name
  and not specific backend configuration such as device and client.
  In case the backend differs, it will also raise.

  The names in the given tensor are always discarded but Nx will raise
  in case the tensor already has names that conflict with the assigned ones:

      iex> Nx.tensor(Nx.tensor([1, 2, 3]), names: [:row])
      #Nx.Tensor<
        s64[row: 3]
        [1, 2, 3]
      >

      iex> Nx.tensor(Nx.tensor([1, 2, 3], names: [:column]))
      #Nx.Tensor<
        s64[3]
        [1, 2, 3]
      >

      iex> Nx.tensor(Nx.tensor([1, 2, 3], names: [:column]), names: [:row])
      ** (ArgumentError)  cannot merge name :column on axis 0 with name :row on axis 0

  ## Options

    * `:type` - sets the type of the tensor. If one is not given,
      one is automatically inferred based on the input.

    * `:names` - dimension names. If you wish to specify dimension
      names you must specify a name for every dimension in the tensor.
      Only `nil` and atoms are supported as dimension names.

    * `:backend` - the backend to allocate the tensor on. It is either
      an atom or a tuple in the shape `{backend, options}`. It defaults
      to `Nx.default_backend/0` for new tensors

  """
  @doc type: :creation
  def tensor(arg, opts \\ [])

  def tensor(%Nx.Tensor{} = tensor, opts) do
    opts = keyword!(opts, [:type, :names, :backend])

    tensor =
      if backend = opts[:backend] do
        case backend!(backend) do
          {backend, _options} when tensor.data.__struct__ == backend ->
            tensor

          {backend, _} ->
            raise ArgumentError,
                  "Nx.tensor/2 wants to allocate on backend #{inspect(backend)} " <>
                    "but it was given a tensor allocated on #{inspect(tensor.data.__struct__)}"
        end
      else
        tensor
      end

    tensor =
      if type = opts[:type] do
        if tensor.type == Nx.Type.normalize!(type) do
          tensor
        else
          raise ArgumentError,
                "Nx.tensor/2 expects a tensor with type #{inspect(type)} " <>
                  "but it was given a tensor of type #{inspect(tensor.type)}"
        end
      else
        tensor
      end

    # We merge to check for conflicts but ultimately discard the tensor.names for consistency
    names =
      if names = opts[:names] do
        names = Nx.Shape.named_axes!(names, tensor.shape)
        _ = Nx.Shape.merge_names!(tensor.names, names)
        names
      else
        List.duplicate(nil, tuple_size(tensor.shape))
      end

    %{tensor | names: names}
  end

  def tensor(arg, opts) do
    opts = keyword!(opts, [:type, :names, :backend])
    type = Nx.Type.normalize!(opts[:type] || infer_type(arg))
    tensor(arg, type, opts)
  end

  defp infer_type([head | tail]) when is_list(tail) do
    Enum.reduce(tail, infer_type(head), &Nx.Type.merge(infer_type(&1), &2))
  end

  defp infer_type(number)
       when is_number(number) or is_struct(number, Complex) or number in @non_finite or
              is_boolean(number) do
    Nx.Type.infer(number)
  end

  defp infer_type(%Nx.Tensor{} = value) do
    raise ArgumentError,
          "invalid value given to Nx.tensor/1. If you want to create a tensor from other tensors, " <>
            "consider using Nx.concatenate/2 or Nx.stack/2 instead. Got: #{inspect(value)}"
  end

  defp infer_type(value) do
    raise ArgumentError, "invalid value given to Nx.tensor/1, got: #{inspect(value)}"
  end

  defp tensor(true, type, opts), do: tensor(1, type, opts)
  defp tensor(false, type, opts), do: tensor(0, type, opts)

  defp tensor(arg, type, opts) when is_number(arg) do
    names = Nx.Shape.named_axes!(opts[:names], {})
    {backend, backend_options} = backend_from_options!(opts) || default_backend()
    backend.constant(%T{shape: {}, type: type, names: names}, arg, backend_options)
  end

  defp tensor(%Complex{} = arg, {:c, size}, opts) do
    names = Nx.Shape.named_axes!(opts[:names], {})
    {backend, backend_options} = backend_from_options!(opts) || default_backend()
    backend.constant(%T{shape: {}, type: {:c, size}, names: names}, arg, backend_options)
  end

  defp tensor(%Complex{}, type, _) do
    raise ArgumentError,
          "invalid type for complex number. Expected {:c, 64} or {:c, 128}, got: #{inspect(type)}"
  end

  defp tensor(arg, type, opts) when arg in @non_finite do
    names = Nx.Shape.named_axes!(opts[:names], {})
    {backend, backend_options} = backend_from_options!(opts) || default_backend()
    data = number_to_binary(arg, type)
    backend.from_binary(%T{shape: {}, type: type, names: names}, data, backend_options)
  end

  defp tensor(arg, type, opts) when is_list(arg) do
    {shape, data} = flatten_list(arg, type)

    if data == "" do
      raise "cannot build empty tensor"
    end

    names = Nx.Shape.named_axes!(opts[:names], shape)
    {backend, backend_options} = backend_from_options!(opts) || default_backend()
    backend.from_binary(%T{shape: shape, type: type, names: names}, data, backend_options)
  end

  defp flatten_list(list, type) do
    {dimensions, acc} = flatten_list(list, type, [], [])

    {dimensions |> Enum.reverse() |> List.to_tuple(),
     acc |> Enum.reverse() |> :erlang.list_to_binary()}
  end

  defp flatten_list([], _type, dimensions, acc) do
    {[0 | dimensions], acc}
  end

  defp flatten_list([head | rest], type, parent_dimensions, acc) when is_list(head) do
    {child_dimensions, acc} = flatten_list(head, type, [], acc)

    {n, acc} =
      Enum.reduce(rest, {1, acc}, fn list, {count, acc} ->
        case flatten_list(list, type, [], acc) do
          {^child_dimensions, acc} ->
            {count + 1, acc}

          {other_dimensions, _acc} ->
            raise ArgumentError,
                  "cannot build tensor because lists have different shapes, got " <>
                    inspect(List.to_tuple(child_dimensions)) <>
                    " at position 0 and " <>
                    inspect(List.to_tuple(other_dimensions)) <> " at position #{count + 1}"
        end
      end)

    {child_dimensions ++ [n | parent_dimensions], acc}
  end

  defp flatten_list(list, type, dimensions, acc) do
    {[length(list) | dimensions],
     Enum.reduce(list, acc, &[tensor_or_number_to_binary(&1, type) | &2])}
  end

  defp tensor_or_number_to_binary(true, type), do: tensor_or_number_to_binary(1, type)
  defp tensor_or_number_to_binary(false, type), do: tensor_or_number_to_binary(0, type)

  defp tensor_or_number_to_binary(number, type)
       when is_number(number)
       when is_struct(number, Complex)
       when number in @non_finite do
    number_to_binary(number, type)
  end

  defp tensor_or_number_to_binary(value, _type) do
    raise ArgumentError, "invalid value given to Nx.tensor/1, got: #{inspect(value)}"
  end

  @doc """
  Creates a tensor template.

  You can't perform any operation on this tensor.
  It exists exclusively to define APIs that say
  a tensor with a certain type, shape, and names
  is expected in the future.

  ## Examples

      iex> Nx.template({2, 3}, :f32)
      #Nx.Tensor<
        f32[2][3]
        Nx.TemplateBackend
      >

      iex> Nx.template({2, 3}, {:f, 32}, names: [:rows, :columns])
      #Nx.Tensor<
        f32[rows: 2][columns: 3]
        Nx.TemplateBackend
      >

  Although note it is impossible to perform any operation on a tensor template:

      iex> t = Nx.template({2, 3}, {:f, 32}, names: [:rows, :columns])
      iex> Nx.abs(t)
      ** (RuntimeError) cannot perform operations on a Nx.TemplateBackend tensor

  To convert existing tensors to templates, use `to_template/1`.
  """
  @doc type: :creation
  def template(shape, type, opts \\ []) when is_tuple(shape) do
    opts = keyword!(opts, [:names])
    type = Nx.Type.normalize!(type)
    names = Nx.Shape.named_axes!(opts[:names], shape)
    %T{shape: shape, type: type, names: names, data: %Nx.TemplateBackend{}}
  end

  @doc """
  Converts a tensor (or tuples and maps of tensors) to tensor templates.

  Templates are useful when you need to pass types and shapes to
  operations and the data is not yet available.

  For convenience, this function accepts tensors and any container
  (such as maps and tuples as defined by the `Nx.LazyContainer` protocol)
  and recursively converts all tensors to templates.

  ## Examples

      iex> Nx.iota({2, 3}) |> Nx.to_template()
      #Nx.Tensor<
        s64[2][3]
        Nx.TemplateBackend
      >

      iex> {int, float} = Nx.to_template({1, 2.0})
      iex> int
      #Nx.Tensor<
        s64
        Nx.TemplateBackend
      >
      iex> float
      #Nx.Tensor<
        f32
        Nx.TemplateBackend
      >

  Although note it is impossible to perform any operation on a tensor template:

      iex> t = Nx.iota({2, 3}) |> Nx.to_template()
      iex> Nx.abs(t)
      ** (RuntimeError) cannot perform operations on a Nx.TemplateBackend tensor

  To build a template from scratch, use `template/3`.
  """
  @doc type: :conversion
  def to_template(tensor_or_container) do
    tensor_or_container
    |> Nx.LazyContainer.traverse(:ok, fn template, _fun, :ok -> {template, :ok} end)
    |> then(fn {template, :ok} -> template end)
  end

  @doc false
  @deprecated "Use Nx.Random.uniform/2 instead"
  def random_uniform(tensor_or_shape, opts \\ []) do
    random_uniform(tensor_or_shape, 0.0, 1.0, opts)
  end

  @doc false
  @deprecated "Use Nx.Random.uniform/2 instead"
  def random_uniform(tensor_or_shape, min, max, opts \\ []) do
    opts = keyword!(opts, [:type, :names, :backend])
    %T{type: min_type, shape: min_shape} = min = to_tensor(min)
    %T{type: max_type, shape: max_shape} = max = to_tensor(max)

    Nx.Shared.raise_vectorization_not_supported(min, __ENV__.function)
    Nx.Shared.raise_vectorization_not_supported(max, __ENV__.function)

    shape = shape(tensor_or_shape)
    names = Nx.Shape.named_axes!(opts[:names] || names!(tensor_or_shape), shape)
    range_type = Nx.Type.merge(min_type, max_type)
    type = Nx.Type.normalize!(opts[:type] || range_type)

    unless min_shape == {} and max_shape == {} do
      raise ArgumentError,
            "random_uniform/3 expects min and max to be scalars, got:" <>
              " min shape: #{inspect(min_shape)} and max shape: #{inspect(max_shape)}"
    end

    unless Nx.Type.float?(type) or (Nx.Type.integer?(type) and Nx.Type.integer?(range_type)) do
      raise ArgumentError,
            "random_uniform/3 expects compatible types, got: #{inspect(type)}" <>
              " with range #{inspect(range_type)}"
    end

    {backend, backend_options} = backend_from_options!(opts) || default_backend()
    backend.random_uniform(%T{shape: shape, type: type, names: names}, min, max, backend_options)
  end

  @doc false
  @deprecated "Use Nx.Random instead"
  def random_normal(tensor_or_shape, opts \\ []) do
    random_normal(tensor_or_shape, 0.0, 1.0, opts)
  end

  @doc false
  @deprecated "Use Nx.Random instead"
  def random_normal(tensor_or_shape, mu, sigma, opts \\ []) do
    opts = keyword!(opts, [:type, :names, :backend])
    %T{type: mu_type, shape: mu_shape} = mu = to_tensor(mu)
    %T{type: sigma_type, shape: sigma_shape} = sigma = to_tensor(sigma)

    Nx.Shared.raise_vectorization_not_supported(mu, __ENV__.function)
    Nx.Shared.raise_vectorization_not_supported(sigma, __ENV__.function)

    shape = shape(tensor_or_shape)
    names = Nx.Shape.named_axes!(opts[:names] || names!(tensor_or_shape), shape)
    type = Nx.Type.normalize!(opts[:type] || {:f, 32})

    unless mu_shape == {} and sigma_shape == {} do
      raise ArgumentError,
            "random_normal/3 expects mu and sigma to be scalars" <>
              " got: mu shape: #{inspect(mu_shape)} and sigma shape: #{inspect(sigma_shape)}"
    end

    unless Nx.Type.float?(mu_type) and Nx.Type.float?(sigma_type) do
      raise ArgumentError,
            "random_normal/3 expects mu and sigma to be float types," <>
              " got: mu type: #{inspect(mu_type)} and sigma type: #{inspect(sigma_type)}"
    end

    unless Nx.Type.float?(type) do
      raise ArgumentError, "random_normal/3 expects float type, got: #{inspect(type)}"
    end

    {backend, backend_options} = backend_from_options!(opts) || default_backend()
    backend.random_normal(%T{shape: shape, type: type, names: names}, mu, sigma, backend_options)
  end

  @doc false
  @deprecated "Use Nx.Random.shuffle/2 instead"
  def shuffle(tensor, opts \\ []) do
    opts = keyword!(opts, [:axis])
    %T{shape: shape, names: names} = tensor = to_tensor(tensor)

    if axis = opts[:axis] do
      axis = Nx.Shape.normalize_axis(shape, axis, names)
      size = Nx.axis_size(tensor, axis)
      permutation = random_uniform({size}) |> Nx.argsort()
      Nx.take(tensor, permutation, axis: axis)
    else
      flattened = Nx.flatten(tensor)
      permutation = flattened |> random_uniform() |> Nx.argsort()
      flattened |> Nx.take(permutation) |> Nx.reshape(tensor)
    end
  end

  @doc """
  Creates a tensor with the given shape which increments
  along the provided axis. You may optionally provide dimension
  names.

  If no axis is provided, index counts up at each element.

  If a tensor or a number are given, the shape and names are taken from the tensor.

  ## Options

    * `:type` - the type of the tensor

    * `:axis` - an axis to repeat the iota over

    * `:names` - the names of the tensor dimensions

    * `:backend` - the backend to allocate the tensor on. It is either
      an atom or a tuple in the shape `{backend, options}`. This option
      is ignored inside `defn`

    * `:vectorized_axes` - a keyword list of `axis_name: axis_size`.
      If given, the resulting tensor will be vectorized accordingly.
      Vectorization is not supported via tensor inputs.

  ## Examples

      iex> Nx.iota({})
      #Nx.Tensor<
        s64
        0
      >

      iex> Nx.iota({5})
      #Nx.Tensor<
        s64[5]
        [0, 1, 2, 3, 4]
      >

      iex> Nx.iota({3, 2, 3}, names: [:batch, :height, :width])
      #Nx.Tensor<
        s64[batch: 3][height: 2][width: 3]
        [
          [
            [0, 1, 2],
            [3, 4, 5]
          ],
          [
            [6, 7, 8],
            [9, 10, 11]
          ],
          [
            [12, 13, 14],
            [15, 16, 17]
          ]
        ]
      >

      iex> Nx.iota({3, 3}, axis: 1, names: [:batch, nil])
      #Nx.Tensor<
        s64[batch: 3][3]
        [
          [0, 1, 2],
          [0, 1, 2],
          [0, 1, 2]
        ]
      >

      iex> Nx.iota({3, 3}, axis: -1)
      #Nx.Tensor<
        s64[3][3]
        [
          [0, 1, 2],
          [0, 1, 2],
          [0, 1, 2]
        ]
      >

      iex> Nx.iota({3, 4, 3}, axis: 0, type: :f64)
      #Nx.Tensor<
        f64[3][4][3]
        [
          [
            [0.0, 0.0, 0.0],
            [0.0, 0.0, 0.0],
            [0.0, 0.0, 0.0],
            [0.0, 0.0, 0.0]
          ],
          [
            [1.0, 1.0, 1.0],
            [1.0, 1.0, 1.0],
            [1.0, 1.0, 1.0],
            [1.0, 1.0, 1.0]
          ],
          [
            [2.0, 2.0, 2.0],
            [2.0, 2.0, 2.0],
            [2.0, 2.0, 2.0],
            [2.0, 2.0, 2.0]
          ]
        ]
      >

      iex> Nx.iota({1, 3, 2}, axis: 2)
      #Nx.Tensor<
        s64[1][3][2]
        [
          [
            [0, 1],
            [0, 1],
            [0, 1]
          ]
        ]
      >

      iex> Nx.iota({2, 3}, axis: 0, vectorized_axes: [x: 1, y: 2])
      #Nx.Tensor<
        vectorized[x: 1][y: 2]
        s64[2][3]
        [
          [
            [
              [0, 0, 0],
              [1, 1, 1]
            ],
            [
              [0, 0, 0],
              [1, 1, 1]
            ]
          ]
        ]
      >
  """
  @doc type: :creation
  def iota(tensor_or_shape, opts \\ []) do
    opts = keyword!(opts, [:axis, :names, :backend, :vectorized_axes, type: {:s, 64}])
    vectorized_axes = opts[:vectorized_axes]

    if not is_tuple(tensor_or_shape) do
      IO.warn("passing a tensor as shape to iota/2 is deprecated. Please call Nx.shape/2 before")

      vectorized_axes =
        case tensor_or_shape do
          %T{vectorized_axes: tensor_axes} -> vectorized_axes || tensor_axes
          _ -> vectorized_axes
        end

      if vectorized_axes do
        raise ArgumentError, "vectorization is only supported for shape inputs"
      end
    end

    shape = shape(tensor_or_shape)
    names = Nx.Shape.named_axes!(opts[:names] || names!(tensor_or_shape), shape)
    type = Nx.Type.normalize!(opts[:type])
    {backend, backend_options} = backend_from_options!(opts) || default_backend()

    output =
      if axis = opts[:axis] do
        axis = Nx.Shape.normalize_axis(shape, axis, names)
        backend.iota(%T{type: type, shape: shape, names: names}, axis, backend_options)
      else
        backend.iota(%T{type: type, shape: shape, names: names}, nil, backend_options)
      end

    if not is_nil(vectorized_axes) and vectorized_axes != [] do
      base_shape =
        List.to_tuple(List.duplicate(1, length(vectorized_axes)) ++ Tuple.to_list(shape))

      output_shape = List.to_tuple(Keyword.values(vectorized_axes) ++ Tuple.to_list(shape))

      output
      |> reshape(base_shape)
      |> broadcast(output_shape)
      |> vectorize(vectorized_axes)
    else
      output
    end
  end

  @doc """
  Creates the identity matrix of size `n`.

  ## Options

    * `:type` - the type of the tensor

    * `:names` - the names of the tensor dimensions

    * `:backend` - the backend to allocate the tensor on. It is either
      an atom or a tuple in the shape `{backend, options}`. This option
      is ignored inside `defn`

    * `:vectorized_axes` - a keyword list of `axis_name: axis_size`.
      If given, the resulting tensor will be vectorized accordingly.
      Vectorization is not supported via tensor inputs.

  ## Examples

      iex> Nx.eye(2)
      #Nx.Tensor<
        s64[2][2]
        [
          [1, 0],
          [0, 1]
        ]
      >

      iex> Nx.eye(3, type: :f32, names: [:height, :width])
      #Nx.Tensor<
        f32[height: 3][width: 3]
        [
          [1.0, 0.0, 0.0],
          [0.0, 1.0, 0.0],
          [0.0, 0.0, 1.0]
        ]
      >

  The first argument can also be a shape of a matrix:

      iex> Nx.eye({1, 2})
      #Nx.Tensor<
        s64[1][2]
        [
          [1, 0]
        ]
      >

  The shape can also represent a tensor batch. In this case,
  the last two axes will represent the same identity matrix.

      iex> Nx.eye({2, 4, 3})
      #Nx.Tensor<
        s64[2][4][3]
        [
          [
            [1, 0, 0],
            [0, 1, 0],
            [0, 0, 1],
            [0, 0, 0]
          ],
          [
            [1, 0, 0],
            [0, 1, 0],
            [0, 0, 1],
            [0, 0, 0]
          ]
        ]
      >

  ## Vectorized tensors

  If given, vectorized axes, are added as leading dimensions to the tensor,
  effectively broadcasting the base shape along them.

      iex> Nx.eye({3}, vectorized_axes: [x: 1, y: 2])
      #Nx.Tensor<
        vectorized[x: 1][y: 2]
        s64[3]
        [
          [
            [1, 0, 0],
            [1, 0, 0]
          ]
        ]
      >

      iex> Nx.eye({2, 3}, vectorized_axes: [x: 2])
      #Nx.Tensor<
        vectorized[x: 2]
        s64[2][3]
        [
          [
            [1, 0, 0],
            [0, 1, 0]
          ],
          [
            [1, 0, 0],
            [0, 1, 0]
          ]
        ]
      >
  """
  @doc type: :creation
  def eye(n_or_tensor_or_shape, opts \\ [])

  def eye(n, opts) when is_integer(n) and n > 0 do
    eye({n, n}, opts)
  end

  def eye(shape, opts) when is_tuple(shape) and tuple_size(shape) >= 1 do
    opts = keyword!(opts, [:names, :backend, :vectorized_axes, type: {:s, 64}])
    names = Nx.Shape.named_axes!(opts[:names], shape)
    type = Nx.Type.normalize!(opts[:type] || {:s, 64})
    vectorized_axes = opts[:vectorized_axes] || []

    {backend, backend_options} = backend_from_options!(opts) || default_backend()

    if vectorized_axes != [] do
      {vec_names, vec_sizes} = Enum.unzip(vectorized_axes)

      out_shape = List.to_tuple(vec_sizes ++ Tuple.to_list(shape))
      names = vec_names ++ names

      out =
        case shape do
          {n} ->
            intermediate_shape = Tuple.duplicate(1, tuple_size(out_shape) - 1) |> Tuple.append(n)

            backend.eye(
              %T{type: type, shape: intermediate_shape, names: names},
              backend_options
            )
            |> broadcast(out_shape, names: names)

          _ ->
            backend.eye(
              %T{type: type, shape: out_shape, names: names},
              backend_options
            )
        end

      vectorize(out, vectorized_axes)
    else
      if tuple_size(shape) < 2 do
        raise ArgumentError,
              "eye/2 expects a shape with at least 2 dimensions or an integer, got: #{inspect(shape)}"
      end

      backend.eye(%T{type: type, shape: shape, names: names}, backend_options)
    end
  end

  def eye(shape, _opts) when is_tuple(shape) do
    raise ArgumentError,
          "eye/2 expects a shape with at least 2 dimensions or an integer, got: #{inspect(shape)}"
  end

  def eye(tensor, opts) do
    IO.warn("passing a tensor as shape to eye/2 is deprecated. Please call Nx.shape/2 before")
    Nx.Shared.raise_vectorization_not_supported(tensor, __ENV__.function)
    eye(Nx.shape(tensor), opts)
  end

  @doc """
  Extracts the diagonal of batched matrices.

  Converse of `make_diagonal/2`.

  ## Examples

  Given a matrix without offset:

      iex> Nx.take_diagonal(Nx.tensor([
      ...> [0, 1, 2],
      ...> [3, 4, 5],
      ...> [6, 7, 8]
      ...> ]))
      #Nx.Tensor<
        s64[3]
        [0, 4, 8]
      >

  And if given a matrix along with an offset:

      iex> Nx.take_diagonal(Nx.iota({3, 3}), offset: 1)
      #Nx.Tensor<
        s64[2]
        [1, 5]
      >

      iex> Nx.take_diagonal(Nx.iota({3, 3}), offset: -1)
      #Nx.Tensor<
        s64[2]
        [3, 7]
      >

  Given batched matrix:

      iex> Nx.take_diagonal(Nx.iota({3, 2, 2}))
      #Nx.Tensor<
        s64[3][2]
        [
          [0, 3],
          [4, 7],
          [8, 11]
        ]
      >

      iex> Nx.take_diagonal(Nx.iota({3, 2, 2}), offset: -1)
      #Nx.Tensor<
        s64[3][1]
        [
          [2],
          [6],
          [10]
        ]
      >

  ## Options

    * `:offset` - offset used for extracting the diagonal.
      Use offset > 0 for diagonals above the main diagonal,
      and offset < 0 for diagonals below the main diagonal.
      Defaults to 0.

  ## Error cases

      iex> Nx.take_diagonal(Nx.tensor([0, 1, 2]))
      ** (ArgumentError) take_diagonal/2 expects tensor of rank 2 or higher, got tensor of rank: 1

      iex> Nx.take_diagonal(Nx.iota({3, 3}), offset: 3)
      ** (ArgumentError) offset must be less than length of axis 1 when positive, got: 3

      iex> Nx.take_diagonal(Nx.iota({3, 3}), offset: -4)
      ** (ArgumentError) absolute value of offset must be less than length of axis 0 when negative, got: -4
  """
  @doc type: :creation
  def take_diagonal(tensor, opts \\ []) do
    tensor = to_tensor(tensor)

    opts = keyword!(opts, offset: 0)

    {batch_shape, matrix_shape} = Nx.Shape.take_diagonal(tensor.shape)
    offset = opts[:offset]

    Nx.Shape.validate_diag_offset!(matrix_shape, offset)

    t = Nx.gather(tensor, diag_indices(tensor.shape, offset))

    if batch_shape == {} do
      t
    else
      diag_length = div(Nx.size(t), Tuple.product(batch_shape))
      Nx.reshape(t, Tuple.append(batch_shape, diag_length))
    end
  end

  @doc """
  Creates a diagonal tensor from a 1D tensor.

  Converse of `take_diagonal/2`.

  The returned tensor will be a square matrix of dimensions equal
  to the size of the tensor. If an offset is given, the absolute value
  of the offset is added to the matrix dimensions sizes.

  ## Options

    * `:offset` - offset used for making the diagonal.
      Use offset > 0 for diagonals above the main diagonal,
      and offset < 0 for diagonals below the main diagonal.
      Defaults to 0.

  ## Examples

    Given a 1D tensor:

      iex> Nx.make_diagonal(Nx.tensor([1, 2, 3, 4]))
      #Nx.Tensor<
        s64[4][4]
        [
          [1, 0, 0, 0],
          [0, 2, 0, 0],
          [0, 0, 3, 0],
          [0, 0, 0, 4]
        ]
      >

    Given a 1D tensor with an offset:

      iex> Nx.make_diagonal(Nx.tensor([1, 2, 3]), offset: 1)
      #Nx.Tensor<
        s64[4][4]
        [
          [0, 1, 0, 0],
          [0, 0, 2, 0],
          [0, 0, 0, 3],
          [0, 0, 0, 0]
        ]
      >

      iex> Nx.make_diagonal(Nx.tensor([1, 2, 3]), offset: -1)
      #Nx.Tensor<
        s64[4][4]
        [
          [0, 0, 0, 0],
          [1, 0, 0, 0],
          [0, 2, 0, 0],
          [0, 0, 3, 0]
        ]
      >

    You can also have offsets with an abs greater than the tensor length:

      iex> Nx.make_diagonal(Nx.tensor([1, 2, 3]), offset: -4)
      #Nx.Tensor<
        s64[7][7]
        [
          [0, 0, 0, 0, 0, 0, 0],
          [0, 0, 0, 0, 0, 0, 0],
          [0, 0, 0, 0, 0, 0, 0],
          [0, 0, 0, 0, 0, 0, 0],
          [1, 0, 0, 0, 0, 0, 0],
          [0, 2, 0, 0, 0, 0, 0],
          [0, 0, 3, 0, 0, 0, 0]
        ]
      >

      iex> Nx.make_diagonal(Nx.tensor([1, 2, 3]), offset: 4)
      #Nx.Tensor<
        s64[7][7]
        [
          [0, 0, 0, 0, 1, 0, 0],
          [0, 0, 0, 0, 0, 2, 0],
          [0, 0, 0, 0, 0, 0, 3],
          [0, 0, 0, 0, 0, 0, 0],
          [0, 0, 0, 0, 0, 0, 0],
          [0, 0, 0, 0, 0, 0, 0],
          [0, 0, 0, 0, 0, 0, 0]
        ]
      >

  ### Vectorized tensors

      iex> t = Nx.vectorize(Nx.tensor([[1, 2], [3, 4]]), :x)
      iex> Nx.make_diagonal(t, offset: 1)
      #Nx.Tensor<
        vectorized[x: 2]
        s64[3][3]
        [
          [
            [0, 1, 0],
            [0, 0, 2],
            [0, 0, 0]
          ],
          [
            [0, 3, 0],
            [0, 0, 4],
            [0, 0, 0]
          ]
        ]
      >
      iex> Nx.make_diagonal(t, offset: -1)
      #Nx.Tensor<
        vectorized[x: 2]
        s64[3][3]
        [
          [
            [0, 0, 0],
            [1, 0, 0],
            [0, 2, 0]
          ],
          [
            [0, 0, 0],
            [3, 0, 0],
            [0, 4, 0]
          ]
        ]
      >

  ## Error cases

      iex> Nx.make_diagonal(Nx.tensor([[0, 0], [0, 1]]))
      ** (ArgumentError) make_diagonal/2 expects tensor of rank 1, got tensor of rank: 2
  """
  @doc type: :creation
  def make_diagonal(tensor, opts \\ []) do
    base_shape = shape(tensor)

    apply_vectorized(tensor, fn tensor ->
      %{shape: shape} = tensor = to_tensor(tensor)
      opts = keyword!(opts, offset: 0)

      {len} = Nx.Shape.make_diagonal(base_shape)
      offset = opts[:offset]

      diag_len = len + Kernel.abs(offset)

      batch_shape = shape |> Tuple.delete_at(tuple_size(shape) - 1) |> Tuple.to_list()
      diag_shape = List.to_tuple(batch_shape ++ [diag_len, diag_len])

      0
      |> broadcast(diag_shape)
      |> indexed_put(diag_indices(diag_shape, offset), Nx.flatten(tensor))
    end)
  end

  @doc """
  Puts the individual values from a 1D diagonal into the diagonal indices
  of the given 2D tensor.

  See also: `take_diagonal/2`, `make_diagonal/2`.

  ## Examples

  Given a 2D tensor and a 1D diagonal:

      iex> t = Nx.broadcast(0, {4, 4})
      #Nx.Tensor<
        s64[4][4]
        [
          [0, 0, 0, 0],
          [0, 0, 0, 0],
          [0, 0, 0, 0],
          [0, 0, 0, 0]
        ]
      >
      iex> Nx.put_diagonal(t, Nx.tensor([1, 2, 3, 4]))
      #Nx.Tensor<
        s64[4][4]
        [
          [1, 0, 0, 0],
          [0, 2, 0, 0],
          [0, 0, 3, 0],
          [0, 0, 0, 4]
        ]
      >

      iex> t = Nx.broadcast(0, {4, 3})
      #Nx.Tensor<
        s64[4][3]
        [
          [0, 0, 0],
          [0, 0, 0],
          [0, 0, 0],
          [0, 0, 0]
        ]
      >
      iex> Nx.put_diagonal(t, Nx.tensor([1, 2, 3]))
      #Nx.Tensor<
        s64[4][3]
        [
          [1, 0, 0],
          [0, 2, 0],
          [0, 0, 3],
          [0, 0, 0]
        ]
      >

  Given a 2D tensor and a 1D diagonal with a positive offset:

      iex> Nx.put_diagonal(Nx.broadcast(0, {4, 4}), Nx.tensor([1, 2, 3]), offset: 1)
      #Nx.Tensor<
        s64[4][4]
        [
          [0, 1, 0, 0],
          [0, 0, 2, 0],
          [0, 0, 0, 3],
          [0, 0, 0, 0]
        ]
      >

      iex> Nx.put_diagonal(Nx.broadcast(0, {4, 3}), Nx.tensor([1, 2]), offset: 1)
      #Nx.Tensor<
        s64[4][3]
        [
          [0, 1, 0],
          [0, 0, 2],
          [0, 0, 0],
          [0, 0, 0]
        ]
      >

  Given a 2D tensor and a 1D diagonal with a negative offset:

      iex> Nx.put_diagonal(Nx.broadcast(0, {4, 4}), Nx.tensor([1, 2, 3]), offset: -1)
      #Nx.Tensor<
        s64[4][4]
        [
          [0, 0, 0, 0],
          [1, 0, 0, 0],
          [0, 2, 0, 0],
          [0, 0, 3, 0]
        ]
      >

      iex> Nx.put_diagonal(Nx.broadcast(0, {4, 3}), Nx.tensor([1, 2, 3]), offset: -1)
      #Nx.Tensor<
        s64[4][3]
        [
          [0, 0, 0],
          [1, 0, 0],
          [0, 2, 0],
          [0, 0, 3]
        ]
      >

  ## Options

    * `:offset` - offset used for putting the diagonal.
      Use offset > 0 for diagonals above the main diagonal,
      and offset < 0 for diagonals below the main diagonal.
      Defaults to 0.


  ## Error cases

  Given an invalid tensor:

      iex> Nx.put_diagonal(Nx.iota({3, 3, 3}), Nx.iota({3}))
      ** (ArgumentError) put_diagonal/3 expects tensor of rank 2, got tensor of rank: 3

  Given invalid diagonals:

      iex> Nx.put_diagonal(Nx.iota({3, 3}), Nx.iota({3, 3}))
      ** (ArgumentError) put_diagonal/3 expects diagonal of rank 1, got tensor of rank: 2

      iex> Nx.put_diagonal(Nx.iota({3, 3}), Nx.iota({2}))
      ** (ArgumentError) expected diagonal tensor of length: 3, got diagonal tensor of length: 2

      iex> Nx.put_diagonal(Nx.iota({3, 3}), Nx.iota({3}), offset: 1)
      ** (ArgumentError) expected diagonal tensor of length: 2, got diagonal tensor of length: 3

  Given invalid offsets:

      iex> Nx.put_diagonal(Nx.iota({3, 3}), Nx.iota({3}), offset: 4)
      ** (ArgumentError) offset must be less than length of axis 1 when positive, got: 4

      iex> Nx.put_diagonal(Nx.iota({3, 3}), Nx.iota({3}), offset: -3)
      ** (ArgumentError) absolute value of offset must be less than length of axis 0 when negative, got: -3
  """
  @doc type: :creation
  def put_diagonal(tensor, diagonal, opts \\ []) do
    %{shape: shape} = tensor = to_tensor(tensor)
    offset = opts |> keyword!(offset: 0) |> Keyword.fetch!(:offset)

    Nx.Shape.put_diagonal(shape, diagonal.shape, offset)

    Nx.indexed_put(tensor, diag_indices(shape, offset), diagonal)
  end

  # Returns the indices of the diagonal of a tensor of the given shape
  defp diag_indices(shape, offset) do
    {batch_shape, [len, breadth]} = Enum.split(Tuple.to_list(shape), -2)

    indices =
      case offset do
        i when i >= 0 ->
          Enum.zip_with(0..(len - 1), i..(breadth - 1), fn x, y -> [x, y] end)

        i when i < 0 ->
          Enum.zip_with(-i..(len - 1), 0..(breadth - 1), fn x, y -> [x, y] end)
      end

    case batch_indices(batch_shape) do
      [] ->
        indices

      batch_indices ->
        Enum.flat_map(batch_indices, fn batch_index -> Enum.map(indices, &(batch_index ++ &1)) end)
    end
    |> Nx.tensor()
  end

  defp batch_indices([]), do: []

  defp batch_indices([n]), do: Enum.map(0..(n - 1), &[&1])

  defp batch_indices([axis_length | shape]) do
    for i <- 0..(axis_length - 1), n <- batch_indices(shape), do: [i | n]
  end

  @doc """
  Creates a one-dimensional tensor from a `binary` with the given `type`.

  If the binary size does not match its type, an error is raised.

  ## Examples

      iex> Nx.from_binary(<<1, 2, 3, 4>>, :s8)
      #Nx.Tensor<
        s8[4]
        [1, 2, 3, 4]
      >

  The atom notation for types is also supported:

      iex> Nx.from_binary(<<12.3::float-64-native>>, :f64)
      #Nx.Tensor<
        f64[1]
        [12.3]
      >

  An error is raised for incompatible sizes:

      iex> Nx.from_binary(<<1, 2, 3, 4>>, :f64)
      ** (ArgumentError) binary does not match the given size

  ## Options

    * `:backend` - the backend to allocate the tensor on. It is either
      an atom or a tuple in the shape `{backend, options}`. This option
      is ignored inside `defn`
  """
  @doc type: :creation
  def from_binary(binary, type, opts \\ []) when is_binary(binary) do
    opts = keyword!(opts, [:backend])
    {_, size} = type = Nx.Type.normalize!(type)
    dim = div(bit_size(binary), size)

    if binary == "" do
      raise ArgumentError, "cannot build an empty tensor"
    end

    if rem(bit_size(binary), size) != 0 do
      raise ArgumentError, "binary does not match the given size"
    end

    {backend, backend_options} = backend_from_options!(opts) || default_backend()
    backend.from_binary(%T{type: type, shape: {dim}, names: [nil]}, binary, backend_options)
  end

  ## Conversions

  @doc """
  Returns the underlying tensor as a binary.

  **Warning**: converting a tensor to a binary can
  potentially be a very expensive operation, as it
  may copy a GPU tensor fully to the machine memory.

  It returns the in-memory binary representation of
  the tensor in a row-major fashion. The binary is
  in the system endianness, which has to be taken into
  account if the binary is meant to be serialized to
  other systems.

  Note: This function cannot be used in `defn`.

  ## Options

    * `:limit` - limit the number of entries represented in the binary

  ## Examples

      iex> Nx.to_binary(1)
      <<1::64-native>>

      iex> Nx.to_binary(Nx.tensor([1.0, 2.0, 3.0]))
      <<1.0::float-32-native, 2.0::float-32-native, 3.0::float-32-native>>

      iex> Nx.to_binary(Nx.tensor([1.0, 2.0, 3.0]), limit: 2)
      <<1.0::float-32-native, 2.0::float-32-native>>

  ### Vectorized tensors

  `to_binary/2` disregards the vectorized axes before calculating the data to be returned:

      iex> Nx.to_binary(Nx.vectorize(Nx.tensor([[1, 2], [3, 4]]), :x))
      <<1::64-native, 2::64-native, 3::64-native, 4::64-native>>

      iex> Nx.to_binary(Nx.vectorize(Nx.tensor([1, 2, 3]), :x), limit: 2)
      <<1::64-native, 2::64-native>>

  """
  @doc type: :conversion
  def to_binary(tensor, opts \\ []) do
    opts = keyword!(opts, [:limit])
    tensor = to_tensor(tensor)

    limit =
      if limit = opts[:limit] do
        Kernel.min(flat_size(tensor), limit)
      else
        flat_size(tensor)
      end

    impl!(tensor).to_binary(tensor, limit)
  end

  @doc """
  Converts the given number (or tensor) to a tensor.

  This function only converts types which are automatically
  cast to tensors throughout Nx API: numbers, complex numbers,
  and tensors themselves.

  If your goal is to create tensors from lists, see `tensor/2`.
  If you want to create a tensor from binary, see `from_binary/3`.
  If you want to convert non-tensor data structures or `Nx.Container`s
  into tensors, see `stack/2` or `concatenate/2` instead.
  """
  @doc type: :conversion
  def to_tensor(%T{} = t),
    do: t

  def to_tensor(number) when is_number(number) or number in [:infinity, :neg_infinity, :nan] do
    {backend, options} = default_backend()
    type = Nx.Type.infer(number)
    out = %T{shape: {}, type: type, names: []}
    backend.constant(out, number, options)
  end

  def to_tensor(%Complex{re: re, im: im} = number) do
    {backend, options} = default_backend()
    {_, size} = re |> Nx.Type.infer() |> Nx.Type.merge(Nx.Type.infer(im))
    out = %T{shape: {}, type: {:c, size * 2}, names: []}
    backend.constant(out, number, options)
  end

  def to_tensor(t) do
    raise ArgumentError, "expected a %Nx.Tensor{} or a number, got: #{inspect(t)}"
  end

  @doc """
  Returns the underlying tensor as a flat list.

  Negative infinity (-Inf), infinity (Inf), and "not a number" (NaN)
  will be represented by the atoms `:neg_infinity`, `:infinity`, and
  `:nan` respectively.

  Note: This function cannot be used in `defn`.

  ## Examples

      iex> Nx.to_flat_list(1)
      [1]

      iex> Nx.to_flat_list(Nx.tensor([1.0, 2.0, 3.0]))
      [1.0, 2.0, 3.0]

      iex> Nx.to_flat_list(Nx.tensor([1.0, 2.0, 3.0]), limit: 2)
      [1.0, 2.0]

  Non-finite numbers are returned as atoms:

      iex> t = Nx.tensor([:neg_infinity, :nan, :infinity])
      iex> Nx.to_flat_list(t)
      [:neg_infinity, :nan, :infinity]

  ### Vectorized tensors

  `to_flat_list/2` disregards the vectorized axes before calculating the data to be returned.
  Like `to_binary/1`, `:limit` refers to the flattened devectorized data.

      iex> t = Nx.vectorize(Nx.tensor([[1], [2], [3], [4]]), :x)
      iex> Nx.to_flat_list(t)
      [1, 2, 3, 4]
      iex> Nx.to_flat_list(t, limit: 2)
      [1, 2]
  """
  @doc type: :conversion
  def to_flat_list(tensor, opts \\ []) do
    opts = keyword!(opts, [:limit])
    %{type: type} = tensor = to_tensor(tensor)

    match_types [type] do
      for <<match!(var, 0) <- to_binary(tensor, opts)>> do
        read!(var, 0)
      end
    end
  end

  @doc """
  Converts the tensor into a list reflecting its structure.

  Negative infinity (-Inf), infinity (Inf), and "not a number" (NaN)
  will be represented by the atoms `:neg_infinity`, `:infinity`, and
  `:nan` respectively.

  It raises if a scalar tensor is given, use `to_number/1` instead.

  Note: This function cannot be used in `defn`.

  ## Examples

      iex> Nx.iota({2, 3}) |> Nx.to_list()
      [
        [0, 1, 2],
        [3, 4, 5]
      ]

      iex> Nx.tensor(123) |> Nx.to_list()
      ** (ArgumentError) cannot convert a scalar tensor to a list, got: #Nx.Tensor<
        s64
        123
      >

  ### Vectorized tensors

  `to_list/1` disregards the vectorized axes before calculating the data to be returned.
  The special case below shows that a vectorized tensor with inner scalar shape will
  still be converted to a list accordingly:

      iex> %{shape: {}} = t = Nx.vectorize(Nx.tensor([1, 2, 3]), :x)
      iex> Nx.to_list(t) # recall that normally, shape == {} would raise!
      [1, 2, 3]
  """
  @doc type: :conversion
  def to_list(tensor) do
    %{type: type, shape: shape} = tensor = tensor |> to_tensor() |> devectorize()

    if shape == {} do
      raise ArgumentError, "cannot convert a scalar tensor to a list, got: #{inspect(tensor)}"
    end

    binary = to_binary(tensor, [])
    dims = Tuple.to_list(shape)
    {list, ""} = chunk(dims, binary, type)
    list
  end

  defp chunk([], data, type) do
    match_types [type] do
      <<match!(head, 0), tail::binary>> = data
      {read!(head, 0), tail}
    end
  end

  defp chunk([dim | dims], data, type) do
    chunk_each(dim, data, [], dims, type)
  end

  defp chunk_each(0, data, acc, _dims, _type) do
    {Enum.reverse(acc), data}
  end

  defp chunk_each(dim, data, acc, dims, type) do
    {entry, rest} = chunk(dims, data, type)
    chunk_each(dim - 1, rest, [entry | acc], dims, type)
  end

  @doc false
  @deprecated "Use to_batched/3 instead"
  def to_batched_list(tensor, batch_size, opts \\ []) do
    Nx.Shared.raise_vectorization_not_supported(tensor, __ENV__.function)
    tensor |> to_batched(batch_size, opts) |> Enum.to_list()
  end

  @doc """
  Converts the underlying tensor to a stream of tensor batches.

  The first dimension (axis 0) is divided by `batch_size`.
  In case the dimension cannot be evenly divided by
  `batch_size`, you may specify what to do with leftover
  data using `:leftover`. `:leftover` must be one of `:repeat`
  or `:discard`. `:repeat` repeats the first `n` values to
  make the last batch match the desired batch size. `:discard`
  discards excess elements.

  Note: This function cannot be used in `defn`.

  ## Examples

  In the examples below we immediately pipe to `Enum.to_list/1`
  for convenience, but in practice you want to lazily traverse
  the batches to avoid allocating multiple tensors at once in
  certain backends:

      iex> [first, second] = Nx.to_batched(Nx.iota({2, 2, 2}), 1) |> Enum.to_list()
      iex> first
      #Nx.Tensor<
        s64[1][2][2]
        [
          [
            [0, 1],
            [2, 3]
          ]
        ]
      >
      iex> second
      #Nx.Tensor<
        s64[1][2][2]
        [
          [
            [4, 5],
            [6, 7]
          ]
        ]
      >

  If the batch size would result in uneven batches, you can repeat or discard excess data.
  By default, we repeat:

      iex> [first, second, third] = Nx.to_batched(Nx.iota({5, 2}, names: [:x, :y]), 2) |> Enum.to_list()
      iex> first
      #Nx.Tensor<
        s64[x: 2][y: 2]
        [
          [0, 1],
          [2, 3]
        ]
      >
      iex> second
      #Nx.Tensor<
        s64[x: 2][y: 2]
        [
          [4, 5],
          [6, 7]
        ]
      >
      iex> third
      #Nx.Tensor<
        s64[x: 2][y: 2]
        [
          [8, 9],
          [0, 1]
        ]
      >

  But you can also discard:

      iex> [first, second] = Nx.to_batched(Nx.iota({5, 2}, names: [:x, :y]), 2, leftover: :discard) |> Enum.to_list()
      iex> first
      #Nx.Tensor<
        s64[x: 2][y: 2]
        [
          [0, 1],
          [2, 3]
        ]
      >
      iex> second
      #Nx.Tensor<
        s64[x: 2][y: 2]
        [
          [4, 5],
          [6, 7]
        ]
      >

  ## Vectorized tensors

  Similarly to `to_list/1` and `to_binary/1`, `to_batched/2` will
  ignore vectorization to perform calculations. Because the output
  still contains tensors, however, they will still be vectorized.

      iex> t = Nx.iota({2, 2, 2}) |> Nx.vectorize(x: 2)
      iex> [first, second] = Nx.to_batched(t, 1) |> Enum.to_list()
      iex> first
      #Nx.Tensor<
        vectorized[x: 1]
        s64[2][2]
        [
          [
            [0, 1],
            [2, 3]
          ]
        ]
      >
      iex> second
      #Nx.Tensor<
        vectorized[x: 1]
        s64[2][2]
        [
          [
            [4, 5],
            [6, 7]
          ]
        ]
      >

      iex> t = Nx.iota({2, 2, 2}) |> Nx.vectorize(x: 2, y: 2)
      iex> [first, second] = Nx.to_batched(t, 1) |> Enum.to_list()
      iex> first
      #Nx.Tensor<
        vectorized[x: 1][y: 2]
        s64[2]
        [
          [
            [0, 1],
            [2, 3]
          ]
        ]
      >
      iex> second
      #Nx.Tensor<
        vectorized[x: 1][y: 2]
        s64[2]
        [
          [
            [4, 5],
            [6, 7]
          ]
        ]
      >

  Same rules about uneven batches still apply:

      iex> t = Nx.iota({5, 2}, names: [:x, :y]) |> Nx.vectorize(:x)
      iex> [first, second, third] = Nx.to_batched(t, 2) |> Enum.to_list()
      iex> first
      #Nx.Tensor<
        vectorized[x: 2]
        s64[y: 2]
        [
          [0, 1],
          [2, 3]
        ]
      >
      iex> second
      #Nx.Tensor<
        vectorized[x: 2]
        s64[y: 2]
        [
          [4, 5],
          [6, 7]
        ]
      >
      iex> third
      #Nx.Tensor<
        vectorized[x: 2]
        s64[y: 2]
        [
          [8, 9],
          [0, 1]
        ]
      >

  Because we're dealing with vectorized tensors, a vectorized
  scalar tensor can also be batched.

      iex> t = Nx.tensor([1, 2, 3]) |> Nx.vectorize(:x)
      iex> [first, second] = t |> Nx.to_batched(2) |> Enum.to_list()
      iex> first
      #Nx.Tensor<
        vectorized[x: 2]
        s64
        [1, 2]
      >
      iex> second
      #Nx.Tensor<
        vectorized[x: 2]
        s64
        [3, 1]
      >
  """
  @doc type: :conversion
  def to_batched(tensor, batch_size, opts \\ [])
      when is_integer(batch_size) and batch_size >= 1 do
    opts = keyword!(opts, leftover: :repeat)

    %T{vectorized_axes: vectorized_axes} = tensor = to_tensor(tensor)

    if vectorized_axes == [] and tensor.shape == {} do
      raise ArgumentError, "cannot batch non-vectorized scalar tensor #{inspect(tensor)}"
    end

    tensor = devectorize(tensor, keep_names: false)

    if elem(tensor.shape, 0) < batch_size do
      raise ArgumentError, "cannot batch beyond original tensor"
    end

    new_shape = put_elem(tensor.shape, 0, batch_size)

    result = impl!(tensor).to_batched(%{tensor | shape: new_shape}, tensor, opts)

    case vectorized_axes do
      [] ->
        result

      [{name, _} | remaining_axes] ->
        Stream.map(result, &vectorize(&1, [{name, batch_size} | remaining_axes]))
    end
  end

  @doc """
  Returns the underlying tensor as a number.

  Negative infinity (-Inf), infinity (Inf), and "not a number" (NaN)
  will be represented by the atoms `:neg_infinity`, `:infinity`, and
  `:nan` respectively.

  If the tensor has a dimension or is vectorized, it raises.

  Note: This function cannot be used in `defn`.

  ## Examples

      iex> Nx.to_number(1)
      1

      iex> Nx.to_number(Nx.tensor([1.0, 2.0, 3.0]))
      ** (ArgumentError) cannot convert tensor of shape {3} to number

      iex> Nx.to_number(Nx.vectorize(Nx.tensor([1]), :x))
      ** (ArgumentError) cannot convert vectorized tensor with axes [x: 1] and shape {} to number

  """
  @doc type: :conversion
  def to_number(tensor)

  def to_number(number) when is_number(number), do: number

  def to_number(tensor) do
    tensor = to_tensor(tensor)

    if tensor.vectorized_axes != [] do
      raise ArgumentError,
            "cannot convert vectorized tensor with axes #{inspect(tensor.vectorized_axes)} and shape #{inspect(tensor.shape)} to number"
    end

    if tensor.shape != {} do
      raise ArgumentError, "cannot convert tensor of shape #{inspect(tensor.shape)} to number"
    end

    match_types [tensor.type] do
      <<match!(x, 0)>> = to_binary(tensor)
      read!(x, 0)
    end
  end

  @doc ~S"""
  Returns a heatmap struct with the tensor data.

  On terminals, coloring is done via ANSI colors. If ANSI
  is not enabled, the tensor is normalized to show numbers
  between 0 and 9.

  ## Terminal coloring

  Coloring is enabled by default on most Unix terminals.
  It is also available on Windows consoles from Windows
  10, although it must be explicitly enabled for the current
  user in the registry by running the following command:

      reg add HKCU\Console /v VirtualTerminalLevel /t REG_DWORD /d 1

  After running the command above, you must restart your current
  console.

  ## Options

    * `:ansi_enabled` - forces ansi to be enabled or disabled.
      Defaults to `IO.ANSI.enabled?/0`

    * `:ansi_whitespace` - which whitespace character to use when
      printing. By default it uses `"\u3000"`, which is a full-width
      whitespace which often prints more precise shapes

  """
  @doc type: :conversion
  def to_heatmap(tensor, opts \\ []) when is_list(opts) do
    tensor = to_tensor(tensor)

    if tensor.shape == {} do
      raise ArgumentError, "cannot show heatmap for scalar tensors, got: #{inspect(tensor)}"
    end

    %Nx.Heatmap{tensor: tensor, opts: opts}
  end

  ## Reflection operations (do not invoke the backend)

  @doc """
  Changes the type of a tensor.

  Note conversion between float and integers truncates the
  result. Consider using `round/1`, `floor/1`, or `ceil/1`
  before casting from float to integer to guarantee consistent
  behavior.

  Casting from a higher precision may lead to an overflow
  or underflow, which is platform and compiler dependent
  behaviour.

  Casting of non-finite types to integer types are handled
  such as:

    * negative infinity becomes the minimum value for said type
    * positive infinity becomes the maximum value for said type
    * nan becomes zero

  ## Examples

      iex> Nx.as_type(Nx.tensor([0, 1, 2], names: [:data]), :f32)
      #Nx.Tensor<
        f32[data: 3]
        [0.0, 1.0, 2.0]
      >

      iex> Nx.as_type(Nx.tensor([0.0, 1.0, 2.0], names: [:data]), :bf16)
      #Nx.Tensor<
        bf16[data: 3]
        [0.0, 1.0, 2.0]
      >

      iex> Nx.as_type(Nx.tensor([0.0, 1.0, 2.0], names: [:data]), :s64)
      #Nx.Tensor<
        s64[data: 3]
        [0, 1, 2]
      >

  Casting numbers as complex will return the corresponding complex with 0 imaginary component:

      iex> Nx.as_type(Nx.tensor([1, -2]), :c64)
      #Nx.Tensor<
        c64[2]
        [1.0+0.0i, -2.0+0.0i]
      >

  Casting complex numbers will return their real parts as the target type:

      iex> Nx.as_type(Nx.tensor([Complex.new(1, 2), Complex.new(0, 3), Complex.new(4, 5)]), :f64)
      #Nx.Tensor<
        f64[3]
        [1.0, 0.0, 4.0]
      >

      iex> Nx.as_type(Nx.tensor([Complex.new(-1, 2), Complex.new(-2, 3), Complex.new(3, -4)]), :s64)
      #Nx.Tensor<
        s64[3]
        [-1, -2, 3]
      >

  Casting of non-finite values to integer types convert to pre-determined
  integer values:

      iex> non_finite = Nx.tensor([:infinity, :nan, :neg_infinity])
      iex> Nx.as_type(non_finite, :u8)
      #Nx.Tensor<
        u8[3]
        [255, 0, 0]
      >
      iex> Nx.as_type(non_finite, :s32)
      #Nx.Tensor<
        s32[3]
        [2147483647, 0, -2147483648]
      >

  Non-finite values between float types are preserved:

      iex> non_finite = Nx.tensor([:infinity, :nan])
      iex> Nx.as_type(non_finite, :f64)
      #Nx.Tensor<
        f64[2]
        [Inf, NaN]
      >
      iex> Nx.as_type(non_finite, :f16)
      #Nx.Tensor<
        f16[2]
        [Inf, NaN]
      >

  """
  @doc type: :type
  def as_type(tensor, type) do
    tensor = to_tensor(tensor)
    new_type = Nx.Type.normalize!(type)

    cond do
      tensor.type == new_type ->
        tensor

      true ->
        impl!(tensor).as_type(%{tensor | type: new_type}, tensor)
    end
  end

  @doc """
  Changes the type of a tensor, using a bitcast.

  The width of input tensor's type must match the width
  of the output type. `bitcast/1` does not change the
  underlying tensor data, but instead changes how
  the tensor data is viewed.

  Machines with different floating-point representations
  will give different results.

  For complex numbers, the last axis will change in size
  depending on whether you are upcasting or downcasting.

  ## Examples

      iex> t = Nx.bitcast(Nx.tensor([0, 0, 0], names: [:data], type: :s32), :f32)
      #Nx.Tensor<
        f32[data: 3]
        [0.0, 0.0, 0.0]
      >
      iex> Nx.bitcast(t, :s32)
      #Nx.Tensor<
        s32[data: 3]
        [0, 0, 0]
      >

      iex> t = Nx.vectorize(Nx.tensor([[0, -1], [1, -2], [2, -3]], type: :s8), :x)
      #Nx.Tensor<
        vectorized[x: 3]
        s8[2]
        [
          [0, -1],
          [1, -2],
          [2, -3]
        ]
      >
      iex> Nx.bitcast(t, :u8)
      #Nx.Tensor<
        vectorized[x: 3]
        u8[2]
        [
          [0, 255],
          [1, 254],
          [2, 253]
        ]
      >

  ## Error cases

      iex> Nx.bitcast(Nx.tensor([0, 1, 2], names: [:data], type: :s16), :f32)
      ** (ArgumentError) input type width must match new type width, got input type {:s, 16} and output type {:f, 32}

      iex> Nx.bitcast(Nx.tensor([0], type: :c64), :s64)
      ** (ArgumentError) Nx.bitcast/2 does not support complex inputs

      iex> Nx.bitcast(Nx.tensor([0], type: :s64), :c64)
      ** (ArgumentError) Nx.bitcast/2 does not support complex inputs
  """
  @doc type: :type
  def bitcast(tensor, type) do
    apply_vectorized(tensor, fn tensor ->
      %T{type: {_, bits} = input_type} = tensor
      {_, new_bits} = new_type = Nx.Type.normalize!(type)

      Nx.Shared.raise_complex_not_supported(input_type, :bitcast, 2)
      Nx.Shared.raise_complex_not_supported(new_type, :bitcast, 2)

      unless new_bits == bits do
        raise ArgumentError,
              "input type width must match new type width," <>
                " got input type #{inspect(input_type)} and" <>
                " output type #{inspect(new_type)}"
      end

      impl!(tensor).bitcast(%{tensor | type: new_type}, tensor)
    end)
  end

  @doc """
  Changes the shape of a tensor.

  The new shape is either a tuple or a tensor which we will
  retrieve the current shape from. The shapes must be compatible:
  the product of each dimension in the shape must be equal.

  You may specify one of the dimensions as `:auto`. Nx will compute
  the size of the dimension based on the original shape and new shape.

  Reshaping only changes the tensor metadata, it doesn't copy
  the underlying structure.

  Reshape is a destructive operation with respect to names. You
  can optionally provide `:names` for each of the dimensions
  in the reshaped tensor. If you do not provide `:names`, they
  will be taken from the tensor the shape is taken from or
  all of the dimension names will be set to `nil`.

  ## Examples

      iex> t = Nx.tensor([1, 2, 3, 4], names: [:x])
      iex> Nx.reshape(t, {2, 2}, names: [:x, :y])
      #Nx.Tensor<
        s64[x: 2][y: 2]
        [
          [1, 2],
          [3, 4]
        ]
      >

  The shape can also be an existing tensor:

      iex> shape = Nx.tensor([[0], [0], [0], [0]], names: [:x, :y])
      iex> Nx.reshape(Nx.tensor([1, 2, 3, 4]), shape)
      #Nx.Tensor<
        s64[x: 4][y: 1]
        [
          [1],
          [2],
          [3],
          [4]
        ]
      >

  Even a scalar can be transformed into a 3-dimensional tensor:

      iex> t = Nx.tensor(1)
      iex> Nx.reshape(t, {1, 1, 1}, names: [:x, :y, :z])
      #Nx.Tensor<
        s64[x: 1][y: 1][z: 1]
        [
          [
            [1]
          ]
        ]
      >

  You can use `:auto` to infer dimension sizes. This is useful when you
  don't know the size some dimension should be ahead of time:

      iex> t = Nx.tensor([[1, 2, 3], [4, 5, 6]])
      iex> Nx.reshape(t, {:auto, 2}, names: [:x, :y])
      #Nx.Tensor<
        s64[x: 3][y: 2]
        [
          [1, 2],
          [3, 4],
          [5, 6]
        ]
      >

  ## Vectorized tensors

  Vectorized tensors have their inner shapes changed, keeping vectors unchanged.

      iex> t = Nx.tensor([[[1, 2, 3], [4, 5, 6]]]) |> Nx.vectorize(:x)
      iex> t.shape
      {2, 3}
      iex> Nx.reshape(t, {3, 2})
      #Nx.Tensor<
        vectorized[x: 1]
        s64[3][2]
        [
          [
            [1, 2],
            [3, 4],
            [5, 6]
          ]
        ]
      >
  """
  @doc type: :shape
  def reshape(tensor, new_shape, opts \\ []) do
    %T{shape: old_shape, vectorized_axes: vectorized_axes} = tensor = to_tensor(tensor)
    new_names = opts[:names] || names!(new_shape)
    new_shape = if is_tuple(new_shape), do: new_shape, else: shape(new_shape)
    new_shape = Nx.Shape.reshape(old_shape, new_shape)

    names = Nx.Shape.named_axes!(new_names, new_shape)

    cond do
      old_shape == new_shape ->
        %{tensor | names: names}

      vectorized_axes == [] ->
        impl!(tensor).reshape(%{tensor | shape: new_shape, names: names}, tensor)

      true ->
        apply_vectorized(tensor, fn tensor, offset ->
          new_shape =
            tensor.shape
            |> Tuple.to_list()
            |> Enum.take(offset)
            |> Enum.concat(Tuple.to_list(new_shape))
            |> List.to_tuple()

          impl!(tensor).reshape(
            %{tensor | shape: new_shape, names: List.duplicate(nil, offset) ++ names},
            tensor
          )
        end)
    end
  end

  @doc """
  Adds (or overrides) the given names to the tensor.

  ## Examples

      iex> Nx.rename(Nx.iota({2, 3}), [:foo, :bar])
      #Nx.Tensor<
        s64[foo: 2][bar: 3]
        [
          [0, 1, 2],
          [3, 4, 5]
        ]
      >

  ## Vectorized tensors

  Only the inner axis names are renamed. New names must not overlap with
  vectorized names.

      iex> t = Nx.tensor([[1], [2], [3]], names: [nil, :y]) |> Nx.vectorize(:x)
      iex> Nx.rename(t, [:a])
      #Nx.Tensor<
        vectorized[x: 3]
        s64[a: 1]
        [
          [1],
          [2],
          [3]
        ]
      >
      iex> Nx.rename(t, [:x])
      ** (ArgumentError) name :x is already a name for a vectorized axis
  """
  @doc type: :shape
  def rename(tensor, names) do
    tensor = to_tensor(tensor)

    Enum.each(tensor.vectorized_axes, fn {name, _} ->
      if name in names do
        raise ArgumentError, "name #{inspect(name)} is already a name for a vectorized axis"
      end
    end)

    %{tensor | names: Nx.Shape.named_axes!(names, tensor.shape)}
  end

  @doc """
  Flattens a n-dimensional tensor to a 1-dimensional tensor.

  Flattening only changes the tensor metadata, it doesn't
  copy the underlying structure.

  Flatten is a destructive operation with respect to names.

  ## Examples

      iex> t = Nx.iota({2, 2, 2, 2})
      #Nx.Tensor<
        s64[2][2][2][2]
        [
          [
            [
              [0, 1],
              [2, 3]
            ],
            [
              [4, 5],
              [6, 7]
            ]
          ],
          [
            [
              [8, 9],
              [10, 11]
            ],
            [
              [12, 13],
              [14, 15]
            ]
          ]
        ]
      >
      iex> Nx.flatten(t)
      #Nx.Tensor<
        s64[16]
        [0, 1, 2, 3, 4, 5, 6, 7, 8, 9, 10, 11, 12, 13, 14, 15]
      >

  And if the tensor is already 1-dimensional:

      iex> t = Nx.iota({16})
      #Nx.Tensor<
        s64[16]
        [0, 1, 2, 3, 4, 5, 6, 7, 8, 9, 10, 11, 12, 13, 14, 15]
      >
      iex> Nx.flatten(t)
      #Nx.Tensor<
        s64[16]
        [0, 1, 2, 3, 4, 5, 6, 7, 8, 9, 10, 11, 12, 13, 14, 15]
      >

  You may also pass `:axes` to `Nx.flatten/2`, to specify which consecutive
  axes to flatten:

      iex> t = Nx.iota({1, 2, 3})
      #Nx.Tensor<
        s64[1][2][3]
        [
          [
            [0, 1, 2],
            [3, 4, 5]
          ]
        ]
      >
      iex> Nx.flatten(t, axes: [1, 2])
      #Nx.Tensor<
        s64[1][6]
        [
          [0, 1, 2, 3, 4, 5]
        ]
      >

  `:axes` must be consecutive, otherwise it will raise:

      iex> t = Nx.iota({1, 2, 3})
      #Nx.Tensor<
        s64[1][2][3]
        [
          [
            [0, 1, 2],
            [3, 4, 5]
          ]
        ]
      >
      iex> Nx.flatten(t, axes: [0, 2])
      ** (ArgumentError) flatten axes must be consecutive

  ## Vectorized tensors

  Only the inner shape is flattened, leaving vectorized axes untouched.

      iex> t = Nx.iota({1, 3, 2, 2}) |> Nx.vectorize(:x) |> Nx.vectorize(:y)
      iex> Nx.flatten(t)
      #Nx.Tensor<
        vectorized[x: 1][y: 3]
        s64[4]
        [
          [
            [0, 1, 2, 3],
            [4, 5, 6, 7],
            [8, 9, 10, 11]
          ]
        ]
      >
  """
  @doc type: :shape
  def flatten(tensor, opts \\ []) do
    tensor = to_tensor(tensor)
    opts = Keyword.validate!(opts, [:axes])
    {shape, names} = Nx.Shape.flatten(tensor.shape, tensor.names, opts[:axes])
    reshape(tensor, shape, names: names)
  end

  @doc """
  Creates a new tensor by repeating the input tensor
  along the given axes.

  If the `tensor` has less dimensions than the repetitions given,
  the tensor will grow in dimensionality.

  If the `tensor` has more dimensions than the repetitions given,
  tiling is done from the rightmost dimensions (i.e. if the input
  shape is `{1,2,3}` and `repetitions = [2]`, the result is the same
  as if `repetitions = [1,1,2]`).

  ## Examples

      iex> a = Nx.tensor([0, 1, 2])
      iex> Nx.tile(a, [2])
      #Nx.Tensor<
        s64[6]
        [0, 1, 2, 0, 1, 2]
      >
      iex> Nx.tile(a, [1, 2])
      #Nx.Tensor<
        s64[1][6]
        [
          [0, 1, 2, 0, 1, 2]
        ]
      >
      iex> Nx.tile(a, [2, 2])
      #Nx.Tensor<
        s64[2][6]
        [
          [0, 1, 2, 0, 1, 2],
          [0, 1, 2, 0, 1, 2]
        ]
      >
      iex> Nx.tile(a, [2, 1])
      #Nx.Tensor<
        s64[2][3]
        [
          [0, 1, 2],
          [0, 1, 2]
        ]
      >
      iex> Nx.tile(a, [2, 1, 2])
      #Nx.Tensor<
        s64[2][1][6]
        [
          [
            [0, 1, 2, 0, 1, 2]
          ],
          [
            [0, 1, 2, 0, 1, 2]
          ]
        ]
      >

      iex> b = Nx.tensor([[1,2],[3,4]])
      iex> Nx.tile(b, [2])
      #Nx.Tensor<
        s64[2][4]
        [
          [1, 2, 1, 2],
          [3, 4, 3, 4]
        ]
      >
      iex> Nx.tile(b, [2, 1])
      #Nx.Tensor<
        s64[4][2]
        [
          [1, 2],
          [3, 4],
          [1, 2],
          [3, 4]
        ]
      >
      iex> Nx.tile(b, [1, 2])
      #Nx.Tensor<
        s64[2][4]
        [
          [1, 2, 1, 2],
          [3, 4, 3, 4]
        ]
      >

      iex> c = Nx.tensor([1,2,3,4])
      iex> Nx.tile(c, [4,1])
      #Nx.Tensor<
        s64[4][4]
        [
          [1, 2, 3, 4],
          [1, 2, 3, 4],
          [1, 2, 3, 4],
          [1, 2, 3, 4]
        ]
      >

  ## Vectorized tensors

  Like `reshape/2`, `tile/2` works on the shape, leaving vectors untouched.

      iex> t = Nx.vectorize(Nx.tensor([[1, 2, 3], [4, 5, 6]]), :x)
      iex> Nx.tile(t, [1, 3, 1])
      #Nx.Tensor<
        vectorized[x: 2]
        s64[1][3][3]
        [
          [
            [
              [1, 2, 3],
              [1, 2, 3],
              [1, 2, 3]
            ]
          ],
          [
            [
              [4, 5, 6],
              [4, 5, 6],
              [4, 5, 6]
            ]
          ]
        ]
      >

  ## Error cases

      iex> Nx.tile(Nx.tensor([1,2]), 1.0)
      ** (ArgumentError) repetitions must be a list of integers, got: 1.0

      iex> Nx.tile(Nx.tensor([1,2]), [1, 1.0])
      ** (ArgumentError) repetitions must be a list of integers, got: [1, 1.0]

      iex> Nx.tile(Nx.tensor([1,2]), nil)
      ** (ArgumentError) repetitions must be a list of integers, got: nil
  """
  @doc type: :shape, from_backend: false
  def tile(tensor, repetitions) do
    unless tile_valid_repetitions?(repetitions) do
      raise ArgumentError,
            "repetitions must be a list of integers, got: #{inspect(repetitions)}"
    end

    {tensor_reshape, broadcast_shape, result_shape} = Nx.Shape.tile(tensor, repetitions)

    tensor
    |> reshape(tensor_reshape)
    |> broadcast(broadcast_shape)
    |> reshape(result_shape)
  end

  defp tile_valid_repetitions?(reps) when not is_list(reps), do: false

  defp tile_valid_repetitions?(reps) do
    Enum.all?(reps, &(is_integer(&1) and &1 >= 1))
  end

  @doc """
  Adds a new `axis` of size 1 with optional `name`.

  ## Examples

      iex> t = Nx.tensor([[1, 2, 3], [4, 5, 6]])
      iex> Nx.new_axis(t, 0, :new)
      #Nx.Tensor<
        s64[new: 1][2][3]
        [
          [
            [1, 2, 3],
            [4, 5, 6]
          ]
        ]
      >
      iex> Nx.new_axis(t, 1, :new)
      #Nx.Tensor<
        s64[2][new: 1][3]
        [
          [
            [1, 2, 3]
          ],
          [
            [4, 5, 6]
          ]
        ]
      >
      iex> Nx.new_axis(t, 2, :new)
      #Nx.Tensor<
        s64[2][3][new: 1]
        [
          [
            [1],
            [2],
            [3]
          ],
          [
            [4],
            [5],
            [6]
          ]
        ]
      >

  Axis can also be negative, which will start from the back:

      iex> t = Nx.tensor([[1, 2, 3], [4, 5, 6]])
      iex> Nx.new_axis(t, -1, :new)
      #Nx.Tensor<
        s64[2][3][new: 1]
        [
          [
            [1],
            [2],
            [3]
          ],
          [
            [4],
            [5],
            [6]
          ]
        ]
      >

  ## Vectorized tensors

  Similarly to `reshape/2`, vectorized tensors will have their
  vectors unchanged. The examples below show that the new axes
  only affect the tensor shape.

      iex> t = Nx.tensor([1]) |> Nx.vectorize(:x)
      #Nx.Tensor<
        vectorized[x: 1]
        s64
        [1]
      >
      iex> t = Nx.new_axis(t, -1, :new)
      #Nx.Tensor<
        vectorized[x: 1]
        s64[new: 1]
        [
          [1]
        ]
      >
      iex> Nx.new_axis(t, 0)
      #Nx.Tensor<
        vectorized[x: 1]
        s64[1][new: 1]
        [
          [
            [1]
          ]
        ]
      >

  """
  @doc type: :shape, from_backend: false
  def new_axis(tensor, axis, name \\ nil) when is_integer(axis) do
    apply_vectorized(tensor, fn tensor, offset ->
      %{shape: shape, names: names} = tensor = to_tensor(tensor)
      rank = tuple_size(shape)
      norm = if axis < 0, do: axis + rank + 1, else: axis + offset

      if norm not in offset..tuple_size(shape) do
        raise ArgumentError,
              "new axis position for shape #{inspect(shape)} must be " <>
                "a number between #{-rank - 1 + offset} and #{rank - offset}, got: #{axis}"
      end

      new_shape = Tuple.insert_at(shape, norm, 1)
      new_names = List.insert_at(names, norm, name)
      impl!(tensor).reshape(%{tensor | shape: new_shape, names: new_names}, tensor)
    end)
  end

  @doc """
  Squeezes the given size `1` dimensions out of the tensor.

  If no axes are given, squeezes all size `1` dimensions
  from the tensor.

  While this is equivalent to a reshape which eliminates
  the size `1` axes, squeeze preserves important information
  about which axes were squeezed out which can then be used
  later on in transformations.

  ## Examples

      iex> Nx.squeeze(Nx.tensor([[[[[1]]]]]))
      #Nx.Tensor<
        s64
        1
      >

      iex> Nx.squeeze(Nx.tensor([[[[1]]], [[[2]]]], names: [:x, :y, :z, :i]))
      #Nx.Tensor<
        s64[x: 2]
        [1, 2]
      >

      iex> Nx.squeeze(Nx.tensor([[1, 2, 3]], names: [:x, :y]), axes: [:x])
      #Nx.Tensor<
        s64[y: 3]
        [1, 2, 3]
      >

      iex> Nx.squeeze(Nx.tensor([[1], [2]], names: [:x, :y]), axes: [:y])
      #Nx.Tensor<
        s64[x: 2]
        [1, 2]
      >

  ## Vectorized tensors

  `squeeze/2` operates on the tensor's shape, leaving vectorized axes untouched.

      iex> t = Nx.tensor([[[[[1], [2], [3]]]]]) |> Nx.vectorize(:x)
      #Nx.Tensor<
        vectorized[x: 1]
        s64[1][1][3][1]
        [
          [
            [
              [
                [1],
                [2],
                [3]
              ]
            ]
          ]
        ]
      >
      iex> Nx.squeeze(t)
      #Nx.Tensor<
        vectorized[x: 1]
        s64[3]
        [
          [1, 2, 3]
        ]
      >
      iex> Nx.squeeze(t, axes: [0, 1])
      #Nx.Tensor<
        vectorized[x: 1]
        s64[3][1]
        [
          [
            [1],
            [2],
            [3]
          ]
        ]
      >

  ## Error cases

      iex> Nx.squeeze(Nx.tensor([[1, 2, 3], [4, 5, 6]]), axes: [1])
      ** (ArgumentError) cannot squeeze dimensions whose sizes are not 1, got 3 for dimension 1

      iex> Nx.squeeze(Nx.tensor([[[[[1]]]]]), axes: [0, 0])
      ** (ArgumentError) axes [0, 0] must be unique integers between 0 and 4

  """
  @doc type: :shape
  def squeeze(tensor, opts \\ []) do
    apply_vectorized(tensor, fn tensor, offset ->
      opts = keyword!(opts, [:axes])
      %T{shape: old_shape, names: names} = tensor
      axes = opts[:axes] || Nx.Shape.squeeze_axes(old_shape, offset)
      axes = Nx.Shape.normalize_axes(old_shape, axes, names, offset)
      {new_shape, new_names} = Nx.Shape.squeeze(old_shape, axes, names)

      if old_shape == new_shape do
        tensor
      else
        impl!(tensor).squeeze(%{tensor | shape: new_shape, names: new_names}, tensor, axes)
      end
    end)
  end

  @doc """
  Broadcasts `tensor` to the given `broadcast_shape`.

  The new shape is either a tuple or a tensor which we will
  retrieve the current shape from. The broadcast shape must
  be of equal or higher rank than the current shape.

  An optional `:axes` can be given to customize how broadcasting
  happens. `axes` must be a list with the same length as the
  tensor shape. Each `axis` in the list maps to the dimension
  in the broadcast shape that must match. For example, an axis
  of `[1, 2]` says the 0 dimension of the tensor matches to
  the 1 dimension of the broadcast shape and the 1 dimension
  of the tensor matches the 2 dimension of the broadcast shape.
  Each matching dimension must either be 1, for implicit
  broadcasting, or match the dimension in the broadcast shape.

  Broadcasting is destructive with respect to names. You can
  optionally provide new `:names` for the new tensor. If you
  pass a tensor with named dimensions, the new tensor will
  inherit names from that tensor.

  ## Examples

  ### Without axes

  ## Examples

      iex> Nx.broadcast(1, {1, 2, 3})
      #Nx.Tensor<
        s64[1][2][3]
        [
          [
            [1, 1, 1],
            [1, 1, 1]
          ]
        ]
      >

      iex> Nx.broadcast(Nx.tensor([[1], [2]], names: [:x, :y]), Nx.tensor([[10, 20], [30, 40]], names: [:i, :j]))
      #Nx.Tensor<
        s64[i: 2][j: 2]
        [
          [1, 1],
          [2, 2]
        ]
      >

      iex> Nx.broadcast(Nx.tensor([[1, 2]], names: [:x, :y]), Nx.tensor([[10, 20], [30, 40]], names: [:i, :j]))
      #Nx.Tensor<
        s64[i: 2][j: 2]
        [
          [1, 2],
          [1, 2]
        ]
      >

  Note that, even if there is no broadcasting because the
  shape is the same, names are discarded if none are given:

      iex> Nx.broadcast(Nx.iota({2, 2}, names: [:x, :y]), {2, 2})
      #Nx.Tensor<
        s64[2][2]
        [
          [0, 1],
          [2, 3]
        ]
      >

      iex> Nx.broadcast(Nx.iota({2, 2}, names: [:x, :y]), {2, 2}, names: [:i, :j])
      #Nx.Tensor<
        s64[i: 2][j: 2]
        [
          [0, 1],
          [2, 3]
        ]
      >

  ### With axes

  Using the default broadcast rules, we cannot broadcast a
  tensor of shape (3) to the shape (3, 2), because the lower
  dimensions must match. But with `Nx.broadcast/3` we can
  configure how the dimensions match:

      iex> t = Nx.tensor([1, 2, 3])
      iex> Nx.broadcast(t, {3, 2}, axes: [0], names: [:x, :y])
      #Nx.Tensor<
        s64[x: 3][y: 2]
        [
          [1, 1],
          [2, 2],
          [3, 3]
        ]
      >

  Or a more complex example:

      iex> t = Nx.tensor([1, 2, 3])
      iex> Nx.broadcast(t, {2, 3, 2}, axes: [1], names: [:x, :y, :z])
      #Nx.Tensor<
        s64[x: 2][y: 3][z: 2]
        [
          [
            [1, 1],
            [2, 2],
            [3, 3]
          ],
          [
            [1, 1],
            [2, 2],
            [3, 3]
          ]
        ]
      >

  ## Vectorized tensors

  Vectorized axes remain unchanged, and normal broadcast rules apply otherwise.

      iex> a = Nx.tensor([[[1, 2, 3]], [[4, 5, 6]]]) |> Nx.vectorize(:x)
      iex> Nx.broadcast(a, {2, 3})
      #Nx.Tensor<
        vectorized[x: 2]
        s64[2][3]
        [
          [
            [1, 2, 3],
            [1, 2, 3]
          ],
          [
            [4, 5, 6],
            [4, 5, 6]
          ]
        ]
      >

  For tensors as shapes, the broadcast will only take the shape in consideration.

      iex> a = Nx.tensor([[1, 2, 3], [4, 5, 6]]) |> Nx.vectorize(:x)
      #Nx.Tensor<
        vectorized[x: 2]
        s64[3]
        [
          [1, 2, 3],
          [4, 5, 6]
        ]
      >
      iex> b = Nx.tensor([[[1, 2, 3], [4, 5, 6]]], names: [nil, nil, :y]) |> Nx.vectorize(:a)
      #Nx.Tensor<
        vectorized[a: 1]
        s64[2][y: 3]
        [
          [
            [1, 2, 3],
            [4, 5, 6]
          ]
        ]
      >
      iex> Nx.broadcast(a, b, axes: [1], names: [:i, :j])
      #Nx.Tensor<
        vectorized[x: 2]
        s64[i: 2][j: 3]
        [
          [
            [1, 2, 3],
            [1, 2, 3]
          ],
          [
            [4, 5, 6],
            [4, 5, 6]
          ]
        ]
      >
  """
  @doc type: :shape
  def broadcast(tensor, shape, opts \\ []) do
    opts = keyword!(opts, [:axes, :names])

    apply_vectorized(tensor, fn tensor, offset ->
      broadcast_names = opts[:names] || names!(shape)

      broadcast_names =
        if offset > 0 and is_list(broadcast_names) do
          List.duplicate(nil, offset + 1) ++ broadcast_names
        else
          broadcast_names
        end

      broadcast_shape_l = shape |> shape() |> Tuple.to_list()

      offset_axes =
        if offset > 0 do
          Enum.map(0..(offset - 1)//1, &elem(tensor.shape, &1)) ++ [1]
        else
          []
        end

      tensor =
        if offset > 0 do
          new_axis(tensor, offset)
        else
          tensor
        end

      broadcast_shape = List.to_tuple(offset_axes ++ broadcast_shape_l)

      opts_axes = opts[:axes]

      actual_offset = if offset > 0, do: offset + 1, else: 0

      axes =
        if opts_axes do
          axes =
            Nx.Shape.normalize_axes(
              broadcast_shape,
              opts_axes,
              tensor.names,
              actual_offset
            )

          if offset > 0 do
            Enum.to_list(0..(actual_offset - 1)//1) ++ axes
          else
            axes
          end
        else
          Nx.Shape.broadcast_axes(tensor.shape, broadcast_shape)
        end

      broadcast_names = Nx.Shape.named_axes!(broadcast_names, broadcast_shape)
      out = %{tensor | names: broadcast_names, shape: broadcast_shape}

      out =
        if tensor.shape == broadcast_shape and is_nil(opts_axes) do
          out
        else
          _ = Nx.Shape.broadcast!(tensor.shape, broadcast_shape, axes, actual_offset)
          impl!(tensor).broadcast(out, tensor, broadcast_shape, axes)
        end

      if offset > 0 do
        squeeze(out, axes: [offset])
      else
        out
      end
    end)
  end

  @doc """
  Pads a tensor with a given value.

  You must specify a padding configuration. A padding
  configuration is a list of tuples consisting of
  `{pad_width_low, pad_width_high, pad_width_interior}`
  for each dimension in the input tensor. The padding
  configuration must be of the same length as the tensor shape.

  Padding widths can be negative. If they are negative,
  the tensor is clipped on either end according to the
  padding width. Interior padding widths cannot be negative.

  See also: `reflect/2`

  ## Examples

      iex> Nx.pad(Nx.tensor(1), 0, [])
      #Nx.Tensor<
        s64
        1
      >

      iex> Nx.pad(Nx.tensor([1, 2, 3], names: [:data]), 0, [{1, 1, 0}])
      #Nx.Tensor<
        s64[data: 5]
        [0, 1, 2, 3, 0]
      >

      iex> Nx.pad(Nx.tensor([[1, 2, 3], [4, 5, 6]]), 0, [{0, 0, 1}, {0, 0, 1}])
      #Nx.Tensor<
        s64[3][5]
        [
          [1, 0, 2, 0, 3],
          [0, 0, 0, 0, 0],
          [4, 0, 5, 0, 6]
        ]
      >

      iex> Nx.pad(Nx.tensor([[1, 2, 3], [4, 5, 6]]), 0, [{1, 1, 0}, {1, 1, 0}])
      #Nx.Tensor<
        s64[4][5]
        [
          [0, 0, 0, 0, 0],
          [0, 1, 2, 3, 0],
          [0, 4, 5, 6, 0],
          [0, 0, 0, 0, 0]
        ]
      >

      iex> tensor = Nx.tensor([[[1, 2], [3, 4]], [[5, 6], [7, 8]]])
      iex> Nx.pad(tensor, 0, [{0, 2, 0}, {1, 1, 0}, {1, 0, 0}])
      #Nx.Tensor<
        s64[4][4][3]
        [
          [
            [0, 0, 0],
            [0, 1, 2],
            [0, 3, 4],
            [0, 0, 0]
          ],
          [
            [0, 0, 0],
            [0, 5, 6],
            [0, 7, 8],
            [0, 0, 0]
          ],
          [
            [0, 0, 0],
            [0, 0, 0],
            [0, 0, 0],
            [0, 0, 0]
          ],
          [
            [0, 0, 0],
            [0, 0, 0],
            [0, 0, 0],
            [0, 0, 0]
          ]
        ]
      >

      iex> tensor = Nx.tensor([[[1, 2], [3, 4]], [[5, 6], [7, 8]]])
      iex> Nx.pad(tensor, 0, [{1, 0, 0}, {1, 1, 0}, {0, 1, 0}])
      #Nx.Tensor<
        s64[3][4][3]
        [
          [
            [0, 0, 0],
            [0, 0, 0],
            [0, 0, 0],
            [0, 0, 0]
          ],
          [
            [0, 0, 0],
            [1, 2, 0],
            [3, 4, 0],
            [0, 0, 0]
          ],
          [
            [0, 0, 0],
            [5, 6, 0],
            [7, 8, 0],
            [0, 0, 0]
          ]
        ]
      >

      iex> tensor = Nx.tensor([[[1.0, 2.0], [3.0, 4.0]], [[5.0, 6.0], [7.0, 8.0]]])
      iex> Nx.pad(tensor, 0.0, [{1, 2, 0}, {1, 0, 0}, {0, 1, 0}])
      #Nx.Tensor<
        f32[5][3][3]
        [
          [
            [0.0, 0.0, 0.0],
            [0.0, 0.0, 0.0],
            [0.0, 0.0, 0.0]
          ],
          [
            [0.0, 0.0, 0.0],
            [1.0, 2.0, 0.0],
            [3.0, 4.0, 0.0]
          ],
          [
            [0.0, 0.0, 0.0],
            [5.0, 6.0, 0.0],
            [7.0, 8.0, 0.0]
          ],
          [
            [0.0, 0.0, 0.0],
            [0.0, 0.0, 0.0],
            [0.0, 0.0, 0.0]
          ],
          [
            [0.0, 0.0, 0.0],
            [0.0, 0.0, 0.0],
            [0.0, 0.0, 0.0]
          ]
        ]
      >

      iex> Nx.pad(Nx.tensor([0, 1, 2, 3, 0]), 0, [{-1, -1, 0}])
      #Nx.Tensor<
        s64[3]
        [1, 2, 3]
      >

      iex> tensor = Nx.tensor([
      ...>   [[0, 0, 0], [0, 0, 0], [0, 0, 0], [0, 0, 0]],
      ...>   [[0, 0, 0], [1, 2, 0], [3, 4, 0], [0, 0, 0]],
      ...>   [[0, 0, 0], [5, 6, 0], [7, 8, 0], [0, 0, 0]]
      ...> ])
      iex> Nx.pad(tensor, 0, [{-1, 0, 0}, {-1, -1, 0}, {0, -1, 0}])
      #Nx.Tensor<
        s64[2][2][2]
        [
          [
            [1, 2],
            [3, 4]
          ],
          [
            [5, 6],
            [7, 8]
          ]
        ]
      >

      iex> tensor = Nx.tensor([[0, 1, 2, 3], [0, 4, 5, 6]])
      iex> Nx.pad(tensor, 0, [{0, 0, 0}, {-1, 1, 0}])
      #Nx.Tensor<
        s64[2][4]
        [
          [1, 2, 3, 0],
          [4, 5, 6, 0]
        ]
      >

      iex> tensor = Nx.tensor([[0, 1, 2], [3, 4, 5]], type: :f32)
      iex> Nx.pad(tensor, 0, [{-1, 2, 0}, {1, -1, 0}])
      #Nx.Tensor<
        f32[3][3]
        [
          [0.0, 3.0, 4.0],
          [0.0, 0.0, 0.0],
          [0.0, 0.0, 0.0]
        ]
      >

  ## Vectorized tensors

  Like with the non-vectorized case, `pad_value` must be a non-vectorized scalar tensor.
  Vectorized axes remain unchanged.

      iex> t = Nx.tensor([[1], [2], [3]], names: [nil, :data]) |> Nx.vectorize(:x)
      iex> Nx.pad(t, 0, [{1, 1, 0}])
      #Nx.Tensor<
        vectorized[x: 3]
        s64[data: 3]
        [
          [0, 1, 0],
          [0, 2, 0],
          [0, 3, 0]
        ]
      >

  """
  @doc type: :shape
  def pad(tensor, pad_value, padding_config) when is_list(padding_config) do
    apply_vectorized(tensor, fn tensor, offset ->
      output_type = binary_type(tensor, pad_value)
      pad_value = to_tensor(pad_value)

      if not (pad_value.shape == {} and pad_value.vectorized_axes == []) do
        raise ArgumentError, "padding value must be a scalar and non-vectorized"
      end

      padding_config = List.duplicate({0, 0, 0}, offset) ++ padding_config
      shape = Nx.Shape.pad(tensor.shape, padding_config)

      out = %{tensor | type: output_type, shape: shape}
      impl!(tensor).pad(out, tensor, pad_value, padding_config)
    end)
  end

  ## Reflection

  @doc """
  Returns the type of the tensor.

  See `Nx.Type` for more information.

  ## Examples

      iex> Nx.type(Nx.tensor([1, 2, 3]))
      {:s, 64}

      iex> Nx.type(Nx.tensor([1, 2, 3], type: :f32))
      {:f, 32}

      iex> Nx.type(1)
      {:s, 64}

      iex> Nx.type(1.0)
      {:f, 32}
  """
  @doc type: :type
  def type(tensor) do
    %T{type: type} = to_tensor(tensor)
    type
  end

  @doc """
  Checks if two tensors have the same shape, type, and compatible names.

  The data in the tensor is ignored.

  For convenience, this function accepts tensors and any container
  (such as maps and tuples as defined by the `Nx.Container` protocol)
  and recursively compares them, observing their container data
  structures are also the same.

  Note: This function cannot be used in `defn`.

  ## Examples

      iex> Nx.compatible?(Nx.iota({3, 2}), Nx.iota({3, 2}))
      true

      iex> Nx.compatible?(Nx.iota({3, 2}), Nx.iota({3, 2}, names: [:rows, :columns]))
      true

      iex> Nx.compatible?(
      ...>   Nx.iota({3, 2}, names: [:rows, nil]),
      ...>   Nx.iota({3, 2}, names: [nil, :columns])
      ...> )
      true

      iex> Nx.compatible?(
      ...>   Nx.iota({3, 2}, names: [:foo, :bar]),
      ...>   Nx.iota({3, 2}, names: [:rows, :columns])
      ...> )
      false

      iex> Nx.compatible?(Nx.iota({3, 2}), Nx.iota({2, 3}))
      false

      iex> Nx.compatible?(Nx.iota({2, 2}), Nx.iota({2, 2}, type: :f32))
      false

  Using collections:

      iex> Nx.compatible?({Nx.iota({3, 2}), {1, 2}}, {Nx.iota({3, 2}), {3, 4}})
      true

      iex> Nx.compatible?(%{foo: Nx.iota({3, 2})}, %{foo: Nx.iota({3, 2})})
      true

      iex> Nx.compatible?(%{foo: Nx.iota({3, 2})}, %{bar: Nx.iota({3, 2})})
      false

  ## Vectorized tensors

  Same compatibility criteria applies to vectorized tensors, but there's
  the additional requirement that vectorized axes must be the same in both
  tensors.

      iex> Nx.compatible?(Nx.tensor([1, 2]) |> Nx.vectorize(:x), Nx.tensor([3, 4]) |> Nx.vectorize(:x))
      true
      iex> Nx.compatible?(Nx.tensor([1, 2, 3]) |> Nx.vectorize(:x), Nx.tensor([1, 2]) |> Nx.vectorize(:x))
      false
      iex> Nx.compatible?(Nx.tensor([1]) |> Nx.vectorize(:x), Nx.tensor([1, 2]) |> Nx.vectorize(:y))
      false

  """
  @doc type: :shape
  def compatible?(left, right)

  def compatible?(
        %T{type: type, shape: shape, names: l_names, vectorized_axes: l_axes},
        %T{type: type, shape: shape, names: r_names, vectorized_axes: r_axes}
      ) do
    l_axes == r_axes and compatible_names?(l_names, r_names)
  end

  def compatible?(%T{} = left, %T{} = right) do
    %{type: type, shape: shape, names: left_names} = left

    case right do
      %{type: ^type, shape: ^shape, names: right_names} ->
        compatible_names?(left_names, right_names)

      %{} ->
        false
    end
  end

  def compatible?(left, right),
    do: Nx.Defn.Composite.compatible?(left, right, &compatible?(to_tensor(&1), to_tensor(&2)))

  defp compatible_names?([name | lnames], [name | rnames]), do: compatible_names?(lnames, rnames)
  defp compatible_names?([nil | lnames], [_ | rnames]), do: compatible_names?(lnames, rnames)
  defp compatible_names?([_ | lnames], [nil | rnames]), do: compatible_names?(lnames, rnames)
  defp compatible_names?([], []), do: true
  defp compatible_names?(_, _), do: false

  @doc """
  Returns the shape of the tensor as a tuple.

  The size of this tuple gives the rank of the tensor.

  If a shape as a tuple is given, it returns the shape itself.

  ## Examples

      iex> Nx.shape(Nx.tensor(1))
      {}

      iex> Nx.shape(Nx.tensor([[1, 2, 3], [4, 5, 6]]))
      {2, 3}

      iex> Nx.shape(1)
      {}

      iex> Nx.shape({1, 2, 3})
      {1, 2, 3}

  """
  @doc type: :shape
  def shape(%T{shape: shape}), do: shape
  def shape(number) when is_number(number), do: {}
  def shape(shape) when is_tuple(shape), do: Nx.Shape.validate!(shape, :shape)

  def shape(other) do
    raise ArgumentError,
          "expected a shape. A shape is a n-element tuple with the size of each dimension. " <>
            "Alternatively, you can pass a tensor (or a number) and the shape will be retrieved from the tensor. " <>
            "Got: #{inspect(other)}"
  end

  @doc """
  Returns the rank of a tensor.

  If a tuple is given as a shape, it computes the rank
  of the given tuple.

  ## Examples

      iex> Nx.rank(Nx.tensor(1))
      0

      iex> Nx.rank(Nx.tensor([[1, 2, 3], [4, 5, 6]]))
      2

      iex> Nx.rank(1)
      0

      iex> Nx.rank({1, 2, 3})
      3

  """
  @doc type: :shape
  def rank(shape) when is_tuple(shape), do: tuple_size(shape)
  def rank(tensor), do: tuple_size(shape(tensor))

  @doc """
  Returns the size of a given axis of a tensor.

  It accepts either an atom as the name or an integer as the axis.
  It raises if the axis/name does not exist.

  ## Examples

      iex> Nx.axis_size(Nx.iota({100, 10, 20}), 0)
      100

      iex> Nx.axis_size(Nx.iota({100, 10, 20}, names: [:batch, :x, :y]), :y)
      20

  """
  @doc type: :shape
  def axis_size(tensor, axis) do
    shape = shape(tensor)
    index = Nx.Shape.normalize_axis(shape, axis, names(tensor))
    elem(shape, index)
  end

  @doc """
  Returns the index of the given axis in the tensor.

  ## Examples

      iex> Nx.axis_index(Nx.iota({100, 10, 20}), 0)
      0

      iex> Nx.axis_index(Nx.iota({100, 10, 20}), -1)
      2

      iex> Nx.axis_index(Nx.iota({100, 10, 20}, names: [:batch, :x, :y]), :x)
      1

  ## Error cases

      iex> Nx.axis_index(Nx.iota({100, 10, 20}), 3)
      ** (ArgumentError) given axis (3) invalid for shape with rank 3

      iex> Nx.axis_index(Nx.iota({100, 10, 20}, names: [:batch, :x, :y]), :z)
      ** (ArgumentError) name :z not found in tensor with names [:batch, :x, :y]

  """
  @doc type: :shape
  def axis_index(tensor, axis) do
    shape = shape(tensor)
    Nx.Shape.normalize_axis(shape, axis, names(tensor))
  end

  @doc """
  Returns the number of elements in the tensor.

  If a tuple is given, it returns the number of elements in a tensor with that shape.
  Vectorized tensors will not include vectorized axes sizes. See `flat_size/1`.

  ## Examples

      iex> Nx.size(Nx.tensor([[1, 2, 3], [4, 5, 6]]))
      6

      iex> Nx.size(1)
      1

      iex> Nx.size({1, 2, 3, 2})
      12

      iex> Nx.size(Nx.vectorize(Nx.iota({4, 3, 2}), :x))
      6

  """
  @doc type: :shape
  def size(shape) when is_tuple(shape), do: Tuple.product(shape)
  def size(tensor), do: size(shape(tensor))

  @doc """
  Returns the number of elements in the tensor (including vectorized axes).

  See also: `size/1`

  ## Examples

      iex> Nx.flat_size(Nx.tensor([[1, 2, 3], [4, 5, 6]]))
      6

      iex> Nx.flat_size(10)
      1

      iex> t = Nx.iota({4, 3, 2})
      iex> v1 = Nx.vectorize(t, :x)
      iex> Nx.flat_size(v1)
      24
      iex> Nx.flat_size(Nx.vectorize(v1, :y))
      24
  """
  @doc type: :shape
  def flat_size(%T{vectorized_axes: axes} = tensor) when axes != [] do
    base_size = size(tensor)
    Enum.reduce(axes, base_size, fn {_, size}, acc -> acc * size end)
  end

  def flat_size(tensor), do: size(tensor)

  @doc """
  Returns the byte size of the data in the tensor
  computed from its shape and type.

  ## Examples

      iex> Nx.byte_size(Nx.tensor([[1, 2, 3], [4, 5, 6]]))
      48
      iex> Nx.byte_size(Nx.tensor([[1.0, 2.0, 3.0], [4.0, 5.0, 6.0]]))
      24
      iex> Nx.byte_size(Nx.tensor([[1, 2, 3], [4, 5, 6]], type: :u8))
      6
      iex> Nx.byte_size(1)
      8

  Vectorized tensors account for all elements

      iex> Nx.byte_size(Nx.tensor([[1, 2], [3, 4]]) |> Nx.vectorize(:x))
      32

  """
  @doc type: :shape
  def byte_size(tensor) do
    %{type: {_, bit_size}} = tensor = to_tensor(tensor)
    flat_size(tensor) * div(bit_size, 8)
  end

  @doc """
  Returns all of the axes in a tensor.

  If a shape is given, it returns the axes for the given shape.

  ## Examples

      iex> Nx.axes(Nx.tensor([[1, 2, 3], [4, 5, 6]]))
      [0, 1]

      iex> Nx.axes(1)
      []

      iex> Nx.axes({1, 2, 3})
      [0, 1, 2]

  """
  @doc type: :shape
  def axes(shape), do: count_up(rank(shape), 0)

  @doc """
  Returns all of the names in a tensor.

  ## Examples

      iex> Nx.names(Nx.tensor([[1, 2, 3], [4, 5, 6]], names: [:batch, :data]))
      [:batch, :data]

      iex> Nx.names(Nx.tensor([1, 2, 3]))
      [nil]

      iex> Nx.names(5)
      []
  """
  @doc type: :shape
  def names(%T{names: names}), do: names
  def names(a) when is_number(a), do: []

  defp count_up(0, _n), do: []
  defp count_up(i, n), do: [n | count_up(i - 1, n + 1)]

  ## Backend API

  @doc """
  Sets the given `backend` as default in the **current process**.

  The default backend is stored only in the process dictionary.
  This means if you start a separate process, such as `Task`,
  the default backend must be set on the new process too.

  Due to this reason, this function is mostly used for scripting
  and testing. In your applications, you must prefer to set the
  backend in your config files:

      config :nx, :default_backend, {EXLA.Backend, device: :cuda}

  In your notebooks and on `Mix.install/2`, you might:

      Mix.install(
        [
          {:nx, ">= 0.0.0"}
        ],
        config: [nx: [default_backend: {EXLA.Backend, device: :cuda}]]
      )

  Or use `Nx.global_default_backend/1` as it changes the
  default backend on all processes.

  The function returns the value that was previously set as backend.

  Note: This function cannot be used in `defn`.

  ## Examples

      Nx.default_backend({EXLA.Backend, device: :cuda})
      #=> {Nx.BinaryBackend, []}

  """
  @doc type: :backend
  def default_backend(backend) do
    Process.put(backend_pdict_key(), backend!(backend)) ||
      backend!(Application.fetch_env!(:nx, :default_backend))
  end

  @doc """
  Sets the default backend globally.

  You must avoid calling this function at runtime. It is mostly
  useful during scripts or code notebooks to set a default.

  If you need to configure a global default backend in your
  applications, it is generally preferred to do so in your
  `config/*.exs` files:

      config :nx, :default_backend, {EXLA.Backend, []}

  In your notebooks and on `Mix.install/2`, you might:

      Mix.install(
        [
          {:nx, ">= 0.0.0"}
        ],
        config: [nx: [default_backend: {EXLA.Backend, device: :cuda}]]
      )

  The function returns the value that was previously set as global backend.
  """
  @doc type: :backend
  def global_default_backend(backend) do
    current = backend!(Application.fetch_env!(:nx, :default_backend))
    Application.put_env(:nx, :default_backend, backend!(backend))
    current
  end

  @doc """
  Gets the default backend for the current process.

  Note: This function cannot be used in `defn`.
  """
  @doc type: :backend
  def default_backend() do
    Process.get(backend_pdict_key()) || backend!(Application.fetch_env!(:nx, :default_backend))
  end

  @doc """
  Invokes the given function temporarily setting `backend` as the
  default backend.
  """
  @doc type: :backend
  def with_default_backend(backend, fun) do
    backend = backend!(backend)

    previous_backend = Process.put(backend_pdict_key(), backend)

    try do
      fun.()
    after
      if previous_backend do
        Process.put(backend_pdict_key(), previous_backend)
      else
        Process.delete(backend_pdict_key())
      end
    end
  end

  @doc """
  Copies data to the given backend.

  If a backend is not given, `Nx.Tensor` is used, which means
  the given tensor backend will pick the most appropriate
  backend to copy the data to.

  Note this function keeps the data in the original backend.
  Therefore, use this function with care, as it may duplicate
  large amounts of data across backends. Generally speaking,
  you may want to use `backend_transfer/2`, unless you explicitly
  want to copy the data.

  For convenience, this function accepts tensors and any container
  (such as maps and tuples as defined by the `Nx.Container` protocol)
  and recursively copies all tensors in them. This behaviour exists
  as it is common to transfer data before and after `defn` functions.

  Note:

  * `Nx.default_backend/1` does not affect the behaviour of
  this function.
  * This function cannot be used in `defn`.

  ## Examples

    iex> Nx.backend_copy(Nx.tensor([[1, 2, 3], [4, 5, 6]]))
    #Nx.Tensor<
      s64[2][3]
      [
        [1, 2, 3],
        [4, 5, 6]
      ]
    >
  """
  @doc type: :backend
  def backend_copy(tensor_or_container, backend \\ Nx.BinaryBackend) do
    {backend, opts} = backend!(backend)

    Nx.Defn.Composite.traverse(tensor_or_container, fn tensor ->
      tensor = to_tensor(tensor)

      {tensor, axes} = devectorize_with_axes(tensor)

      result = impl!(tensor).backend_copy(tensor, backend, opts)

      vectorize(result, axes)
    end)
  end

  @doc """
  Transfers data to the given backend.

  This operation can be seen as an equivalent to `backend_copy/3`
  followed by a `backend_deallocate/1` on the initial tensor:

      new_tensor = Nx.backend_copy(old_tensor, new_backend)
      Nx.backend_deallocate(old_tensor)

  If a backend is not given, `Nx.Tensor` is used, which means
  the given tensor backend will pick the most appropriate
  backend to transfer to.

  For Elixir's builtin tensor, transferring to another backend
  will call `new_backend.from_binary(tensor, binary, opts)`.
  Transferring from a mutable backend, such as GPU memory,
  implies the data is copied from the GPU to the Erlang VM
  and then deallocated from the device.

  For convenience, this function accepts tensors and any container
  (such as maps and tuples as defined by the `Nx.Container` protocol)
  and transfers all tensors in them. This behaviour exists as it is
  common to transfer data from tuples and maps before and after `defn`
  functions.

  Note:

  * `Nx.default_backend/1` does not affect the behaviour of
  this function.
  * This function cannot be used in `defn`.

  ## Examples

  Transfer a tensor to an EXLA device backend, stored in the GPU:

      device_tensor = Nx.backend_transfer(tensor, {EXLA.Backend, client: :cuda})

  Transfer the device tensor back to an Elixir tensor:

      tensor = Nx.backend_transfer(device_tensor)

  """
  @doc type: :backend
  def backend_transfer(tensor_or_container, backend \\ Nx.BinaryBackend) do
    {backend, opts} = backend!(backend)

    Nx.Defn.Composite.traverse(tensor_or_container, fn tensor ->
      tensor = to_tensor(tensor)
      {tensor, axes} = devectorize_with_axes(tensor)
      result = impl!(tensor).backend_transfer(tensor, backend, opts)
      vectorize(result, axes)
    end)
  end

  @doc """
  Deallocates data in a device.

  It returns either `:ok` or `:already_deallocated`.

  For convenience, this function accepts tensors and any container
  (such as maps and tuples as defined by the `Nx.Container` protocol)
  and deallocates all devices in them. This behaviour exists as it is
  common to deallocate data after `defn` functions.

  Note: This function cannot be used in `defn`.
  """
  @doc type: :backend
  def backend_deallocate(tensor_or_container) do
    Nx.Defn.Composite.reduce(tensor_or_container, :ok, fn
      %Nx.Tensor{} = tensor, :ok ->
        impl!(tensor).backend_deallocate(tensor)

      _, :ok ->
        :ok
    end)
  end

  @doc """
  Transforms a tensor into a vectorized tensor.

  Each vectorization removes the leading axes from the shape and appends them to
  the `:vectorized_axes` list for the tensor.

  The vectorization specification can be a list of atoms or `{atom, pos_integer}`
  pairs. If a single atom is given, it behaves as a single-element list.
  The atom names the vectorized axes. If a pair is given, we also verify
  that the given size matches the size of the to-be-vectorized axis.

  In the examples below, we discuss in more detail how a vectorized tensor works.

  ## Examples

  In this first example, we turn a `{2, 3}`-shaped tensor into a vectorized tensor
  with 1 vectorized axes and rank 1 shape, `{3}`, and then into a vectorized tensor
  with 2 vectorized axes and rank 0 shape.

      iex> t = Nx.iota({2, 3})
      iex> vectorized = Nx.vectorize(t, :first)
      #Nx.Tensor<
        vectorized[first: 2]
        s64[3]
        [
          [0, 1, 2],
          [3, 4, 5]
        ]
      >
      iex> Nx.vectorize(vectorized, :second)
      #Nx.Tensor<
        vectorized[first: 2][second: 3]
        s64
        [
          [0, 1, 2],
          [3, 4, 5]
        ]
      >

  You can also vectorize multiple axes at once by passing a list,
  as seen in the examples below. The first example doesn't validate
  sizes. The second ensures the second axis has size `3`.

      iex> t = Nx.iota({2, 3})
      iex> v1 = Nx.vectorize(t, [:first, :second])
      #Nx.Tensor<
        vectorized[first: 2][second: 3]
        s64
        [
          [0, 1, 2],
          [3, 4, 5]
        ]
      >
      iex> v2 = Nx.vectorize(t, [:first, second: 3])
      iex> v1 == v2
      true

  A vectorized tensor can be thought of as a tensor that signals
  to Nx that any operation applied on it must instead be applied
  to each individual entry for the vectorized axis.
  Nested vectorizations just apply this idea recursively, ultimately
  applying the operation to each non-vectorized entry.

  In the following example, notice that you don't need to have the
  second argument shaped in a way that can be broadcasted, because
  vectorization handles that automatically.

  In the example below, shape `{4}` isn't broadcast-compatible with `{2}`:

      iex> Nx.add(Nx.tensor([4, 3, 2, 1]), Nx.tensor([0, 1]))
      ** (ArgumentError) cannot broadcast tensor of dimensions {4} to {2}

  If we want to add the two tensors, normally we would need to reshape
  to signal which axis are broadcasted together:

      iex> left = Nx.tensor([4, 3, 2, 1]) |> Nx.reshape({4, 1})
      iex> right = Nx.tensor([0, 1]) |> Nx.reshape({1, 2})
      iex> Nx.add(left, right)
      #Nx.Tensor<
        s64[4][2]
        [
          [4, 5],
          [3, 4],
          [2, 3],
          [1, 2]
        ]
      >

  However, it `vectorize/1` simplifies this process. We can instead
  signal that each entry on the `left` tensor will be treated as an
  individual tensor, effectively forcing the same broadcast to happen.
  In fact, you can think of the following code as a series of
  additions between tensors of shapes `{}` and `{2}` respectively.

      iex> vectorized = Nx.vectorize(Nx.tensor([4, 3, 2, 1]), :x)
      #Nx.Tensor<
        vectorized[x: 4]
        s64
        [4, 3, 2, 1]
      >
      iex> Nx.add(vectorized, Nx.tensor([0, 1]))
      #Nx.Tensor<
        vectorized[x: 4]
        s64[2]
        [
          [4, 5],
          [3, 4],
          [2, 3],
          [1, 2]
        ]
      >

  ## Error cases

      iex> Nx.vectorize(Nx.tensor(1), :x)
      ** (ArgumentError) cannot vectorize tensor of rank 0

      iex> Nx.vectorize(Nx.tensor([1]), [:x, :y])
      ** (ArgumentError) number of vectorized axes must not be greater than the shape size

      iex> Nx.vectorize(Nx.tensor([1]), [x: 2])
      ** (ArgumentError) expected vectorized axis :x to have size 2, got 1

      iex> Nx.vectorize(Nx.tensor([[1]]), [:x, "y"])
      ** (ArgumentError) expected vectorized axis specification to be an atom or a tuple of {atom, pos_integer}, got: "y"

      iex> Nx.vectorize(Nx.tensor([[1]], names: [:x, :y]), [:y])
      ** (ArgumentError) cannot use name :y for new vectorized axes because there's already an axis with the same name

      iex> t = Nx.vectorize(Nx.tensor([[1]]), :x)
      iex> Nx.vectorize(t, :x)
      ** (ArgumentError) cannot use name :x for new vectorized axes because there's already a vectorized axis with the same name
  """
  @doc type: :shape
  @spec vectorize(
          tensor :: Nx.Tensor.t(),
          name_or_axes :: atom() | [atom() | {atom(), pos_integer()}]
        ) ::
          Nx.Tensor.t()
  def vectorize(tensor, name_or_axes)

  def vectorize(tensor, []), do: to_tensor(tensor)

  def vectorize(%Nx.Tensor{shape: {}}, _name) do
    raise ArgumentError, "cannot vectorize tensor of rank 0"
  end

  def vectorize(%Nx.Tensor{} = t, name) when is_atom(name), do: vectorize(t, [name])

  def vectorize(
        %Nx.Tensor{names: names, shape: shape, vectorized_axes: vec_axes} = tensor,
        vector_spec
      ) do
    n = length(vector_spec)

    if n > tuple_size(shape) do
      raise ArgumentError, "number of vectorized axes must not be greater than the shape size"
    end

    shape_l = Tuple.to_list(shape)

    {to_vectorize_shape_l, new_shape_l} = Enum.split(shape_l, n)

    new_vectorized_axes =
      Enum.zip_with([vector_spec, to_vectorize_shape_l], fn
        [name, size] when is_atom(name) ->
          {name, size}

        [{name, size}, size] when is_atom(name) ->
          {name, size}

        [{name, other_size}, size] when is_atom(name) and is_integer(other_size) ->
          raise ArgumentError,
                "expected vectorized axis #{inspect(name)} to have size #{other_size}, got #{size}"

        [spec, _] ->
          raise ArgumentError,
                "expected vectorized axis specification to be an atom or a tuple of {atom, pos_integer}, got: #{inspect(spec)}"
      end)

    names = Enum.drop(names, n)

    for name <- names, {new_axis_name, _} <- new_vectorized_axes, name == new_axis_name do
      raise ArgumentError,
            "cannot use name #{inspect(name)} for new vectorized axes because there's already an axis with the same name"
    end

    for {name, _} <- vec_axes, {new_axis_name, _} <- new_vectorized_axes, name == new_axis_name do
      raise ArgumentError,
            "cannot use name #{inspect(name)} for new vectorized axes because there's already a vectorized axis with the same name"
    end

    vectorized_axes = vec_axes ++ new_vectorized_axes

    %Nx.Tensor{
      tensor
      | shape: List.to_tuple(new_shape_l),
        names: names,
        vectorized_axes: vectorized_axes
    }
  end

  @doc """
  Transforms a vectorized tensor back into a regular tensor.

  ## Options

    * `:keep_names` - a boolean indicating whether
      vectorized axes' names should be turned into the new
      axes' names. Defaults to `true`.

  ## Examples

      iex> t = Nx.iota({1, 2, 3}) |> Nx.vectorize(:x) |> Nx.vectorize(:y)
      #Nx.Tensor<
        vectorized[x: 1][y: 2]
        s64[3]
        [
          [
            [0, 1, 2],
            [3, 4, 5]
          ]
        ]
      >
      iex> Nx.devectorize(t)
      #Nx.Tensor<
        s64[x: 1][y: 2][3]
        [
          [
            [0, 1, 2],
            [3, 4, 5]
          ]
        ]
      >
      iex> Nx.devectorize(t, keep_names: false)
      #Nx.Tensor<
        s64[1][2][3]
        [
          [
            [0, 1, 2],
            [3, 4, 5]
          ]
        ]
      >
  """
  @doc type: :shape
  def devectorize(tensor, opts \\ [])

  def devectorize(%T{shape: shape, names: names, vectorized_axes: vectorized_axes} = tensor, opts)
      when vectorized_axes != [] do
    opts = keyword!(opts, keep_names: true)
    {vectorized_names, vectorized_sizes} = Enum.unzip(vectorized_axes)

    output_shape_l = vectorized_sizes ++ Tuple.to_list(shape)
    output_shape = List.to_tuple(output_shape_l)

    output_names =
      if opts[:keep_names] do
        vectorized_names ++ names
      else
        Enum.reduce(vectorized_names, names, fn _, names -> [nil | names] end)
      end

    %{tensor | shape: output_shape, names: output_names, vectorized_axes: []}
  end

  def devectorize(tensor, _), do: tensor

  @doc """
  Reshapes input tensors so that they are all vectorized with the same vectors.

  For vectors with the same name to be compatible, they need to either
  have the same size or one must be of size 1.

  ## Examples

  Two vectors of the same name are compatible if they have the same sizes or if either has size 1.

      iex> x = Nx.tensor([1, 2, 3]) |> Nx.vectorize(:x)
      iex> xy = Nx.tensor([[[5]], [[6]]]) |> Nx.vectorize(:y) |> Nx.vectorize(:x)
      iex> [x, xy] = Nx.reshape_vectors([x, xy])
      iex> x.vectorized_axes
      [x: 3, y: 1]
      iex> xy.vectorized_axes
      [x: 1, y: 2]

  The resulting tensors will all present the combined vectors in the
  same order in which each unique vector appears in the input.
  The example below shows how this behaves for a pair of tensors.

      iex> x = Nx.tensor([1, 2, 3]) |> Nx.vectorize(:x)
      iex> y = Nx.tensor([4]) |> Nx.vectorize(:y)
      iex> [xv, yv] = Nx.reshape_vectors([x, y])
      iex> xv.vectorized_axes
      [x: 3, y: 1]
      iex> yv.vectorized_axes
      [x: 1, y: 1]
      iex> [yv, xv] = Nx.reshape_vectors([y, x])
      iex> xv.vectorized_axes
      [y: 1, x: 3]
      iex> yv.vectorized_axes
      [y: 1, x: 1]
  """
  @doc type: :shape
  def reshape_vectors(tensors)

  def reshape_vectors([tensor]), do: [to_tensor(tensor)]

  def reshape_vectors(tensors) when is_list(tensors) do
    {devectorized_tensors, canonical_vectorized_axes, offset} = do_reshape_vectors(tensors)

    if offset != 0 do
      keys = Keyword.keys(canonical_vectorized_axes)
      Enum.map(devectorized_tensors, &vectorize(&1, keys))
    else
      devectorized_tensors
    end
  end

  @doc """
  Broadcasts vectorized axes, ensuring they end up with the same final size.

  The inner shape is unchanged for each tensor.
  The order of the vectorized axes is determined by order of appearance in the input list.

  ## Examples

      iex> x = Nx.tensor([1, 2]) |> Nx.vectorize(:x)
      #Nx.Tensor<
        vectorized[x: 2]
        s64
        [1, 2]
      >
      iex> xy = Nx.tensor([[[5]], [[6]]]) |> Nx.vectorize(:y) |> Nx.vectorize(:x)
      #Nx.Tensor<
        vectorized[y: 2][x: 1]
        s64[1]
        [
          [
            [5]
          ],
          [
            [6]
          ]
        ]
      >
      iex> [broadcast_x, broadcast_xy] = Nx.broadcast_vectors([x, xy])
      iex> broadcast_x
      #Nx.Tensor<
        vectorized[x: 2][y: 2]
        s64
        [
          [1, 1],
          [2, 2]
        ]
      >
      iex> broadcast_xy
      #Nx.Tensor<
        vectorized[x: 2][y: 2]
        s64[1]
        [
          [
            [5],
            [6]
          ],
          [
            [5],
            [6]
          ]
        ]
      >
      iex> [broadcast_xy, broadcast_x] = Nx.broadcast_vectors([xy, x])
      iex> broadcast_x
      #Nx.Tensor<
        vectorized[y: 2][x: 2]
        s64
        [
          [1, 2],
          [1, 2]
        ]
      >
      iex> broadcast_xy
      #Nx.Tensor<
        vectorized[y: 2][x: 2]
        s64[1]
        [
          [
            [5],
            [5]
          ],
          [
            [6],
            [6]
          ]
        ]
      >
  """
  @doc type: :shape
  def broadcast_vectors([t]), do: [to_tensor(t)]

  def broadcast_vectors(tensors) when is_list(tensors) do
    {devectorized_tensors, target_vectorized_axes, offset} = do_reshape_vectors(tensors)

    if offset != 0 do
      target_vector_shape_l = Keyword.values(target_vectorized_axes)

      for t <- devectorized_tensors do
        tensor_base_shape_l = t.shape |> Tuple.to_list() |> Enum.drop(offset)
        target_shape = List.to_tuple(target_vector_shape_l ++ tensor_base_shape_l)

        t
        |> broadcast(target_shape, names: t.names)
        |> vectorize(target_vectorized_axes)
      end
    else
      devectorized_tensors
    end
  end

  defp do_reshape_vectors(tensors) do
    # For all tensors to be compatible, each pair also needs to be compatible
    # This means that we can do a first pass accumulating axes into
    # the first tensor, and then a second pass getting them all into their final shapes.
    tensors = Enum.map(tensors, &to_tensor/1)
    canonical = calculate_canonical_vectorized_axes(tensors)
    n = length(canonical)
    devectorized_tensors = do_reshape_vectors_devectorize(tensors, canonical, n)
    {devectorized_tensors, canonical, n}
  end

  defp do_reshape_vectors_devectorize(tensors, [], _n), do: tensors

  defp do_reshape_vectors_devectorize(tensors, canonical_vectorized_axes, n) do
    Enum.map(tensors, fn
      %T{names: names, shape: shape, vectorized_axes: current_axes} = t ->
        {vectorized_axes, []} =
          Enum.map_reduce(canonical_vectorized_axes, current_axes, fn
            {k, _}, [] ->
              {{k, 1}, []}

            {name, _size}, current_axes ->
              case List.keytake(current_axes, name, 0) do
                {{^name, other_size}, current_axes} ->
                  {{name, other_size}, current_axes}

                _ ->
                  {{name, 1}, current_axes}
              end
          end)

        target_shape = List.to_tuple(Keyword.values(vectorized_axes) ++ Tuple.to_list(shape))
        target_names = List.duplicate(nil, n) ++ names

        t
        |> devectorize()
        |> reshape(target_shape, names: target_names)
    end)
  end

  defp calculate_canonical_vectorized_axes(tensors) do
    canonical_axes_reversed =
      for %T{vectorized_axes: tensor_axes} <- tensors,
          {axis_name, axis_size} <- tensor_axes,
          reduce: [] do
        canonical_axes ->
          case List.keyfind(canonical_axes, axis_name, 0) do
            {^axis_name, other_size}
            when other_size == axis_size
            when other_size == 1
            when axis_size == 1 ->
              List.keyreplace(
                canonical_axes,
                axis_name,
                0,
                {axis_name, Kernel.max(axis_size, other_size)}
              )

            {^axis_name, other_size} ->
              raise ArgumentError,
                    "expected vectorized axis #{inspect(axis_name)} to have the same size in both tensors or to one of them to have size 1, got #{inspect(axis_size)} and #{inspect(other_size)}"

            nil ->
              # accumulate in reverse order first, reverse in the end
              [{axis_name, axis_size} | canonical_axes]
          end
      end

    Enum.reverse(canonical_axes_reversed)
  end

  defp devectorize_with_axes(tensor) do
    {devectorize(tensor), tensor.vectorized_axes}
  end

  defp apply_vectorized(tensor, fun) when is_tensor(tensor) do
    %T{vectorized_axes: vectorized_axes} = tensor = to_tensor(tensor)

    fun =
      if is_function(fun, 2) do
        &fun.(&1, length(vectorized_axes))
      else
        fun
      end

    tensor
    |> devectorize()
    |> fun.()
    |> case do
      {t1, t2} -> {vectorize(t1, vectorized_axes), vectorize(t2, vectorized_axes)}
      t -> vectorize(t, vectorized_axes)
    end
  end

  defp apply_vectorized([left, right], fun) do
    [%{vectorized_axes: vectorized_axes} = left, right] = reshape_vectors([left, right])

    if vectorized_axes != [] do
      {left, right} =
        case {left.shape, right.shape} do
          {{}, {}} ->
            {left, right}

          {{}, other_shape} ->
            {reshape(left, Tuple.duplicate(1, tuple_size(other_shape))), right}

          {other_shape, {}} ->
            {left, reshape(right, Tuple.duplicate(1, tuple_size(other_shape)))}

          {{n}, other_shape} ->
            target_shape = Tuple.duplicate(1, tuple_size(other_shape)) |> put_elem(0, n)
            {reshape(left, target_shape), right}

          {other_shape, {n}} ->
            target_shape = Tuple.duplicate(1, tuple_size(other_shape)) |> put_elem(0, n)
            {left, reshape(right, target_shape)}

          _ ->
            {left, right}
        end

      devec_left = devectorize(left)
      devec_right = devectorize(right)

      vectorized_axes =
        Enum.zip_with(left.vectorized_axes, right.vectorized_axes, fn {name, s1}, {name, s2} ->
          {name, Kernel.max(s1, s2)}
        end)

      devec_left
      |> fun.(devec_right)
      |> vectorize(vectorized_axes)
    else
      fun.(left, right)
    end
  end

  ## Element-wise binary ops

  defp non_complex_element_wise_bin_op(left, right, op, fun) do
    type = binary_type(left, right) |> fun.()
    Nx.Shared.raise_complex_not_supported(type, op, 2)
    element_wise_bin_op(left, right, op, fun)
  end

  defp element_wise_bin_op(left, right, op, fun) do
    type = binary_type(left, right) |> fun.()
    apply_vectorized([left, right], &devectorized_element_wise_bin_op(type, &1, &2, op))
  end

  defp devectorized_element_wise_bin_op(type, %T{} = left, %T{} = right, op) do
    %T{shape: left_shape, names: left_names} = left
    %T{shape: right_shape, names: right_names} = right

    {shape, names} = Nx.Shape.binary_broadcast(left_shape, left_names, right_shape, right_names)

    apply(impl!(left, right), op, [%{left | type: type, shape: shape, names: names}, left, right])
  end

  defp non_complex_element_wise_pred_op(left, right, op) do
    Nx.Shared.raise_complex_not_supported(type(left), op, 2)
    Nx.Shared.raise_complex_not_supported(type(right), op, 2)
    element_wise_pred_op(left, right, op)
  end

  defp element_wise_pred_op(left, right, op) do
    apply_vectorized([left, right], &devectorized_element_wise_pred_op(&1, &2, op))
  end

  defp devectorized_element_wise_pred_op(
         %T{shape: left_shape, names: left_names} = left,
         %T{shape: right_shape, names: right_names} = right,
         op
       ) do
    {shape, names} = Nx.Shape.binary_broadcast(left_shape, left_names, right_shape, right_names)

    out = %{left | type: {:u, 8}, shape: shape, names: names}
    apply(impl!(left, right), op, [out, left, right])
  end

  @doc """
  Element-wise addition of two tensors.

  If a number is given, it is converted to a tensor.

  It will broadcast tensors whenever the dimensions do
  not match and broadcasting is possible.

  If you're using `Nx.Defn.defn/2`, you can use the `+` operator
  in place of this function: `left + right`.

  ## Examples

  ### Adding scalars

      iex> Nx.add(1, 2)
      #Nx.Tensor<
        s64
        3
      >

      iex> Nx.add(1, 2.2)
      #Nx.Tensor<
        f32
        3.200000047683716
      >

  ### Adding a scalar to a tensor

      iex> Nx.add(Nx.tensor([1, 2, 3], names: [:data]), 1)
      #Nx.Tensor<
        s64[data: 3]
        [2, 3, 4]
      >

      iex> Nx.add(1, Nx.tensor([1, 2, 3], names: [:data]))
      #Nx.Tensor<
        s64[data: 3]
        [2, 3, 4]
      >

  Given a float scalar converts the tensor to a float:

      iex> Nx.add(Nx.tensor([1, 2, 3], names: [:data]), 1.0)
      #Nx.Tensor<
        f32[data: 3]
        [2.0, 3.0, 4.0]
      >

      iex> Nx.add(Nx.tensor([1.0, 2.0, 3.0], names: [:data]), 1)
      #Nx.Tensor<
        f32[data: 3]
        [2.0, 3.0, 4.0]
      >

      iex> Nx.add(Nx.tensor([1.0, 2.0, 3.0], type: :f32, names: [:data]), 1)
      #Nx.Tensor<
        f32[data: 3]
        [2.0, 3.0, 4.0]
      >

  Unsigned tensors become signed and double their size if a
  negative number is given:

      iex> Nx.add(Nx.tensor([0, 1, 2], type: :u8, names: [:data]), -1)
      #Nx.Tensor<
        s16[data: 3]
        [-1, 0, 1]
      >

  ### Adding tensors of the same shape

      iex> left = Nx.tensor([[1, 2], [3, 4]], names: [:x, :y])
      iex> right = Nx.tensor([[10, 20], [30, 40]], names: [nil, :y])
      iex> Nx.add(left, right)
      #Nx.Tensor<
        s64[x: 2][y: 2]
        [
          [11, 22],
          [33, 44]
        ]
      >

  ### Adding tensors with broadcasting

      iex> left = Nx.tensor([[1], [2]], names: [nil, :y])
      iex> right = Nx.tensor([[10, 20]], names: [:x, nil])
      iex> Nx.add(left, right)
      #Nx.Tensor<
        s64[x: 2][y: 2]
        [
          [11, 21],
          [12, 22]
        ]
      >

      iex> left = Nx.tensor([[10, 20]], names: [:x, nil])
      iex> right = Nx.tensor([[1], [2]], names: [nil, :y])
      iex> Nx.add(left, right)
      #Nx.Tensor<
        s64[x: 2][y: 2]
        [
          [11, 21],
          [12, 22]
        ]
      >

      iex> left = Nx.tensor([[1], [2]], names: [:x, nil])
      iex> right = Nx.tensor([[10, 20], [30, 40]])
      iex> Nx.add(left, right)
      #Nx.Tensor<
        s64[x: 2][2]
        [
          [11, 21],
          [32, 42]
        ]
      >

      iex> left = Nx.tensor([[1, 2]])
      iex> right = Nx.tensor([[10, 20], [30, 40]])
      iex> Nx.add(left, right)
      #Nx.Tensor<
        s64[2][2]
        [
          [11, 22],
          [31, 42]
        ]
      >

  """
  @doc type: :element
  def add(left, right), do: element_wise_bin_op(left, right, :add, & &1)

  @doc """
  Element-wise subtraction of two tensors.

  If a number is given, it is converted to a tensor.

  It will broadcast tensors whenever the dimensions do
  not match and broadcasting is possible.

  If you're using `Nx.Defn.defn/2`, you can use the `-` operator
  in place of this function: `left - right`.

  ## Examples

  ### Subtracting scalars

      iex> Nx.subtract(1, 2)
      #Nx.Tensor<
        s64
        -1
      >

  ### Subtracting tensors and scalars

      iex> Nx.subtract(Nx.tensor([1, 2, 3], names: [:data]), 1)
      #Nx.Tensor<
        s64[data: 3]
        [0, 1, 2]
      >

      iex> Nx.subtract(1, Nx.tensor([1.0, 2.0, 3.0], names: [:data]))
      #Nx.Tensor<
        f32[data: 3]
        [0.0, -1.0, -2.0]
      >

  ### Subtracting tensors

      iex> left = Nx.tensor([[1], [2]], names: [:x, :y])
      iex> right = Nx.tensor([[10, 20]], names: [:x, :y])
      iex> Nx.subtract(left, right)
      #Nx.Tensor<
        s64[x: 2][y: 2]
        [
          [-9, -19],
          [-8, -18]
        ]
      >

      iex> left = Nx.tensor([[1], [2]], type: :s8, names: [:x, nil])
      iex> right = Nx.tensor([[10, 20]], type: :s8, names: [nil, :y])
      iex> Nx.subtract(left, right)
      #Nx.Tensor<
        s8[x: 2][y: 2]
        [
          [-9, -19],
          [-8, -18]
        ]
      >

      iex> left = Nx.tensor([[1], [2]], type: :f32, names: [nil, :y])
      iex> right = Nx.tensor([[10, 20]], type: :f32, names: [:x, nil])
      iex> Nx.subtract(left, right)
      #Nx.Tensor<
        f32[x: 2][y: 2]
        [
          [-9.0, -19.0],
          [-8.0, -18.0]
        ]
      >

  """
  @doc type: :element
  def subtract(left, right), do: element_wise_bin_op(left, right, :subtract, & &1)

  @doc """
  Element-wise multiplication of two tensors.

  If a number is given, it is converted to a tensor.

  It will broadcast tensors whenever the dimensions do
  not match and broadcasting is possible.

  If you're using `Nx.Defn.defn/2`, you can use the `*` operator
  operator in place of this function as `left * right`.

  ## Examples

  ### Multiplying scalars

      iex> Nx.multiply(1, 2)
      #Nx.Tensor<
        s64
        2
      >

  ### Multiplying tensors and scalars

      iex> Nx.multiply(Nx.tensor([1, 2, 3], names: [:data]), 1)
      #Nx.Tensor<
        s64[data: 3]
        [1, 2, 3]
      >

      iex> Nx.multiply(1, Nx.tensor([1.0, 2.0, 3.0], names: [:data]))
      #Nx.Tensor<
        f32[data: 3]
        [1.0, 2.0, 3.0]
      >

  ### Multiplying tensors

      iex> left = Nx.tensor([[1], [2]], names: [:x, :y])
      iex> right = Nx.tensor([[10, 20]], names: [:x, :y])
      iex> Nx.multiply(left, right)
      #Nx.Tensor<
        s64[x: 2][y: 2]
        [
          [10, 20],
          [20, 40]
        ]
      >

      iex> left = Nx.tensor([[1], [2]], type: :s8, names: [:x, nil])
      iex> right = Nx.tensor([[10, 20]], type: :s8, names: [nil, :y])
      iex> Nx.multiply(left, right)
      #Nx.Tensor<
        s8[x: 2][y: 2]
        [
          [10, 20],
          [20, 40]
        ]
      >

      iex> left = Nx.tensor([[1], [2]], type: :f32, names: [nil, :y])
      iex> right = Nx.tensor([[10, 20]], type: :f32, names: [:x, nil])
      iex> Nx.multiply(left, right)
      #Nx.Tensor<
        f32[x: 2][y: 2]
        [
          [10.0, 20.0],
          [20.0, 40.0]
        ]
      >

  """
  @doc type: :element
  def multiply(left, right), do: element_wise_bin_op(left, right, :multiply, & &1)

  @doc """
  Element-wise power of two tensors.

  If a number is given, it is converted to a tensor.

  It will broadcast tensors whenever the dimensions do
  not match and broadcasting is possible.

  If both tensors are integers and the exponent is
  negative, it will raise, but it may trigger undefined
  behaviour on some compilers.

  ## Examples

  ### Power of scalars

      iex> Nx.pow(2, 4)
      #Nx.Tensor<
        s64
        16
      >

  ### Power of tensors and scalars

      iex> Nx.pow(Nx.tensor([1, 2, 3], names: [:data]), 2)
      #Nx.Tensor<
        s64[data: 3]
        [1, 4, 9]
      >

      iex> Nx.pow(2, Nx.tensor([1.0, 2.0, 3.0], names: [:data]))
      #Nx.Tensor<
        f32[data: 3]
        [2.0, 4.0, 8.0]
      >

  ### Power of tensors

      iex> Nx.pow(Nx.tensor([[2], [3]], names: [:x, nil]), Nx.tensor([[4, 5]], names: [nil, :y]))
      #Nx.Tensor<
        s64[x: 2][y: 2]
        [
          [16, 32],
          [81, 243]
        ]
      >

  """
  @doc type: :element
  def pow(left, right), do: element_wise_bin_op(left, right, :pow, & &1)

  @deprecated "Use pow/2 instead"
  @doc false
  def power(left, right), do: pow(left, right)

  @doc """
  Element-wise remainder of two tensors.

  If a number is given, it is converted to a tensor.

  It will broadcast tensors whenever the dimensions do
  not match and broadcasting is possible.

  If you're using `Nx.Defn.defn/2`, you can use the `rem/2` function
  in place of this function: `rem(left, right)`.

  ## Examples

  ### Remainder of scalars

      iex> Nx.remainder(1, 2)
      #Nx.Tensor<
        s64
        1
      >

  ### Remainder of tensors and scalars

      iex> Nx.remainder(Nx.tensor([1, 2, 3], names: [:data]), 2)
      #Nx.Tensor<
        s64[data: 3]
        [1, 0, 1]
      >

      iex> Nx.remainder(2, Nx.tensor([1.0, 2.0, 3.0], names: [:data]))
      #Nx.Tensor<
        f32[data: 3]
        [0.0, 0.0, 2.0]
      >

  ### Remainder of tensors

      iex> left = Nx.tensor([[10], [20]], names: [:x, :y])
      iex> right = Nx.tensor([[3, 4]], names: [nil, :y])
      iex> Nx.remainder(left, right)
      #Nx.Tensor<
        s64[x: 2][y: 2]
        [
          [1, 2],
          [2, 0]
        ]
      >

  ### Remainder involving negative values

  If given a negative value as the right operand, the operation
  will return the negative image of the remainder.

  For the example below, note that in modulo-10, adding 20 shouldn't
  change the result, but in this case it does because the sign changes.

      iex> left = Nx.tensor(-11, type: :s8)
      iex> right = Nx.tensor(10, type: :u8)
      iex> Nx.remainder(left, right)
      #Nx.Tensor<
        s16
        -1
      >
      iex> Nx.remainder(Nx.add(left, Nx.tensor(20, type: :s8)), right)
      #Nx.Tensor<
        s16
        9
      >
      iex> positive_left = Nx.tensor(9, type: :u8)
      iex> Nx.remainder(positive_left, right)
      #Nx.Tensor<
        u8
        9
      >
      iex> Nx.remainder(Nx.add(positive_left, Nx.tensor(20, type: :u8)), right)
      #Nx.Tensor<
        u8
        9
      >
  """
  @doc type: :element
  def remainder(left, right), do: non_complex_element_wise_bin_op(left, right, :remainder, & &1)

  @doc """
  Element-wise division of two tensors.

  If a number is given, it is converted to a tensor.

  It always returns a float tensor. If any of the input
  tensors are not float, they are converted to f32.
  Division by zero raises, but it may trigger undefined
  behaviour on some compilers.

  It will broadcast tensors whenever the dimensions do
  not match and broadcasting is possible.

  If you're using `Nx.Defn.defn/2`, you can use the `/` operator
  in place of this function: `left / right`.

  ## Examples

  ### Dividing scalars

      iex> Nx.divide(1, 2)
      #Nx.Tensor<
        f32
        0.5
      >

  ### Dividing tensors and scalars

      iex> Nx.divide(Nx.tensor([1, 2, 3], names: [:data]), 1)
      #Nx.Tensor<
        f32[data: 3]
        [1.0, 2.0, 3.0]
      >

      iex> Nx.divide(1, Nx.tensor([1.0, 2.0, 3.0], names: [:data]))
      #Nx.Tensor<
        f32[data: 3]
        [1.0, 0.5, 0.3333333432674408]
      >

  ### Dividing tensors

      iex> left = Nx.tensor([[1], [2]], names: [:x, nil])
      iex> right = Nx.tensor([[10, 20]], names: [nil, :y])
      iex> Nx.divide(left, right)
      #Nx.Tensor<
        f32[x: 2][y: 2]
        [
          [0.10000000149011612, 0.05000000074505806],
          [0.20000000298023224, 0.10000000149011612]
        ]
      >

      iex> left = Nx.tensor([[1], [2]], type: :s8)
      iex> right = Nx.tensor([[10, 20]], type: :s8, names: [:x, :y])
      iex> Nx.divide(left, right)
      #Nx.Tensor<
        f32[x: 2][y: 2]
        [
          [0.10000000149011612, 0.05000000074505806],
          [0.20000000298023224, 0.10000000149011612]
        ]
      >

      iex> left = Nx.tensor([[1], [2]], type: :f32, names: [:x, nil])
      iex> right = Nx.tensor([[10, 20]], type: :f32, names: [nil, :y])
      iex> Nx.divide(left, right)
      #Nx.Tensor<
        f32[x: 2][y: 2]
        [
          [0.10000000149011612, 0.05000000074505806],
          [0.20000000298023224, 0.10000000149011612]
        ]
      >

  """
  @doc type: :element
  def divide(left, right), do: element_wise_bin_op(left, right, :divide, &Nx.Type.to_floating/1)

  defp assert_quotient_type!(type) do
    if Nx.Type.integer?(type) do
      type
    else
      raise ArgumentError,
            "quotient expects integer tensors as inputs and outputs an integer tensor, " <>
              "got: #{inspect(type)}"
    end
  end

  @doc """
  Element-wise integer division of two tensors.

  If a number is given, it is converted to a tensor.

  It always returns an integer tensor. Input tensors and
  numbers must be integer types. Division by zero raises,
  but it may trigger undefined behaviour on some compilers.

  It will broadcast tensors whenever the dimensions do
  not match and broadcasting is possible.

  ## Caveat for `grad`

  The `grad` operation is not supported for `quotient/2`.
  Since integer division is, by definition, a closed operation
  for the set of integers and grad involves floating points,
  `grad` is undefined.

  If you need to support gradients, you might consider using
  floor division, but beware of precision errors caused by
  floating points:

      a |> Nx.divide(b) |> Nx.floor()

  ## Examples

  ### Integer dividing scalars

      iex> Nx.quotient(11, 2)
      #Nx.Tensor<
        s64
        5
      >

  ### Integer dividing tensors and scalars

      iex> Nx.quotient(Nx.tensor([2, 4, 5], names: [:data]), 2)
      #Nx.Tensor<
        s64[data: 3]
        [1, 2, 2]
      >

      iex> Nx.quotient(10, Nx.tensor([1, 2, 3], names: [:data]))
      #Nx.Tensor<
        s64[data: 3]
        [10, 5, 3]
      >

  ### Dividing tensors

      iex> left = Nx.tensor([[10, 20]], names: [nil, :y])
      iex> right = Nx.tensor([[1], [2]], names: [:x, nil])
      iex> Nx.quotient(left, right)
      #Nx.Tensor<
        s64[x: 2][y: 2]
        [
          [10, 20],
          [5, 10]
        ]
      >

      iex> left = Nx.tensor([[10, 20]], type: :s8, names: [:x, :y])
      iex> right = Nx.tensor([[1], [2]], type: :s8)
      iex> Nx.quotient(left, right)
      #Nx.Tensor<
        s8[x: 2][y: 2]
        [
          [10, 20],
          [5, 10]
        ]
      >

      iex> left = Nx.tensor([[10, 20]], type: :u8, names: [:x, :y])
      iex> right = Nx.tensor([[1], [2]], type: :u32)
      iex> Nx.quotient(left, right)
      #Nx.Tensor<
        u32[x: 2][y: 2]
        [
          [10, 20],
          [5, 10]
        ]
      >

  """
  @doc type: :element
  def quotient(left, right),
    do: element_wise_bin_op(left, right, :quotient, &assert_quotient_type!/1)

  @doc """
  Element-wise arc tangent of two tensors.

  If a number is given, it is converted to a tensor.

  It always returns a float tensor. If any of the input
  tensors are not float, they are converted to f32.

  It will broadcast tensors whenever the dimensions do
  not match and broadcasting is possible.

  ## Examples

  ### Arc tangent between scalars

      iex> Nx.atan2(1, 2)
      #Nx.Tensor<
        f32
        0.46364760398864746
      >

  ### Arc tangent between tensors and scalars

      iex> Nx.atan2(Nx.tensor([1, 2, 3], names: [:data]), 1)
      #Nx.Tensor<
        f32[data: 3]
        [0.7853981852531433, 1.1071487665176392, 1.249045729637146]
      >

      iex> Nx.atan2(1, Nx.tensor([1.0, 2.0, 3.0], names: [:data]))
      #Nx.Tensor<
        f32[data: 3]
        [0.7853981852531433, 0.46364760398864746, 0.32175055146217346]
      >

  ### Arc tangent between tensors

      iex> neg_and_pos_zero_columns = Nx.tensor([[-0.0], [0.0]], type: :f64)
      iex> neg_and_pos_zero_rows = Nx.tensor([-0.0, 0.0], type: :f64)
      iex> Nx.atan2(neg_and_pos_zero_columns, neg_and_pos_zero_rows)
      #Nx.Tensor<
        f64[2][2]
        [
          [-3.141592653589793, -0.0],
          [3.141592653589793, 0.0]
        ]
      >

  """
  @doc type: :element
  def atan2(left, right), do: element_wise_bin_op(left, right, :atan2, &Nx.Type.to_floating/1)

  @doc """
  Element-wise maximum of two tensors.

  If a number is given, it is converted to a tensor.

  It will broadcast tensors whenever the dimensions do
  not match and broadcasting is possible.

  If you're using `Nx.Defn.defn/2`, you can use the `max/2` function
  in place of this function: `max(left, right)`.

  ## Examples

  ### Max between scalars

      iex> Nx.max(1, 2)
      #Nx.Tensor<
        s64
        2
      >

  ### Max between tensors and scalars

      iex> Nx.max(Nx.tensor([1, 2, 3], names: [:data]), 1)
      #Nx.Tensor<
        s64[data: 3]
        [1, 2, 3]
      >

      iex> Nx.max(1, Nx.tensor([1.0, 2.0, 3.0], names: [:data]))
      #Nx.Tensor<
        f32[data: 3]
        [1.0, 2.0, 3.0]
      >

  ### Max between tensors

      iex> left = Nx.tensor([[1], [2]], names: [:x, :y])
      iex> right = Nx.tensor([[10, 20]])
      iex> Nx.max(left, right)
      #Nx.Tensor<
        s64[x: 2][y: 2]
        [
          [10, 20],
          [10, 20]
        ]
      >

      iex> left = Nx.tensor([[1], [2]], type: :s8, names: [:x, nil])
      iex> right = Nx.tensor([[10, 20]], type: :s8)
      iex> Nx.max(left, right)
      #Nx.Tensor<
        s8[x: 2][2]
        [
          [10, 20],
          [10, 20]
        ]
      >

      iex> left = Nx.tensor([[1], [2]], type: :f32, names: [:x, nil])
      iex> right = Nx.tensor([[10, 20]], type: :f32, names: [nil, :y])
      iex> Nx.max(left, right)
      #Nx.Tensor<
        f32[x: 2][y: 2]
        [
          [10.0, 20.0],
          [10.0, 20.0]
        ]
      >

  """
  @doc type: :element
  def max(left, right), do: non_complex_element_wise_bin_op(left, right, :max, & &1)

  @doc """
  Element-wise minimum of two tensors.

  If a number is given, it is converted to a tensor.

  It will broadcast tensors whenever the dimensions do
  not match and broadcasting is possible.

  If you're using `Nx.Defn.defn/2`, you can use the `min/2` function
  in place of this function: `min(left, right)`.

  ## Examples

  ### Min between scalars

      iex> Nx.min(1, 2)
      #Nx.Tensor<
        s64
        1
      >

  ### Min between tensors and scalars

      iex> Nx.min(Nx.tensor([1, 2, 3], names: [:data]), 1)
      #Nx.Tensor<
        s64[data: 3]
        [1, 1, 1]
      >

      iex> Nx.min(1, Nx.tensor([1.0, 2.0, 3.0], names: [:data]))
      #Nx.Tensor<
        f32[data: 3]
        [1.0, 1.0, 1.0]
      >

  ### Min between tensors

      iex> left = Nx.tensor([[1], [2]], names: [:x, nil])
      iex> right = Nx.tensor([[10, 20]])
      iex> Nx.min(left, right)
      #Nx.Tensor<
        s64[x: 2][2]
        [
          [1, 1],
          [2, 2]
        ]
      >

      iex> left = Nx.tensor([[1], [2]], type: :s8, names: [:x, :y])
      iex> right = Nx.tensor([[10, 20]], type: :s8)
      iex> Nx.min(left, right)
      #Nx.Tensor<
        s8[x: 2][y: 2]
        [
          [1, 1],
          [2, 2]
        ]
      >

      iex> left = Nx.tensor([[1], [2]], type: :f32, names: [:x, nil])
      iex> right = Nx.tensor([[10, 20]], type: :f32, names: [nil, :y])
      iex> Nx.min(left, right)
      #Nx.Tensor<
        f32[x: 2][y: 2]
        [
          [1.0, 1.0],
          [2.0, 2.0]
        ]
      >

  """
  @doc type: :element
  def min(left, right), do: non_complex_element_wise_bin_op(left, right, :min, & &1)

  ## Bitwise ops

  defp assert_bitwise_type!(type) do
    if Nx.Type.integer?(type) do
      type
    else
      raise ArgumentError,
            "bitwise operators expect integer tensors as inputs and outputs an integer tensor, " <>
              "got: #{inspect(type)}"
    end
  end

  @doc """
  Element-wise bitwise AND of two tensors.

  Only integer tensors are supported. If a float or
  complex tensor is given, an error is raised.

  It will broadcast tensors whenever the dimensions do
  not match and broadcasting is possible.

  If you're using `Nx.Defn.defn/2`, you can use the `&&&` operator
  in place of this function: `left &&& right`.

  ## Examples

  ### bitwise and between scalars

      iex> Nx.bitwise_and(1, 0)
      #Nx.Tensor<
        s64
        0
      >

  ### bitwise and between tensors and scalars

      iex> Nx.bitwise_and(Nx.tensor([0, 1, 2], names: [:data]), 1)
      #Nx.Tensor<
        s64[data: 3]
        [0, 1, 0]
      >

      iex> Nx.bitwise_and(Nx.tensor([0, -1, -2], names: [:data]), -1)
      #Nx.Tensor<
        s64[data: 3]
        [0, -1, -2]
      >

  ### bitwise and between tensors

      iex> Nx.bitwise_and(Nx.tensor([0, 0, 1, 1], names: [:data]), Nx.tensor([0, 1, 0, 1]))
      #Nx.Tensor<
        s64[data: 4]
        [0, 0, 0, 1]
      >

  ## Error cases

      iex> Nx.bitwise_and(Nx.tensor([0, 0, 1, 1]), 1.0)
      ** (ArgumentError) bitwise operators expect integer tensors as inputs and outputs an integer tensor, got: {:f, 32}
  """
  @doc type: :element
  def bitwise_and(left, right),
    do: element_wise_bin_op(left, right, :bitwise_and, &assert_bitwise_type!/1)

  @doc """
  Element-wise bitwise OR of two tensors.

  Only integer tensors are supported. If a float or
  complex tensor is given, an error is raised.

  It will broadcast tensors whenever the dimensions do
  not match and broadcasting is possible.

  If you're using `Nx.Defn.defn/2`, you can use the `|||` operator
  in place of this function: `left ||| right`.

  ## Examples

  ### bitwise or between scalars

      iex> Nx.bitwise_or(1, 0)
      #Nx.Tensor<
        s64
        1
      >

  ### bitwise or between tensors and scalars

      iex> Nx.bitwise_or(Nx.tensor([0, 1, 2], names: [:data]), 1)
      #Nx.Tensor<
        s64[data: 3]
        [1, 1, 3]
      >

      iex> Nx.bitwise_or(Nx.tensor([0, -1, -2], names: [:data]), -1)
      #Nx.Tensor<
        s64[data: 3]
        [-1, -1, -1]
      >

  ### bitwise or between tensors

      iex> Nx.bitwise_or(Nx.tensor([0, 0, 1, 1], names: [:data]), Nx.tensor([0, 1, 0, 1], names: [:data]))
      #Nx.Tensor<
        s64[data: 4]
        [0, 1, 1, 1]
      >

  ## Error cases

      iex> Nx.bitwise_or(Nx.tensor([0, 0, 1, 1]), 1.0)
      ** (ArgumentError) bitwise operators expect integer tensors as inputs and outputs an integer tensor, got: {:f, 32}
  """
  @doc type: :element
  def bitwise_or(left, right),
    do: element_wise_bin_op(left, right, :bitwise_or, &assert_bitwise_type!/1)

  @doc """
  Element-wise bitwise XOR of two tensors.

  Only integer tensors are supported. If a float or complex
  tensor is given, an error is raised.

  It will broadcast tensors whenever the dimensions do
  not match and broadcasting is possible.

  ## Examples

  ### Bitwise xor between scalars

      iex> Nx.bitwise_xor(1, 0)
      #Nx.Tensor<
        s64
        1
      >

  ### Bitwise xor and between tensors and scalars

      iex> Nx.bitwise_xor(Nx.tensor([1, 2, 3], names: [:data]), 2)
      #Nx.Tensor<
        s64[data: 3]
        [3, 0, 1]
      >

      iex> Nx.bitwise_xor(Nx.tensor([-1, -2, -3], names: [:data]), 2)
      #Nx.Tensor<
        s64[data: 3]
        [-3, -4, -1]
      >

  ### Bitwise xor between tensors

      iex> Nx.bitwise_xor(Nx.tensor([0, 0, 1, 1]), Nx.tensor([0, 1, 0, 1], names: [:data]))
      #Nx.Tensor<
        s64[data: 4]
        [0, 1, 1, 0]
      >

  ## Error cases

      iex> Nx.bitwise_xor(Nx.tensor([0, 0, 1, 1]), 1.0)
      ** (ArgumentError) bitwise operators expect integer tensors as inputs and outputs an integer tensor, got: {:f, 32}
  """
  @doc type: :element
  def bitwise_xor(left, right),
    do: element_wise_bin_op(left, right, :bitwise_xor, &assert_bitwise_type!/1)

  @doc """
  Element-wise left shift of two tensors.

  Only integer tensors are supported. If a float or complex
  tensor is given, an error is raised. If the right side
  is negative, it will raise, but it may trigger undefined
  behaviour on some compilers.

  It will broadcast tensors whenever the dimensions do
  not match and broadcasting is possible. If the number of
  shifts are negative, Nx's default backend will raise,
  but it may trigger undefined behaviour in other backends.

  If you're using `Nx.Defn.defn/2`, you can use the `<<<` operator
  in place of this function: `left <<< right`.

  ## Examples

  ### Left shift between scalars

      iex> Nx.left_shift(1, 0)
      #Nx.Tensor<
        s64
        1
      >

  ### Left shift between tensors and scalars

      iex> Nx.left_shift(Nx.tensor([1, 2, 3], names: [:data]), 2)
      #Nx.Tensor<
        s64[data: 3]
        [4, 8, 12]
      >

  ### Left shift between tensors

      iex> left = Nx.tensor([1, 1, -1, -1], names: [:data])
      iex> right = Nx.tensor([1, 2, 3, 4], names: [:data])
      iex> Nx.left_shift(left, right)
      #Nx.Tensor<
        s64[data: 4]
        [2, 4, -8, -16]
      >

  ## Error cases

      iex> Nx.left_shift(Nx.tensor([0, 0, 1, 1]), 1.0)
      ** (ArgumentError) bitwise operators expect integer tensors as inputs and outputs an integer tensor, got: {:f, 32}

  """
  @doc type: :element
  def left_shift(left, right),
    do: element_wise_bin_op(left, right, :left_shift, &assert_bitwise_type!/1)

  @doc """
  Element-wise right shift of two tensors.

  Only integer tensors are supported. If a float or complex
  tensor is given, an error is raised. If the right side
  is negative, it will raise, but it may trigger undefined
  behaviour on some compilers.

  It performs an arithmetic shift if the tensor is made of
  signed integers, it performs a logical shift otherwise.
  In other words, it preserves the sign for signed integers.

  It will broadcast tensors whenever the dimensions do
  not match and broadcasting is possible. If the number of
  shifts are negative, Nx's default backend will raise,
  but it may trigger undefined behaviour in other backends.

  If you're using `Nx.Defn.defn/2`, you can use the `>>>` operator
  in place of this function: `left >>> right`.

  ## Examples

  ### Right shift between scalars

      iex> Nx.right_shift(1, 0)
      #Nx.Tensor<
        s64
        1
      >

  ### Right shift between tensors and scalars

      iex> Nx.right_shift(Nx.tensor([2, 4, 8], names: [:data]), 2)
      #Nx.Tensor<
        s64[data: 3]
        [0, 1, 2]
      >

  ### Right shift between tensors

      iex> left = Nx.tensor([16, 32, -64, -128], names: [:data])
      iex> right = Nx.tensor([1, 2, 3, 4])
      iex> Nx.right_shift(left, right)
      #Nx.Tensor<
        s64[data: 4]
        [8, 8, -8, -8]
      >

  ## Error cases

      iex> Nx.right_shift(Nx.tensor([0, 0, 1, 1]), 1.0)
      ** (ArgumentError) bitwise operators expect integer tensors as inputs and outputs an integer tensor, got: {:f, 32}

  """
  @doc type: :element
  def right_shift(left, right),
    do: element_wise_bin_op(left, right, :right_shift, &assert_bitwise_type!/1)

  @doc """
  Element-wise equality comparison of two tensors.

  If a number is given, it is converted to a tensor.

  It will broadcast tensors whenever the dimensions do
  not match and broadcasting is possible.

  If you're using `Nx.Defn.defn/2`, you can use the `==` operator
  in place of this function: `left == right`.

  ## Examples

  ### Comparison of scalars

      iex> Nx.equal(1, 2)
      #Nx.Tensor<
        u8
        0
      >

  ### Comparison of tensors and scalars

      iex> Nx.equal(1, Nx.tensor([1, 2, 3], names: [:data]))
      #Nx.Tensor<
        u8[data: 3]
        [1, 0, 0]
      >

  ### Comparison of tensors

      iex> left = Nx.tensor([1, 2, 3], names: [:data])
      iex> right = Nx.tensor([1, 2, 5])
      iex> Nx.equal(left, right)
      #Nx.Tensor<
        u8[data: 3]
        [1, 1, 0]
      >

      iex> left = Nx.tensor([[1.0, 2.0, 3.0], [4.0, 5.0, 6.0]], names: [:x, nil])
      iex> right = Nx.tensor([1, 2, 3])
      iex> Nx.equal(left, right)
      #Nx.Tensor<
        u8[x: 2][3]
        [
          [1, 1, 1],
          [0, 0, 0]
        ]
      >
  """
  @doc type: :element
  def equal(left, right), do: element_wise_pred_op(left, right, :equal)

  @doc """
  Element-wise logical and of two tensors.

  Zero is considered false, any other number is considered
  true.

  It will broadcast tensors whenever the dimensions do
  not match and broadcasting is possible.

  If you're using `Nx.Defn.defn/2`, you can use the `and` operator
  in place of this function: `left and right`.

  ## Examples

      iex> Nx.logical_and(1, Nx.tensor([-1, 0, 1], names: [:data]))
      #Nx.Tensor<
        u8[data: 3]
        [1, 0, 1]
      >

      iex> left = Nx.tensor([-1, 0, 1], names: [:data])
      iex> right = Nx.tensor([[-1], [0], [1]])
      iex> Nx.logical_and(left, right)
      #Nx.Tensor<
        u8[3][data: 3]
        [
          [1, 0, 1],
          [0, 0, 0],
          [1, 0, 1]
        ]
      >

      iex> left = Nx.tensor([-1.0, 0.0, 1.0], names: [:data])
      iex> right = Nx.tensor([[-1], [0], [1]])
      iex> Nx.logical_and(left, right)
      #Nx.Tensor<
        u8[3][data: 3]
        [
          [1, 0, 1],
          [0, 0, 0],
          [1, 0, 1]
        ]
      >
  """
  @doc type: :element
  def logical_and(left, right), do: element_wise_pred_op(left, right, :logical_and)

  @doc """
  Element-wise logical or of two tensors.

  Zero is considered false, any other number is considered
  true.

  It will broadcast tensors whenever the dimensions do
  not match and broadcasting is possible.

  If you're using `Nx.Defn.defn/2`, you can use the `or` operator
  in place of this function: `left or right`.

  ## Examples

      iex> Nx.logical_or(0, Nx.tensor([-1, 0, 1], names: [:data]))
      #Nx.Tensor<
        u8[data: 3]
        [1, 0, 1]
      >

      iex> left = Nx.tensor([-1, 0, 1], names: [:data])
      iex> right = Nx.tensor([[-1], [0], [1]])
      iex> Nx.logical_or(left, right)
      #Nx.Tensor<
        u8[3][data: 3]
        [
          [1, 1, 1],
          [1, 0, 1],
          [1, 1, 1]
        ]
      >

      iex> left = Nx.tensor([-1.0, 0.0, 1.0], names: [:data])
      iex> right = Nx.tensor([[-1], [0], [1]])
      iex> Nx.logical_or(left, right)
      #Nx.Tensor<
        u8[3][data: 3]
        [
          [1, 1, 1],
          [1, 0, 1],
          [1, 1, 1]
        ]
      >
  """
  @doc type: :element
  def logical_or(left, right), do: element_wise_pred_op(left, right, :logical_or)

  @doc """
  Element-wise logical xor of two tensors.

  Zero is considered false, any other number is considered
  true.

  It will broadcast tensors whenever the dimensions do
  not match and broadcasting is possible.

  ## Examples

      iex> Nx.logical_xor(0, Nx.tensor([-1, 0, 1], names: [:data]))
      #Nx.Tensor<
        u8[data: 3]
        [1, 0, 1]
      >

      iex> left = Nx.tensor([-1, 0, 1], names: [:data])
      iex> right = Nx.tensor([[-1], [0], [1]])
      iex> Nx.logical_xor(left, right)
      #Nx.Tensor<
        u8[3][data: 3]
        [
          [0, 1, 0],
          [1, 0, 1],
          [0, 1, 0]
        ]
      >

      iex> left = Nx.tensor([-1.0, 0.0, 1.0], names: [:data])
      iex> right = Nx.tensor([[-1], [0], [1]])
      iex> Nx.logical_xor(left, right)
      #Nx.Tensor<
        u8[3][data: 3]
        [
          [0, 1, 0],
          [1, 0, 1],
          [0, 1, 0]
        ]
      >

  """
  @doc type: :element
  def logical_xor(left, right), do: element_wise_pred_op(left, right, :logical_xor)

  @doc """
  Element-wise logical not a tensor.

  Zero is considered false, any other number is considered
  true.

  If you're using `Nx.Defn.defn/2`, you can use the `not` operator
  in place of this function: `not tensor`.

  ## Examples

      iex> Nx.logical_not(Nx.tensor([-1, 0, 1], names: [:data]))
      #Nx.Tensor<
        u8[data: 3]
        [0, 1, 0]
      >

      iex> Nx.logical_not(Nx.tensor([-1.0, 0.0, 1.0], names: [:data]))
      #Nx.Tensor<
        u8[data: 3]
        [0, 1, 0]
      >

  """
  @doc type: :element
  def logical_not(tensor) do
    apply_vectorized(tensor, fn tensor ->
      output = Nx.template(tensor.shape, {:u, 8}, names: tensor.names)

      Nx.Shared.optional(:logical_not, [tensor], output, fn tensor ->
        element_wise_pred_op(tensor, 0, :equal)
      end)
    end)
  end

  @doc """
  Element-wise not-equal comparison of two tensors.

  If a number is given, it is converted to a tensor.

  It will broadcast tensors whenever the dimensions do
  not match and broadcasting is possible.

  If you're using `Nx.Defn.defn/2`, you can use the `!=` operator
  in place of this function: `left != right`.

  ## Examples

  ### Comparison of scalars

      iex> Nx.not_equal(1, 2)
      #Nx.Tensor<
        u8
        1
      >

  ### Comparison of tensor and scalar

      iex> Nx.not_equal(Nx.tensor([1, 2, 3], names: [:data]), Nx.tensor(1))
      #Nx.Tensor<
        u8[data: 3]
        [0, 1, 1]
      >

  ### Comparison of tensors

      iex> left = Nx.tensor([1, 1, 2])
      iex> right = Nx.tensor([1, 2, 3], names: [:data])
      iex> Nx.not_equal(left, right)
      #Nx.Tensor<
        u8[data: 3]
        [0, 1, 1]
      >

      iex> left = Nx.tensor([[1, 4, 2], [4, 5, 6]], names: [:x, :y])
      iex> right = Nx.tensor([[1, 3, 2], [4, 2, 1]], names: [:x, :y])
      iex> Nx.not_equal(left, right)
      #Nx.Tensor<
        u8[x: 2][y: 3]
        [
          [0, 1, 0],
          [0, 1, 1]
        ]
      >
  """
  @doc type: :element
  def not_equal(left, right), do: element_wise_pred_op(left, right, :not_equal)

  @doc """
  Element-wise greater than comparison of two tensors.

  If a number is given, it is converted to a tensor.

  It will broadcast tensors whenever the dimensions do
  not match and broadcasting is possible.

  If you're using `Nx.Defn.defn/2`, you can use the `>` operator
  in place of this function: `left > right`.

  ## Examples

  ### Comparison of scalars

      iex> Nx.greater(1, 2)
      #Nx.Tensor<
        u8
        0
      >

  ### Comparison of tensors and scalars

      iex> Nx.greater(1, Nx.tensor([1, 2, 3], names: [:data]))
      #Nx.Tensor<
        u8[data: 3]
        [0, 0, 0]
      >

  ### Comparison of tensors

      iex> left = Nx.tensor([1, 2, 3], names: [:data])
      iex> right = Nx.tensor([1, 2, 2])
      iex> Nx.greater(left, right)
      #Nx.Tensor<
        u8[data: 3]
        [0, 0, 1]
      >

      iex> left = Nx.tensor([[1.0, 2.0, 3.0], [4.0, 5.0, 6.0]], names: [:x, :y])
      iex> right = Nx.tensor([1, 2, 3])
      iex> Nx.greater(left, right)
      #Nx.Tensor<
        u8[x: 2][y: 3]
        [
          [0, 0, 0],
          [1, 1, 1]
        ]
      >
  """
  @doc type: :element
  def greater(left, right), do: non_complex_element_wise_pred_op(left, right, :greater)

  @doc """
  Element-wise less than comparison of two tensors.

  If a number is given, it is converted to a tensor.

  It will broadcast tensors whenever the dimensions do
  not match and broadcasting is possible.

  If you're using `Nx.Defn.defn/2`, you can use the `<` operator
  in place of this function: `left < right`.

  ## Examples

  ### Comparison of scalars

      iex> Nx.less(1, 2)
      #Nx.Tensor<
        u8
        1
      >

  ### Comparison of tensors and scalars

      iex> Nx.less(1, Nx.tensor([1, 2, 3], names: [:data]))
      #Nx.Tensor<
        u8[data: 3]
        [0, 1, 1]
      >

  ### Comparison of tensors

      iex> Nx.less(Nx.tensor([1, 2, 1]), Nx.tensor([1, 2, 2], names: [:data]))
      #Nx.Tensor<
        u8[data: 3]
        [0, 0, 1]
      >

      iex> Nx.less(Nx.tensor([[1.0, 2.0, 3.0], [4.0, 2.0, 1.0]], names: [:x, :y]), Nx.tensor([1, 2, 3]))
      #Nx.Tensor<
        u8[x: 2][y: 3]
        [
          [0, 0, 0],
          [0, 0, 1]
        ]
      >

  """
  @doc type: :element
  def less(left, right), do: non_complex_element_wise_pred_op(left, right, :less)

  @doc """
  Element-wise greater than or equal comparison of two tensors.

  If a number is given, it is converted to a tensor.

  It will broadcast tensors whenever the dimensions do
  not match and broadcasting is possible.

  If you're using `Nx.Defn.defn/2`, you can use the `>=` operator
  in place of this function: `left >= right`.

  ## Examples

  ### Comparison of scalars

      iex> Nx.greater_equal(1, 2)
      #Nx.Tensor<
        u8
        0
      >

  ### Comparison of tensors and scalars

      iex> Nx.greater_equal(1, Nx.tensor([1, 2, 3], names: [:data]))
      #Nx.Tensor<
        u8[data: 3]
        [1, 0, 0]
      >

  ### Comparison of tensors

      iex> left = Nx.tensor([1, 2, 3], names: [:data])
      iex> right = Nx.tensor([1, 2, 2])
      iex> Nx.greater_equal(left, right)
      #Nx.Tensor<
        u8[data: 3]
        [1, 1, 1]
      >

      iex> left = Nx.tensor([[1.0, 2.0, 3.0], [4.0, 5.0, 6.0]], names: [:x, :y])
      iex> right = Nx.tensor([1, 2, 3])
      iex> Nx.greater_equal(left, right)
      #Nx.Tensor<
        u8[x: 2][y: 3]
        [
          [1, 1, 1],
          [1, 1, 1]
        ]
      >

  """
  @doc type: :element
  def greater_equal(left, right),
    do: non_complex_element_wise_pred_op(left, right, :greater_equal)

  @doc """
  Element-wise less than or equal comparison of two tensors.

  If a number is given, it is converted to a tensor.

  It will broadcast tensors whenever the dimensions do
  not match and broadcasting is possible.

  If you're using `Nx.Defn.defn/2`, you can use the `<=` operator
  in place of this function: `left <= right`.

  ## Examples

  ### Comparison of scalars

      iex> Nx.less_equal(1, 2)
      #Nx.Tensor<
        u8
        1
      >

  ### Comparison of tensors and scalars

      iex> Nx.less_equal(1, Nx.tensor([1, 2, 3], names: [:data]))
      #Nx.Tensor<
        u8[data: 3]
        [1, 1, 1]
      >

  ### Comparison of tensors

      iex> left = Nx.tensor([1, 2, 3], names: [:data])
      iex> right = Nx.tensor([1, 2, 2])
      iex> Nx.less_equal(left, right)
      #Nx.Tensor<
        u8[data: 3]
        [1, 1, 0]
      >

      iex> left = Nx.tensor([[1.0, 2.0, 3.0], [4.0, 5.0, 6.0]])
      iex> right = Nx.tensor([1, 2, 3], names: [:y])
      iex> Nx.less_equal(left, right)
      #Nx.Tensor<
        u8[2][y: 3]
        [
          [1, 1, 1],
          [0, 0, 0]
        ]
      >

  """
  @doc type: :element
  def less_equal(left, right), do: non_complex_element_wise_pred_op(left, right, :less_equal)

  @doc """
  Constructs a tensor from two tensors, based on a predicate.

  The resulting tensor is built by evaluating each element of
  `pred` and returning either the corresponding element from
  `on_true` or `on_false`.

  `pred` must either be `1` or `0` or a tensor of predicates
  with a shape that matches the largest shape between `s1` or `s2`.

  If the shape of `on_true` or `on_false` do not match the shape of
  `pred`, attempts to broadcast both so they match the shape of `pred`.

  ## Examples

  When the first argument is a scalar:

      iex> Nx.select(1, Nx.tensor([1, 2, 3], names: [:x]), Nx.tensor([4, 5, 6], names: [:x]))
      #Nx.Tensor<
        s64[x: 3]
        [1, 2, 3]
      >

      iex> Nx.select(0, Nx.tensor([1, 2, 3], names: [:y]), Nx.tensor([4, 5, 6], names: [:y]))
      #Nx.Tensor<
        s64[y: 3]
        [4, 5, 6]
      >

      iex> Nx.select(0, Nx.tensor([[1, 2]], names: [:x, :y]), Nx.tensor([[3], [4]], names: [:x, :y]))
      #Nx.Tensor<
        s64[x: 2][y: 2]
        [
          [3, 3],
          [4, 4]
        ]
      >

  When the first argument is a tensor:

      iex> Nx.select(Nx.tensor([0, 1, 0], names: [:x]), Nx.tensor([1, 2, 3], names: [:y]), Nx.tensor([4, 5, 6], names: [:z]))
      #Nx.Tensor<
        s64[x: 3]
        [4, 2, 6]
      >

      iex> x = Nx.tensor([2, 4, 6], names: [:x])
      iex> y = Nx.tensor([3, 2, 1])
      iex> Nx.select(Nx.greater(x, y), Nx.tensor([2, 4, 6], names: [:i]), Nx.tensor([1, 3, 5], names: [:j]))
      #Nx.Tensor<
        s64[x: 3]
        [1, 4, 6]
      >

      iex> x = Nx.tensor([2, 4, 6, 8, 10], names: [:x])
      iex> y = Nx.tensor([1, 6, 2, 11, 2], names: [:x])
      iex> Nx.select(Nx.greater(x, y), Nx.tensor(2), Nx.tensor([1, 3, 5, 7, 9], names: [:x]))
      #Nx.Tensor<
        s64[x: 5]
        [2, 3, 2, 7, 2]
      >

  If the tensor has other values, any non-zero value is considered true:

      iex> Nx.select(Nx.tensor([0, 1, 2], type: :u8), Nx.tensor([0, 0, 0]), Nx.tensor([1, 1, 1]))
      #Nx.Tensor<
        s64[3]
        [1, 0, 0]
      >

      iex> Nx.select(Nx.tensor([0, 1, 0]), Nx.tensor([1, 1, 1]), Nx.tensor([2.0, 2.0, 2.0]))
      #Nx.Tensor<
        f32[3]
        [2.0, 1.0, 2.0]
      >

  ## Vectorized tensors

  Vectorized and non-vectorized tensors can be mixed-and-matched on all three inputs.

      iex> pred = Nx.tensor([[0, 1, 0], [1, 1, 0]]) |> Nx.vectorize(:x)
      iex> on_true = 1
      iex> on_false = Nx.tensor([2, 3]) |> Nx.vectorize(:y)
      iex> Nx.select(pred, on_true, on_false)
      #Nx.Tensor<
        vectorized[x: 2][y: 2]
        s64[3]
        [
          [
            [2, 1, 2],
            [3, 1, 3]
          ],
          [
            [1, 1, 2],
            [1, 1, 3]
          ]
        ]
      >

    In the next example, notice that even though the `pred` input
    is scalar, because we're dealing with vectorized inputs, some
    broadcasting still occurs.

      iex> pred = 1
      iex> on_true = Nx.tensor([1, 2, 3]) |> Nx.vectorize(:x)
      iex> on_false = Nx.tensor([4, 5]) |> Nx.vectorize(:y)
      iex> Nx.select(pred, on_true, on_false)
      #Nx.Tensor<
        vectorized[x: 3][y: 2]
        s64
        [
          [1, 1],
          [2, 2],
          [3, 3]
        ]
      >

  Finally, broadcasting will also occur if more than one input share
  the same vectorized axes, but one of them presents size 1

      iex> pred = Nx.tensor([1, 0, 0]) |> Nx.vectorize(:x)
      iex> on_true = Nx.tensor([[2]]) |> Nx.vectorize(:x) |> Nx.vectorize(:y)
      iex> on_false = Nx.tensor([3, 4]) |> Nx.vectorize(:y)
      iex> Nx.select(pred, on_true, on_false)
      #Nx.Tensor<
        vectorized[x: 3][y: 2]
        s64
        [
          [2, 2],
          [3, 4],
          [3, 4]
        ]
      >
  """
  @doc type: :element
  def select(pred, on_true, on_false) do
    [pred, on_true, on_false] = broadcast_vectors([pred, on_true, on_false])

    %T{vectorized_axes: vectorized_axes, shape: pred_shape, names: pred_names} = pred
    %T{shape: true_shape, names: true_names} = on_true
    %T{shape: false_shape, names: false_names} = on_false

    output_type = binary_type(on_true, on_false)

    {output_shape, output_names} =
      case {vectorized_axes, pred_shape} do
        {[], {}} -> Nx.Shape.binary_broadcast(true_shape, true_names, false_shape, false_names)
        {_, _} -> {pred_shape, pred_names}
      end

<<<<<<< HEAD
    on_true = reshape_tensor_for_broadcasting(on_true, output_shape)
    on_false = reshape_tensor_for_broadcasting(on_false, output_shape)
    pred = reshape_tensor_for_broadcasting(pred, output_shape) |> broadcast(output_shape)

=======
>>>>>>> 1dbe87e5
    _ =
      Nx.Shape.broadcast!(
        true_shape,
        output_shape,
        Nx.Shape.broadcast_axes(true_shape, output_shape)
      )

    _ =
      Nx.Shape.broadcast!(
        false_shape,
        output_shape,
        Nx.Shape.broadcast_axes(false_shape, output_shape)
      )

    out = %{pred | shape: output_shape, type: output_type, names: output_names}

    if vectorized_axes != [] do
      on_true = reshape_tensor_for_broadcasting(on_true, output_shape)
      on_false = reshape_tensor_for_broadcasting(on_false, output_shape)
      pred = reshape_tensor_for_broadcasting(pred, output_shape)

      out = devectorize(out)
      pred = devectorize(pred)
      on_true = devectorize(on_true)
      on_false = devectorize(on_false)

      result = impl!(pred, on_true, on_false).select(out, pred, on_true, on_false)
      vectorize(result, Keyword.keys(vectorized_axes))
    else
      impl!(pred, on_true, on_false).select(out, pred, on_true, on_false)
    end
  end

  defp reshape_tensor_for_broadcasting(%{shape: shape} = t, shape), do: t

  defp reshape_tensor_for_broadcasting(tensor, target_shape) do
    input_shape = tensor.shape
    input_rank = tuple_size(input_shape)
    target_rank = tuple_size(target_shape)

    # Pad the input shape with 1s on the left side to match the target_rank
    input_shape_padded = List.duplicate(1, target_rank - input_rank) ++ Tuple.to_list(input_shape)

    # Convert the new shape list to a tuple
    new_shape = List.to_tuple(input_shape_padded)

    # Reshape the tensor with the new shape
    reshape(tensor, new_shape)
  end

  @doc """
  Performs a `window_reduce` to select the maximum index in each
  window of the input tensor according to and scatters source tensor
  to corresponding maximum indices in the output tensor.

  Output tensor is initialized as a full tensor with values
  `init_value`. If indices overlap, adds overlapping source values.
  The shape of the source tensor must match the valid windows in the
  input tensor. This means the shape of the source tensor must match
  the shape of the input tensor after a `window_reduce` op with padding
  `padding` and strides `strides`.

  This function is the gradient of `window_max`.

  ## Examples

      iex> t = Nx.tensor([
      ...>   [7, 2, 5, 3, 10, 2],
      ...>   [3, 8, 9, 3, 4, 2],
      ...>   [1, 5, 7, 5, 6, 1],
      ...>   [0, 6, 2, 7, 2, 8]
      ...> ])
      iex> opts = [strides: [2, 3], padding: :valid]
      iex> Nx.window_scatter_max(t, Nx.tensor([[2, 6], [3, 1]]), 0, {2, 3}, opts)
      #Nx.Tensor<
        s64[4][6]
        [
          [0, 0, 0, 0, 6, 0],
          [0, 0, 2, 0, 0, 0],
          [0, 0, 3, 0, 0, 0],
          [0, 0, 0, 0, 0, 1]
        ]
      >

      iex> t = Nx.tensor([
      ...>   [7, 2, 5, 3, 8],
      ...>   [3, 8, 9, 3, 4],
      ...>   [1, 5, 7, 5, 6],
      ...>   [0, 6, 2, 10, 2]
      ...> ])
      iex> opts = [strides: [2, 2], padding: :valid]
      iex> Nx.window_scatter_max(t, Nx.tensor([[2, 6], [3, 1]]), 0, {2, 3}, opts)
      #Nx.Tensor<
        s64[4][5]
        [
          [0, 0, 0, 0, 0],
          [0, 0, 8, 0, 0],
          [0, 0, 3, 0, 0],
          [0, 0, 0, 1, 0]
        ]
      >

  ## Vectorized tensors

  The source and target tensors can be vectorized, and will be broadcasted
  through `broadcast_vectors/1` for the result calculation. `init_value`
  must not be vectorized.

      iex> t = Nx.tensor([
      ...>   [
      ...>     [7, 2, 5, 3],
      ...>     [3, 8, 9, 3]
      ...>   ],
      ...>   [
      ...>     [1, 5, 7, 5],
      ...>     [0, 6, 2, 8]
      ...>   ]
      ...> ]) |> Nx.vectorize(:x)
      iex> opts = [strides: [1, 2], padding: :valid]
      iex> source = Nx.tensor([[[2, 6]], [[3, 1]]]) |> Nx.vectorize(:y)
      iex> Nx.window_scatter_max(t, source, 0, {2, 2}, opts)
      #Nx.Tensor<
        vectorized[x: 2][y: 2]
        s64[2][4]
        [
          [
            [
              [0, 0, 0, 0],
              [0, 2, 6, 0]
            ],
            [
              [0, 0, 0, 0],
              [0, 3, 1, 0]
            ]
          ],
          [
            [
              [0, 0, 0, 0],
              [0, 2, 0, 6]
            ],
            [
              [0, 0, 0, 0],
              [0, 3, 0, 1]
            ]
          ]
        ]
      >
  """
  @doc type: :window
  def window_scatter_max(tensor, source, init_value, window_dimensions, opts \\ []) do
    opts = keyword!(opts, padding: :valid, strides: 1)
    Nx.Shape.validate!(window_dimensions, :window_dimensions)

    [tensor, source] = broadcast_vectors([tensor, source])
    %T{shape: input_shape, vectorized_axes: vectorized_axes} = tensor
    %T{shape: source_shape, type: source_type} = source

    %T{type: value_type, vectorized_axes: value_vectorized_axes} =
      init_value = to_tensor(init_value)

    if value_vectorized_axes != [] do
      raise ArgumentError, "the init_value tensor cannot be vectorized"
    end

    offset = length(vectorized_axes)

    padding = opts[:padding]
    strides = opts[:strides]

    strides =
      if is_integer(strides),
        do: List.duplicate(strides, rank(input_shape)),
        else: strides

    dilations = List.duplicate(1, rank(input_shape))

    {output_window_shape, padding_config} =
      Nx.Shape.pool(input_shape, window_dimensions, strides, padding, dilations)

    unless output_window_shape == source_shape do
      raise ArgumentError, "source shape must match valid windows in input tensor"
    end

    output_type = Nx.Type.merge(source_type, value_type)
    Nx.Shared.raise_complex_not_supported(output_type, :window_scatter_max, 5)

    padding_config = List.duplicate({0, 0}, offset) ++ padding_config
    strides = List.duplicate(1, offset) ++ strides

    window_dimensions =
      if offset != 0 do
        List.to_tuple(List.duplicate(1, offset) ++ Tuple.to_list(window_dimensions))
      else
        window_dimensions
      end

    tensor = devectorize(tensor)
    source = devectorize(source)

    result =
      impl!(tensor, source).window_scatter_max(
        %{tensor | type: output_type},
        tensor,
        source,
        init_value,
        window_dimensions,
        padding: padding_config,
        strides: strides
      )

    vectorize(result, vectorized_axes)
  end

  @doc """
  Performs a `window_reduce` to select the minimum index in each
  window of the input tensor according to and scatters source tensor
  to corresponding minimum indices in the output tensor.

  Output tensor is initialized as a full tensor with values
  `init_value`. If indices overlap, adds overlapping source values.
  The shape of the source tensor must match the valid windows in the
  input tensor. This means the shape of the source tensor must match
  the shape of the input tensor after a `window_reduce` op with padding
  `padding` and strides `strides`.

  This function is the gradient of `window_min`.

  ## Examples

      iex> t = Nx.tensor([
      ...>   [7, 2, 5, 3, 10, 2],
      ...>   [3, 8, 9, 3, 4, 2],
      ...>   [1, 5, 7, 5, 6, 1],
      ...>   [0, 6, 2, 7, 2, 8]
      ...> ])
      iex> opts = [strides: [2, 3], padding: :valid]
      iex> Nx.window_scatter_min(t, Nx.tensor([[2, 6], [3, 1]]), 0, {2, 3}, opts)
      #Nx.Tensor<
        s64[4][6]
        [
          [0, 2, 0, 0, 0, 0],
          [0, 0, 0, 0, 0, 6],
          [0, 0, 0, 0, 0, 1],
          [3, 0, 0, 0, 0, 0]
        ]
      >

      iex> t = Nx.tensor([
      ...>   [7, 2, 5, 3, 8],
      ...>   [3, 8, 9, 3, 4],
      ...>   [1, 5, 7, 5, 6],
      ...>   [0, 6, 2, 10, 2]
      ...> ])
      iex> opts = [strides: [2, 2], padding: :valid]
      iex> Nx.window_scatter_min(t, Nx.tensor([[2, 6], [3, 1]]), 0, {2, 3}, opts)
      #Nx.Tensor<
        s64[4][5]
        [
          [0, 2, 0, 0, 0],
          [0, 0, 0, 6, 0],
          [0, 0, 0, 0, 0],
          [3, 0, 0, 0, 1]
        ]
      >

  ## Vectorized tensors

  The source and target tensors can be vectorized, and will be broadcasted
  through `broadcast_vectors/1` for the result calculation. `init_value`
  must not be vectorized.

      iex> t = Nx.tensor([
      ...>   [
      ...>     [7, 2, 5, 1],
      ...>     [3, 8, 9, 3]
      ...>   ],
      ...>   [
      ...>     [1, 5, 7, 5],
      ...>     [0, 6, 2, 8]
      ...>   ]
      ...> ]) |> Nx.vectorize(:x)
      iex> opts = [strides: [1, 2], padding: :valid]
      iex> source = Nx.tensor([[[2, 6]], [[3, 1]]]) |> Nx.vectorize(:y)
      iex> Nx.window_scatter_min(t, source, 0, {2, 2}, opts)
      #Nx.Tensor<
        vectorized[x: 2][y: 2]
        s64[2][4]
        [
          [
            [
              [0, 2, 0, 6],
              [0, 0, 0, 0]
            ],
            [
              [0, 3, 0, 1],
              [0, 0, 0, 0]
            ]
          ],
          [
            [
              [0, 0, 0, 0],
              [2, 0, 6, 0]
            ],
            [
              [0, 0, 0, 0],
              [3, 0, 1, 0]
            ]
          ]
        ]
      >
  """
  @doc type: :window
  def window_scatter_min(tensor, source, init_value, window_dimensions, opts \\ []) do
    opts = keyword!(opts, padding: :valid, strides: 1)

    [tensor, source] = broadcast_vectors([tensor, source])
    %T{shape: input_shape, vectorized_axes: vectorized_axes} = tensor
    %T{shape: source_shape, type: source_type} = source

    %T{type: value_type, vectorized_axes: value_vectorized_axes} =
      init_value = to_tensor(init_value)

    if value_vectorized_axes != [] do
      raise ArgumentError, "the init_value tensor cannot be vectorized"
    end

    offset = length(vectorized_axes)

    padding = opts[:padding]
    strides = opts[:strides]

    strides =
      if is_integer(strides),
        do: List.duplicate(strides, rank(input_shape)),
        else: strides

    dilations = List.duplicate(1, rank(input_shape))

    {output_window_shape, padding_config} =
      Nx.Shape.pool(input_shape, window_dimensions, strides, padding, dilations)

    unless output_window_shape == source_shape do
      raise ArgumentError, "source shape must match valid windows in input tensor"
    end

    output_type = Nx.Type.merge(source_type, value_type)
    Nx.Shared.raise_complex_not_supported(output_type, :window_scatter_min, 5)

    padding_config = List.duplicate({0, 0}, offset) ++ padding_config
    strides = List.duplicate(1, offset) ++ strides

    window_dimensions =
      if offset != 0 do
        List.to_tuple(List.duplicate(1, offset) ++ Tuple.to_list(window_dimensions))
      else
        window_dimensions
      end

    tensor = devectorize(tensor)
    source = devectorize(source)

    result =
      impl!(tensor, source).window_scatter_min(
        %{tensor | type: output_type},
        tensor,
        source,
        init_value,
        window_dimensions,
        padding: padding_config,
        strides: strides
      )

    vectorize(result, vectorized_axes)
  end

  @doc """
  Performs an indexed `add` operation on the `target` tensor,
  adding the `updates` into the corresponding `indices` positions.

  This operation is the grad for `gather/2` and gather-like operations such as
  `take/3` and `take_along_axis/3`.

  `indices` must be a fully qualified tensor of shape `{n, Nx.rank(target)}`, with `n`
  being an arbitrary number of indices, while `updates` must have a compatible `{n}` shape.

  See also: `indexed_add/3`, `gather/2`, `take/3`, `take_along_axis/3`

  ## Examples

      iex> t = Nx.iota({1, 2, 3})
      #Nx.Tensor<
        s64[1][2][3]
        [
          [
            [0, 1, 2],
            [3, 4, 5]
          ]
        ]
      >
      iex> indices = Nx.tensor([[0, 0, 0], [0, 1, 1], [0, 0, 0], [0, 0, 2], [0, 1, 2]])
      iex> updates = Nx.tensor([1, 3, 1, -2, 5])
      iex> Nx.indexed_add(t, indices, updates)
      #Nx.Tensor<
        s64[1][2][3]
        [
          [
            [2, 1, 0],
            [3, 7, 10]
          ]
        ]
      >

  Type promotions should happen automatically, with the resulting type being the combination
  of the `target` type and the `updates` type.

      iex> Nx.indexed_add(Nx.tensor([1.0]), Nx.tensor([[0], [0]]), Nx.tensor([1, 1]))
      #Nx.Tensor<
        f32[1]
        [3.0]
      >

      iex> Nx.indexed_add(Nx.tensor([1]), Nx.tensor([[0], [0]]), Nx.tensor([1.0, 1.0]))
      #Nx.Tensor<
        f32[1]
        [3.0]
      >

      iex> Nx.indexed_add(Nx.tensor([1], type: :s32), Nx.tensor([[0], [0]]), Nx.tensor([1, 1], type: :s64))
      #Nx.Tensor<
        s64[1]
        [3]
      >

  ## Vectorized tensors

  All of the inputs can be vectorized. The function will broadcast along the vectorized axes
  before calculating the results.

      iex> x = Nx.tensor([[0, 10], [10, 20]]) |> Nx.vectorize(:x)
      iex> idx = Nx.tensor([[[0], [0]], [[0], [1]], [[1], [1]]]) |> Nx.vectorize(:y)
      iex> Nx.indexed_add(x, idx, Nx.tensor([1, 1]))
      #Nx.Tensor<
        vectorized[x: 2][y: 3]
        s64[2]
        [
          [
            [2, 10],
            [1, 11],
            [0, 12]
          ],
          [
            [12, 20],
            [11, 21],
            [10, 22]
          ]
        ]
      >

  ## Error cases
      iex> Nx.indexed_add(Nx.tensor([[1], [2]]), Nx.tensor([[[1, 2, 3]]]), Nx.tensor([0]))
      ** (ArgumentError) indices must be a rank 2 tensor, got: 3

      iex> Nx.indexed_add(Nx.tensor([[1], [2]]), Nx.tensor([[1, 2]]), Nx.tensor([[0]]))
      ** (ArgumentError) updates must be a rank 1 tensor, got: 2

      iex> Nx.indexed_add(Nx.tensor([[1], [2]]), Nx.tensor([[1, 2, 3]]), Nx.tensor([0]))
      ** (ArgumentError) expected indices to have shape {*, 2}, got: {1, 3}

      iex> Nx.indexed_add(Nx.tensor([[1], [2]]), Nx.tensor([[1, 2]]), Nx.tensor([0, 1]))
      ** (ArgumentError) expected updates tensor to match the first axis of indices tensor with shape {1, 2}, got {2}
  """
  @doc type: :indexed
  def indexed_add(target, indices, updates) do
    indexed_op(target, indices, updates, :indexed_add)
  end

  @doc """
  Puts individual values from `updates` into the given tensor at the corresponding `indices`.

  `indices` must be a fully qualified tensor of shape `{n, Nx.rank(target)}`, with `n`
  being an arbitrary number of indices, while `updates` must have a compatible `{n}` shape.

  In case of repeating indices, the result is non-determinstic, since the operation happens
  in parallel when running on devices such as the GPU.

  See also: `indexed_add/3`, `put_slice/3`.

  ## Examples

      iex> Nx.indexed_put(Nx.tensor([0, 0, 0]), Nx.tensor([[1], [2]]), Nx.tensor([2, 4]))
      #Nx.Tensor<
        s64[3]
        [0, 2, 4]
      >

      iex> Nx.indexed_put(Nx.tensor([0, 0, 0]), Nx.tensor([[1], [2], [1]]), Nx.tensor([3, 4, 2]))
      #Nx.Tensor<
        s64[3]
        [0, 2, 4]
      >

      iex> t = Nx.iota({1, 2, 3})
      #Nx.Tensor<
        s64[1][2][3]
        [
          [
            [0, 1, 2],
            [3, 4, 5]
          ]
        ]
      >
      iex> indices = Nx.tensor([[0, 0, 0], [0, 1, 1], [0, 0, 2]])
      iex> updates = Nx.tensor([1, 3, -2])
      iex> Nx.indexed_put(t, indices, updates)
      #Nx.Tensor<
        s64[1][2][3]
        [
          [
            [1, 1, -2],
            [3, 3, 5]
          ]
        ]
      >

  Type promotions should happen automatically, with the resulting type being the combination
  of the `target` type and the `updates` type.

      iex> Nx.indexed_put(Nx.tensor([1.0]), Nx.tensor([[0]]), Nx.tensor([3]))
      #Nx.Tensor<
        f32[1]
        [3.0]
      >

      iex> Nx.indexed_put(Nx.tensor([1]), Nx.tensor([[0]]), Nx.tensor([3.0]))
      #Nx.Tensor<
        f32[1]
        [3.0]
      >

      iex> Nx.indexed_put(Nx.tensor([1], type: :s32), Nx.tensor([[0]]), Nx.tensor([3], type: :s64))
      #Nx.Tensor<
        s64[1]
        [3]
      >

  ## Vectorized tensors

  All of the inputs can be vectorized. The function will broadcast along the vectorized axes
  before calculating the results.

      iex> x = Nx.tensor([[0, 10], [10, 20]]) |> Nx.vectorize(:x)
      iex> idx = Nx.tensor([[[0], [0]], [[0], [1]], [[1], [1]]]) |> Nx.vectorize(:y)
      iex> Nx.indexed_put(x, idx, Nx.tensor([1, 1]))
      #Nx.Tensor<
        vectorized[x: 2][y: 3]
        s64[2]
        [
          [
            [1, 10],
            [1, 1],
            [0, 1]
          ],
          [
            [1, 20],
            [1, 1],
            [10, 1]
          ]
        ]
      >

  ## Error cases

      iex> Nx.indexed_put(Nx.tensor([[1], [2]]), Nx.tensor([[[1, 2, 3]]]), Nx.tensor([0]))
      ** (ArgumentError) indices must be a rank 2 tensor, got: 3

      iex> Nx.indexed_put(Nx.tensor([[1], [2]]), Nx.tensor([[1, 2]]), Nx.tensor([[0]]))
      ** (ArgumentError) updates must be a rank 1 tensor, got: 2

      iex> Nx.indexed_put(Nx.tensor([[1], [2]]), Nx.tensor([[1, 2, 3]]), Nx.tensor([0]))
      ** (ArgumentError) expected indices to have shape {*, 2}, got: {1, 3}

      iex> Nx.indexed_put(Nx.tensor([[1], [2]]), Nx.tensor([[1, 2]]), Nx.tensor([0, 1]))
      ** (ArgumentError) expected updates tensor to match the first axis of indices tensor with shape {1, 2}, got {2}
  """
  @doc type: :indexed
  def indexed_put(target, indices, updates) do
    indexed_op(target, indices, updates, :indexed_put)
  end

  defp indexed_op(target, indices, updates, op) do
    [%T{vectorized_axes: vectorized_axes} = target, indices, updates] =
      broadcast_vectors([target, indices, updates])

    type = binary_type(target, updates)

    Nx.Shape.indexed(target, indices, updates)

    target = devectorize(target)
    indices = devectorize(indices)
    updates = devectorize(updates)

    {indices, updates} =
      if vectorized_axes != [] do
        offset = length(vectorized_axes)

        to_concat =
          Enum.reduce((offset - 1)..0//-1, [indices], fn axis, idx ->
            [Nx.iota(indices.shape, axis: axis) | idx]
          end)

        n = elem(indices.shape, tuple_size(indices.shape) - 1)

        indices =
          to_concat
          |> concatenate(axis: -1)
          |> reshape({:auto, offset + n})

        {indices, flatten(updates)}
      else
        {indices, updates}
      end

    out = %{target | type: type}

    result = apply(impl!(target, indices, updates), op, [out, target, indices, updates])

    vectorize(result, vectorized_axes)
  end

  ## Unary ops
  @disallow_complex_type_unary_ops [:erf, :erfc, :erf_inv]

  for {name, {desc, code, formula}} <- Nx.Shared.unary_math_funs() do
    inputs =
      if name in [:acos, :asin, :atan, :atanh, :erf_inv] do
        [to_float32(0.1), to_float32(0.5), to_float32(0.9)]
      else
        [1, 2, 3]
      end

    outputs =
      for input <- inputs do
        {res, _} = Code.eval_quoted(code, x: input)
        to_float32(res)
      end

    complex_check_block =
      if name in @disallow_complex_type_unary_ops do
        quote do
          Nx.Shared.raise_complex_not_supported(var!(type), unquote(name), 1)
        end
      end

    @doc """
    Calculates the #{desc} of each element in the tensor.

    It is equivalent to:

    #{formula}

    ## Examples

        iex> Nx.#{name}(#{hd(inputs)})
        #Nx.Tensor<
          f32
          #{hd(outputs)}
        >

        iex> Nx.#{name}(Nx.tensor(#{inspect(inputs)}, names: [:x]))
        #Nx.Tensor<
          f32[x: 3]
          #{inspect(outputs)}
        >

    """
    @doc type: :element
    def unquote(name)(tensor) do
      apply_vectorized(tensor, fn tensor ->
        type = Nx.Type.to_floating(tensor.type)
        unquote(complex_check_block)
        impl!(tensor).unquote(name)(%{tensor | type: type}, tensor)
      end)
    end
  end

  @doc """
  Determines if each element in `tensor` is a `NaN`.

  For complex tensors, if either of the components is `NaN`,
  the entry is deemed `NaN` as well.

  ## Examples

      iex> Nx.is_nan(Nx.tensor([:nan, 1, 0]))
      #Nx.Tensor<
        u8[3]
        [1, 0, 0]
      >

      iex> Nx.is_nan(Nx.tensor([:nan, :infinity, Complex.new(0, :nan)]))
      #Nx.Tensor<
        u8[3]
        [1, 0, 1]
      >

      iex> Nx.is_nan(Nx.tensor([1, 0]))
      #Nx.Tensor<
        u8[2]
        [0, 0]
      >
  """
  @doc type: :element
  def is_nan(tensor) do
    apply_vectorized(tensor, fn tensor ->
      impl!(tensor).is_nan(%{tensor | type: {:u, 8}}, tensor)
    end)
  end

  @doc """
  Determines if each element in `tensor` is `Inf` or `-Inf`.

  For complex tensors, if either of the components is infinity,
  the entry is deemed infinity as well.

  ## Examples

      iex> Nx.is_infinity(Nx.tensor([:infinity, :nan, :neg_infinity, 1, 0]))
      #Nx.Tensor<
        u8[5]
        [1, 0, 1, 0, 0]
      >

      iex> Nx.is_infinity(Nx.tensor([:infinity, 1, Complex.new(0, :infinity), :neg_infinity]))
      #Nx.Tensor<
        u8[4]
        [1, 0, 1, 1]
      >

      iex> Nx.is_infinity(Nx.tensor([1, 0]))
      #Nx.Tensor<
        u8[2]
        [0, 0]
      >
  """
  @doc type: :element
  def is_infinity(tensor) do
    apply_vectorized(tensor, fn tensor ->
      impl!(tensor).is_infinity(%{tensor | type: {:u, 8}}, tensor)
    end)
  end

  @doc """
  Negates each element in the tensor.

  If you're using `Nx.Defn.defn/2`, you can use the `-` unary operator
  in place of this function: `-tensor`.

  ## Examples

      iex> Nx.negate(1)
      #Nx.Tensor<
        s64
        -1
      >

      iex> Nx.negate(Nx.tensor([-1, 0, 1]))
      #Nx.Tensor<
        s64[3]
        [1, 0, -1]
      >

      iex> Nx.negate(Nx.tensor([1.0, 2.0, 3.0], type: :f32))
      #Nx.Tensor<
        f32[3]
        [-1.0, -2.0, -3.0]
      >

  If an unsigned tensor is given, it works as `bitwise_not`:

      iex> Nx.negate(Nx.tensor([0, 1, 2], type: :u8, names: [:x]))
      #Nx.Tensor<
        u8[x: 3]
        [0, 255, 254]
      >

  """
  @doc type: :element
  def negate(tensor) do
    apply_vectorized(tensor, fn tensor ->
      impl!(tensor).negate(tensor, tensor)
    end)
  end

  @doc """
  Computes the sign of each element in the tensor.

  If a number is less than zero, it returns -1.
  If a number is more than zero, it returns 1.
  Otherwise it returns zero (which may either be
  positive or negative for floats).

  ## Examples

      iex> Nx.sign(Nx.tensor([-2, -1, 0, 1, 2], names: [:x]))
      #Nx.Tensor<
        s64[x: 5]
        [-1, -1, 0, 1, 1]
      >

  """
  @doc type: :element
  def sign(tensor) do
    apply_vectorized(tensor, fn tensor ->
      impl!(tensor).sign(tensor, tensor)
    end)
  end

  @doc """
  Computes the absolute value of each element in the tensor.

  ## Examples

      iex> Nx.abs(Nx.tensor([-2, -1, 0, 1, 2], names: [:x]))
      #Nx.Tensor<
        s64[x: 5]
        [2, 1, 0, 1, 2]
      >

  """
  @doc type: :element
  def abs(tensor) do
    apply_vectorized(tensor, fn tensor ->
      case tensor.type do
        {:u, _} -> tensor
        {:c, size} -> impl!(tensor).abs(%{tensor | type: {:f, div(size, 2)}}, tensor)
        _ -> impl!(tensor).abs(tensor, tensor)
      end
    end)
  end

  @doc """
  Calculates the complex conjugate of each element in the tensor.

  If $$z = a + bi = r e^\\theta$$, $$conjugate(z) = z^* = a - bi =  r e^{-\\theta}$$

  ## Examples

       iex> Nx.conjugate(Complex.new(1, 2))
       #Nx.Tensor<
         c64
         1.0-2.0i
       >

       iex> Nx.conjugate(1)
       #Nx.Tensor<
         c64
         1.0+0.0i
       >

       iex> Nx.conjugate(Nx.tensor([Complex.new(1, 2), Complex.new(2, -4)]))
       #Nx.Tensor<
         c64[2]
         [1.0-2.0i, 2.0+4.0i]
       >
  """
  @doc type: :element
  def conjugate(tensor) do
    apply_vectorized(tensor, fn tensor ->
      impl!(tensor).conjugate(%{tensor | type: Nx.Type.to_complex(tensor.type)}, tensor)
    end)
  end

  @doc """
  Calculates the complex phase angle of each element in the tensor.
  $$phase(z) = atan2(b, a), z = a + bi \\in \\Complex$$

  ## Examples

       iex> Nx.phase(Complex.new(1, 2))
       #Nx.Tensor<
         f32
         1.1071487665176392
       >

       iex> Nx.phase(1)
       #Nx.Tensor<
         f32
         0.0
       >

       iex> import Nx, only: [sigil_V: 2]
       iex> Nx.phase(~V[1+2i -2+1i])
       #Nx.Tensor<
         f32[2]
         [1.1071487665176392, 2.677945137023926]
       >
  """
  @doc type: :element
  def phase(tensor) do
    apply_vectorized(tensor, fn tensor ->
      output = %{tensor | type: Nx.Type.to_real(tensor.type)}

      Nx.Shared.optional(:phase, [tensor], output, fn tensor ->
        tensor
        |> imag
        |> atan2(real(tensor))
      end)
    end)
  end

  @doc """
  Returns the real component of each entry in a complex tensor
  as a floating point tensor.

  ## Examples

      iex> Nx.real(Complex.new(1, 2))
      #Nx.Tensor<
        f32
        1.0
      >

      iex> Nx.real(Nx.tensor(1))
      #Nx.Tensor<
        f32
        1.0
      >

      iex> Nx.real(Nx.tensor(1, type: :bf16))
      #Nx.Tensor<
        bf16
        1.0
      >

      iex> Nx.real(Nx.tensor([Complex.new(1, 2), Complex.new(2, -4)]))
      #Nx.Tensor<
        f32[2]
        [1.0, 2.0]
      >
  """
  @doc type: :element
  def real(tensor) do
    apply_vectorized(tensor, fn %{type: type} = tensor ->
      cond do
        match?({:c, _}, type) ->
          {:c, size} = type
          impl!(tensor).real(%{tensor | type: {:f, div(size, 2)}}, tensor)

        Nx.Type.float?(type) ->
          tensor

        tensor ->
          as_type(tensor, {:f, 32})
      end
    end)
  end

  @doc """
  Returns the imaginary component of each entry in a complex tensor
  as a floating point tensor.

  ## Examples

      iex> Nx.imag(Complex.new(1, 2))
      #Nx.Tensor<
        f32
        2.0
      >

      iex> Nx.imag(Nx.tensor(1))
      #Nx.Tensor<
        f32
        0.0
      >

      iex> Nx.imag(Nx.tensor(1, type: :bf16))
      #Nx.Tensor<
        bf16
        0.0
      >

      iex> Nx.imag(Nx.tensor([Complex.new(1, 2), Complex.new(2, -4)]))
      #Nx.Tensor<
        f32[2]
        [2.0, -4.0]
      >
  """
  @doc type: :element
  def imag(tensor) do
    apply_vectorized(tensor, fn tensor ->
      case tensor do
        %{type: {:c, size}} = tensor ->
          impl!(tensor).imag(%{tensor | type: {:f, div(size, 2)}}, tensor)

        tensor ->
          floating = Nx.Type.to_floating(tensor.type)
          zero = Nx.tensor(0.0, type: floating)
          broadcast(zero, tensor)
      end
    end)
  end

  @doc """
  Constructs a complex tensor from two equally-shaped tensors.

  Does not accept complex tensors as inputs.

  ## Examples

      iex> Nx.complex(Nx.tensor(1), Nx.tensor(2))
      #Nx.Tensor<
        c64
        1.0+2.0i
      >

      iex> Nx.complex(Nx.tensor([1, 2]), Nx.tensor([3, 4]))
      #Nx.Tensor<
        c64[2]
        [1.0+3.0i, 2.0+4.0i]
      >
  """
  @doc type: :element
  def complex(real, imag) do
    if elem(type(real), 0) == :c or elem(type(imag), 0) == :c do
      Nx.Shared.raise_complex_not_supported("complex", 2)
    end

    t = type(real) |> Nx.Type.merge(type(imag)) |> Nx.Type.to_complex()

    imag
    |> multiply(Nx.Constants.i(type: t))
    |> add(real)
  end

  @doc """
  Applies bitwise not to each element in the tensor.

  If you're using `Nx.Defn.defn/2`, you can use the `~~~` operator
  in place of this function: `~~~tensor`.

  ## Examples

      iex> Nx.bitwise_not(1)
      #Nx.Tensor<
        s64
        -2
      >

      iex> Nx.bitwise_not(Nx.tensor([-1, 0, 1], type: :s8, names: [:x]))
      #Nx.Tensor<
        s8[x: 3]
        [0, -1, -2]
      >

      iex> Nx.bitwise_not(Nx.tensor([0, 1, 254, 255], type: :u8, names: [:x]))
      #Nx.Tensor<
        u8[x: 4]
        [255, 254, 1, 0]
      >

  ## Error cases

      iex> Nx.bitwise_not(Nx.tensor([0.0, 1.0]))
      ** (ArgumentError) bitwise operators expect integer tensors as inputs and outputs an integer tensor, got: {:f, 32}
  """
  @doc type: :element
  def bitwise_not(tensor) do
    apply_vectorized(tensor, fn tensor ->
      assert_bitwise_type!(tensor.type)
      impl!(tensor).bitwise_not(tensor, tensor)
    end)
  end

  @doc """
  Computes the bitwise population count of each element in the tensor.

  ## Examples

      iex> Nx.population_count(1)
      #Nx.Tensor<
        s64
        1
      >

      iex> Nx.population_count(-128)
      #Nx.Tensor<
        s64
        57
      >

      iex> Nx.population_count(Nx.tensor([0, 1, 254, 255], names: [:x]))
      #Nx.Tensor<
        s64[x: 4]
        [0, 1, 7, 8]
      >

      iex> Nx.population_count(Nx.tensor([0, 1, 126, 127, -1, -127, -128], type: :s8, names: [:x]))
      #Nx.Tensor<
        s8[x: 7]
        [0, 1, 6, 7, 8, 2, 1]
      >

  ## Error cases

      iex> Nx.population_count(Nx.tensor([0.0, 1.0]))
      ** (ArgumentError) bitwise operators expect integer tensors as inputs and outputs an integer tensor, got: {:f, 32}
  """
  @doc type: :element
  def population_count(tensor) do
    apply_vectorized(tensor, fn tensor ->
      assert_bitwise_type!(tensor.type)
      impl!(tensor).population_count(tensor, tensor)
    end)
  end

  @doc """
  Counts the number of leading zeros of each element in the tensor.

  ## Examples

      iex> Nx.count_leading_zeros(1)
      #Nx.Tensor<
        s64
        63
      >

      iex> Nx.count_leading_zeros(-1)
      #Nx.Tensor<
        s64
        0
      >

      iex> Nx.count_leading_zeros(Nx.tensor([0, 0xF, 0xFF, 0xFFFF], names: [:x]))
      #Nx.Tensor<
        s64[x: 4]
        [64, 60, 56, 48]
      >

      iex> Nx.count_leading_zeros(Nx.tensor([0xF000000000000000, 0x0F00000000000000], names: [:x]))
      #Nx.Tensor<
        s64[x: 2]
        [0, 4]
      >

      iex> Nx.count_leading_zeros(Nx.tensor([0, 0xF, 0xFF, 0xFFFF], type: :s32, names: [:x]))
      #Nx.Tensor<
        s32[x: 4]
        [32, 28, 24, 16]
      >

      iex> Nx.count_leading_zeros(Nx.tensor([0, 0xF, 0xFF, 0xFFFF], type: :s16, names: [:x]))
      #Nx.Tensor<
        s16[x: 4]
        [16, 12, 8, 0]
      >

      iex> Nx.count_leading_zeros(Nx.tensor([0, 1, 2, 4, 8, 16, 32, 64, -1, -128], type: :s8, names: [:x]))
      #Nx.Tensor<
        s8[x: 10]
        [8, 7, 6, 5, 4, 3, 2, 1, 0, 0]
      >

      iex> Nx.count_leading_zeros(Nx.tensor([0, 1, 2, 4, 8, 16, 32, 64, 128], type: :u8, names: [:x]))
      #Nx.Tensor<
        u8[x: 9]
        [8, 7, 6, 5, 4, 3, 2, 1, 0]
      >

  ## Error cases

      iex> Nx.count_leading_zeros(Nx.tensor([0.0, 1.0]))
      ** (ArgumentError) bitwise operators expect integer tensors as inputs and outputs an integer tensor, got: {:f, 32}
  """
  @doc type: :element
  def count_leading_zeros(tensor) do
    apply_vectorized(tensor, fn tensor ->
      assert_bitwise_type!(tensor.type)
      impl!(tensor).count_leading_zeros(tensor, tensor)
    end)
  end

  for {name, desc} <- [floor: "floor", ceil: "ceil", round: "round (away from zero)"] do
    [res1, res2, res3, res4] = Enum.map([-1.5, -0.5, 0.5, 1.5], &apply(:erlang, name, [&1]))

    @doc """
    Calculates the #{desc} of each element in the tensor.

    If a non-floating tensor is given, it is returned as is.
    If a floating tensor is given, then we apply the operation,
    but keep its type.

    ## Examples

        iex> Nx.#{name}(Nx.tensor([-1, 0, 1], names: [:x]))
        #Nx.Tensor<
          s64[x: 3]
          [-1, 0, 1]
        >

        iex> Nx.#{name}(Nx.tensor([-1.5, -0.5, 0.5, 1.5], names: [:x]))
        #Nx.Tensor<
          f32[x: 4]
          [#{res1}.0, #{res2}.0, #{res3}.0, #{res4}.0]
        >

    """
    @doc type: :element
    def unquote(name)(tensor) do
      apply_vectorized(tensor, fn tensor ->
        case tensor do
          %T{type: {type, _}} = tensor when type in [:s, :u] -> tensor
          %T{type: {:c, _}} -> Nx.Shared.raise_complex_not_supported(unquote(name), 1)
          %T{} = tensor -> impl!(tensor).unquote(name)(tensor, tensor)
        end
      end)
    end
  end

  ## Aggregate ops

  @doc """
  Returns a scalar tensor of value 1 if all of the
  tensor values are not zero. Otherwise the value is 0.

  If the `:axes` option is given, it aggregates over
  the given dimensions, effectively removing them.
  `axes: [0]` implies aggregating over the highest order
  dimension and so forth. If the axis is negative, then
  counts the axis from the back. For example, `axes: [-1]`
  will always aggregate all rows.

  You may optionally set `:keep_axes` to true, which will
  retain the rank of the input tensor by setting the reduced
  axes to size 1.

  ## Examples

      iex> Nx.all(Nx.tensor([0, 1, 2]))
      #Nx.Tensor<
        u8
        0
      >

      iex> Nx.all(Nx.tensor([[-1, 0, 1], [2, 3, 4]], names: [:x, :y]), axes: [:x])
      #Nx.Tensor<
        u8[y: 3]
        [1, 0, 1]
      >

      iex> Nx.all(Nx.tensor([[-1, 0, 1], [2, 3, 4]], names: [:x, :y]), axes: [:y])
      #Nx.Tensor<
        u8[x: 2]
        [0, 1]
      >

  ### Keeping axes

      iex> Nx.all(Nx.tensor([[-1, 0, 1], [2, 3, 4]], names: [:x, :y]), axes: [:y], keep_axes: true)
      #Nx.Tensor<
        u8[x: 2][y: 1]
        [
          [0],
          [1]
        ]
      >

  ### Vectorized tensors

      iex> t = Nx.vectorize(Nx.tensor([[0, 1], [1, 1]]), :x)
      iex> Nx.all(t, axes: [0], keep_axes: true)
      #Nx.Tensor<
        vectorized[x: 2]
        u8[1]
        [
          [0],
          [1]
        ]
      >

  """
  @doc type: :aggregation
  def all(tensor, opts \\ []) do
    aggregate_axes_op(to_tensor(tensor), :all, {:u, 8}, opts)
  end

  @doc """
  Returns a scalar tensor of value 1 if any of the
  tensor values are not zero. Otherwise the value is 0.

  If the `:axes` option is given, it aggregates over
  the given dimensions, effectively removing them.
  `axes: [0]` implies aggregating over the highest order
  dimension and so forth. If the axis is negative, then
  counts the axis from the back. For example, `axes: [-1]`
  will always aggregate all rows.

  You may optionally set `:keep_axes` to true, which will
  retain the rank of the input tensor by setting the reduced
  axes to size 1.

  ## Examples

      iex> Nx.any(Nx.tensor([0, 1, 2]))
      #Nx.Tensor<
        u8
        1
      >

      iex> Nx.any(Nx.tensor([[0, 1, 0], [0, 1, 2]], names: [:x, :y]), axes: [:x])
      #Nx.Tensor<
        u8[y: 3]
        [0, 1, 1]
      >

      iex> Nx.any(Nx.tensor([[0, 1, 0], [0, 1, 2]], names: [:x, :y]), axes: [:y])
      #Nx.Tensor<
        u8[x: 2]
        [1, 1]
      >

  ### Keeping axes

      iex> Nx.any(Nx.tensor([[0, 1, 0], [0, 1, 2]], names: [:x, :y]), axes: [:y], keep_axes: true)
      #Nx.Tensor<
        u8[x: 2][y: 1]
        [
          [1],
          [1]
        ]
      >

  ### Vectorized tensors

      iex> t = Nx.vectorize(Nx.tensor([[0, 1], [0, 0]]), :x)
      iex> Nx.any(t, axes: [0], keep_axes: true)
      #Nx.Tensor<
        vectorized[x: 2]
        u8[1]
        [
          [1],
          [0]
        ]
      >

  """
  @doc type: :aggregation
  def any(tensor, opts \\ []) do
    aggregate_axes_op(to_tensor(tensor), :any, {:u, 8}, opts)
  end

  @doc """
  Returns a scalar tensor of value 1 if all element-wise values
  are within tolerance of b. Otherwise returns value 0.

  You may set the absolute tolerance, `:atol` and relative tolerance
  `:rtol`. Given tolerances, this functions returns 1 if

      absolute(a - b) <= (atol + rtol * absolute(b))

  is true for all elements of a and b.

  ## Options

    * `:rtol` - relative tolerance between numbers, as described above. Defaults to 1.0e-5
    * `:atol` - absolute tolerance between numbers, as described above. Defaults to 1.0e-8
    * `:equal_nan` - if `false`, NaN will always compare as false.
      Otherwise `NaN` will only equal `NaN`. Defaults to `false`

  ## Examples

      iex> Nx.all_close(Nx.tensor([1.0e10, 1.0e-7]), Nx.tensor([1.00001e10, 1.0e-8]))
      #Nx.Tensor<
        u8
        0
      >

      iex> Nx.all_close(Nx.tensor([1.0e-8, 1.0e-8]), Nx.tensor([1.0e-8, 1.0e-9]))
      #Nx.Tensor<
        u8
        1
      >

  Although `NaN` by definition isn't equal to itself, so this implementation
  also considers all `NaN`s different from each other by default:

      iex> Nx.all_close(Nx.tensor(:nan), Nx.tensor(:nan))
      #Nx.Tensor<
        u8
        0
      >

      iex> Nx.all_close(Nx.tensor(:nan), Nx.tensor(0))
      #Nx.Tensor<
        u8
        0
      >

  We can change this behavior with the `:equal_nan` option:

      iex> t = Nx.tensor([:nan, 1])
      iex> Nx.all_close(t, t, equal_nan: true) # nan == nan -> true
      #Nx.Tensor<
        u8
        1
      >
      iex> Nx.all_close(t, t, equal_nan: false) # nan == nan -> false, default behavior
      #Nx.Tensor<
        u8
        0
      >

  Infinities behave as expected, being "close" to themselves but not
  to other numbers:

      iex> Nx.all_close(Nx.tensor(:infinity), Nx.tensor(:infinity))
      #Nx.Tensor<
        u8
        1
      >

      iex> Nx.all_close(Nx.tensor(:infinity), Nx.tensor(:neg_infinity))
      #Nx.Tensor<
        u8
        0
      >

      iex> Nx.all_close(Nx.tensor(1.0e30), Nx.tensor(:infinity))
      #Nx.Tensor<
        u8
        0
      >
  """
  @doc type: :aggregation
  def all_close(a, b, opts \\ []) do
    opts = keyword!(opts, equal_nan: false, rtol: 1.0e-5, atol: 1.0e-8)

    a = to_tensor(a)
    b = to_tensor(b)
    Nx.Shared.raise_vectorized_not_implemented_yet(a, __ENV__.function)
    Nx.Shared.raise_vectorized_not_implemented_yet(b, __ENV__.function)

    Nx.Shared.optional(
      :all_close,
      [a, b, opts],
      %{a | names: [], shape: {}, type: {:u, 8}},
      fn a, b, opts ->
        atol = opts[:atol]
        rtol = opts[:rtol]
        finite_entries = less_equal(Nx.abs(subtract(a, b)), add(atol, multiply(rtol, Nx.abs(b))))

        if Nx.Type.integer?(a.type) and Nx.Type.integer?(b.type) do
          all(finite_entries)
        else
          # inf - inf is a nan, however, they are equal,
          # so we explicitly check for equal entries.
          inf_a = is_infinity(a)
          inf_b = is_infinity(b)
          inf_entries = select(logical_or(inf_a, inf_b), equal(a, b), finite_entries)

          if opts[:equal_nan] do
            nan_a = is_nan(a)
            nan_b = is_nan(b)
            nan_entries = logical_and(nan_a, nan_b)
            all(select(nan_entries, 1, inf_entries))
          else
            all(inf_entries)
          end
        end
      end
    )
  end

  @doc """
  Returns the sum for the tensor.

  If the `:axes` option is given, it aggregates over
  the given dimensions, effectively removing them.
  `axes: [0]` implies aggregating over the highest order
  dimension and so forth. If the axis is negative, then
  counts the axis from the back. For example, `axes: [-1]`
  will always aggregate all rows.

  You may optionally set `:keep_axes` to true, which will
  retain the rank of the input tensor by setting the summed
  axes to size 1.

  ## Examples

  By default the sum always returns a scalar:

      iex> Nx.sum(Nx.tensor(42))
      #Nx.Tensor<
        s64
        42
      >

      iex> Nx.sum(Nx.tensor([1, 2, 3]))
      #Nx.Tensor<
        s64
        6
      >

      iex> Nx.sum(Nx.tensor([[1.0, 2.0], [3.0, 4.0]]))
      #Nx.Tensor<
        f32
        10.0
      >

  Giving a tensor with low precision casts it to a higher
  precision to make sure the sum does not overflow:

      iex> Nx.sum(Nx.tensor([[101, 102], [103, 104]], type: :s8))
      #Nx.Tensor<
        s64
        410
      >

      iex> Nx.sum(Nx.tensor([[101, 102], [103, 104]], type: :s16))
      #Nx.Tensor<
        s64
        410
      >

  ### Aggregating over an axis

      iex> Nx.sum(Nx.tensor([1, 2, 3]), axes: [0])
      #Nx.Tensor<
        s64
        6
      >

  Same tensor over different axes combinations:

      iex> t = Nx.iota({2, 2, 3}, names: [:x, :y, :z])
      iex> Nx.sum(t, axes: [:x])
      #Nx.Tensor<
        s64[y: 2][z: 3]
        [
          [6, 8, 10],
          [12, 14, 16]
        ]
      >
      iex> Nx.sum(t, axes: [:y])
      #Nx.Tensor<
        s64[x: 2][z: 3]
        [
          [3, 5, 7],
          [15, 17, 19]
        ]
      >
      iex> Nx.sum(t, axes: [:z])
      #Nx.Tensor<
        s64[x: 2][y: 2]
        [
          [3, 12],
          [21, 30]
        ]
      >
      iex> Nx.sum(t, axes: [:x, :z])
      #Nx.Tensor<
        s64[y: 2]
        [24, 42]
      >
      iex> Nx.sum(t, axes: [-3])
      #Nx.Tensor<
        s64[y: 2][z: 3]
        [
          [6, 8, 10],
          [12, 14, 16]
        ]
      >

  ### Keeping axes

      iex> t = Nx.tensor([[1, 2], [3, 4]], names: [:x, :y])
      iex> Nx.sum(t, axes: [:x], keep_axes: true)
      #Nx.Tensor<
        s64[x: 1][y: 2]
        [
          [4, 6]
        ]
      >

  ### Vectorized tensors

      iex> t = Nx.tensor([[[[1, 2]], [[3, 4]]], [[[5, 6]], [[7, 8]]]]) |> Nx.vectorize(:x) |> Nx.vectorize(:y)
      #Nx.Tensor<
        vectorized[x: 2][y: 2]
        s64[1][2]
        [
          [
            [
              [1, 2]
            ],
            [
              [3, 4]
            ]
          ],
          [
            [
              [5, 6]
            ],
            [
              [7, 8]
            ]
          ]
        ]
      >
      iex> Nx.sum(t)
      #Nx.Tensor<
        vectorized[x: 2][y: 2]
        s64
        [
          [3, 7],
          [11, 15]
        ]
      >
      iex> Nx.sum(t, axes: [0])
      #Nx.Tensor<
        vectorized[x: 2][y: 2]
        s64[2]
        [
          [
            [1, 2],
            [3, 4]
          ],
          [
            [5, 6],
            [7, 8]
          ]
        ]
      >

  ### Errors

      iex> Nx.sum(Nx.tensor([[1, 2]]), axes: [2])
      ** (ArgumentError) given axis (2) invalid for shape with rank 2

  """
  @doc type: :aggregation
  def sum(tensor, opts \\ []) do
    tensor = to_tensor(tensor)
    type = Nx.Type.to_aggregate(tensor.type)
    aggregate_axes_op(tensor, :sum, type, opts)
  end

  @doc """
  Returns the mean for the tensor.

  If the `:axes` option is given, it aggregates over
  that dimension, effectively removing it. `axes: [0]`
  implies aggregating over the highest order dimension
  and so forth. If the axis is negative, then counts
  the axis from the back. For example, `axes: [-1]` will
  always aggregate all rows.

  You may optionally set `:keep_axes` to true, which will
  retain the rank of the input tensor by setting the averaged
  axes to size 1.

  ## Examples

      iex> Nx.mean(Nx.tensor(42))
      #Nx.Tensor<
        f32
        42.0
      >

      iex> Nx.mean(Nx.tensor([1, 2, 3]))
      #Nx.Tensor<
        f32
        2.0
      >

  ### Aggregating over an axis

      iex> Nx.mean(Nx.tensor([1, 2, 3]), axes: [0])
      #Nx.Tensor<
        f32
        2.0
      >

      iex> Nx.mean(Nx.tensor([1, 2, 3], type: :u8, names: [:x]), axes: [:x])
      #Nx.Tensor<
        f32
        2.0
      >

      iex> t = Nx.tensor(Nx.iota({2, 2, 3}), names: [:x, :y, :z])
      iex> Nx.mean(t, axes: [:x])
      #Nx.Tensor<
        f32[y: 2][z: 3]
        [
          [3.0, 4.0, 5.0],
          [6.0, 7.0, 8.0]
        ]
      >

      iex> t = Nx.tensor(Nx.iota({2, 2, 3}), names: [:x, :y, :z])
      iex> Nx.mean(t, axes: [:x, :z])
      #Nx.Tensor<
        f32[y: 2]
        [4.0, 7.0]
      >

      iex> t = Nx.tensor(Nx.iota({2, 2, 3}), names: [:x, :y, :z])
      iex> Nx.mean(t, axes: [-1])
      #Nx.Tensor<
        f32[x: 2][y: 2]
        [
          [1.0, 4.0],
          [7.0, 10.0]
        ]
      >

  ### Keeping axes

      iex> t = Nx.tensor(Nx.iota({2, 2, 3}), names: [:x, :y, :z])
      iex> Nx.mean(t, axes: [-1], keep_axes: true)
      #Nx.Tensor<
        f32[x: 2][y: 2][z: 1]
        [
          [
            [1.0],
            [4.0]
          ],
          [
            [7.0],
            [10.0]
          ]
        ]
      >

  ## Vectorized tensors

      iex> t = Nx.iota({2, 5}, vectorized_axes: [x: 2])
      iex> Nx.mean(t)
      #Nx.Tensor<
        vectorized[x: 2]
        f32
        [4.5, 4.5]
      >
      iex> Nx.mean(t, axes: [0])
      #Nx.Tensor<
        vectorized[x: 2]
        f32[5]
        [
          [2.5, 3.5, 4.5, 5.5, 6.5],
          [2.5, 3.5, 4.5, 5.5, 6.5]
        ]
      >
      iex> Nx.mean(t, axes: [1])
      #Nx.Tensor<
        vectorized[x: 2]
        f32[2]
        [
          [2.0, 7.0],
          [2.0, 7.0]
        ]
      >

  """
  @doc type: :aggregation, from_backend: false
  def mean(tensor, opts \\ []) do
    %T{shape: shape, names: names} = tensor = to_tensor(tensor)

    mean_den =
      if axes = opts[:axes] do
        mean_den(shape, Nx.Shape.normalize_axes(shape, axes, names))
      else
        size(shape)
      end

    divide(sum(tensor, opts), mean_den)
  end

  defp mean_den(_shape, []), do: 1

  defp mean_den(shape, [axis | axes]) when axis >= 0,
    do: elem(shape, axis) * mean_den(shape, axes)

  @doc """
  Returns the weighted mean for the tensor and the weights.

  If the `:axes` option is given, it aggregates over
  those dimensions, effectively removing them. `axes: [0]`
  implies aggregating over the highest order dimension
  and so forth. If the axes are negative, then the axes will
  be counted from the back. For example, `axes: [-1]` will
  always aggregate over the last dimension.

  You may optionally set `:keep_axes` to true, which will
  retain the rank of the input tensor by setting the averaged
  axes to size 1.

  ## Examples

      iex> Nx.weighted_mean(Nx.tensor(42), Nx.tensor(2))
      #Nx.Tensor<
        f32
        42.0
      >

      iex> Nx.weighted_mean(Nx.tensor([1, 2, 3]), Nx.tensor([3, 2, 1]))
      #Nx.Tensor<
        f32
        1.6666666269302368
      >

  ### Aggregating over axes

      iex> Nx.weighted_mean(Nx.tensor([1, 2, 3], names: [:x]), Nx.tensor([4, 5, 6]), axes: [0])
      #Nx.Tensor<
        f32
        2.133333444595337
      >

      iex> Nx.weighted_mean(Nx.tensor([1, 2, 3], type: :u8, names: [:x]), Nx.tensor([1, 3, 5]), axes: [:x])
      #Nx.Tensor<
        f32
        2.444444417953491
      >

      iex> t = Nx.iota({3, 4})
      iex> weights = Nx.tensor([1, 2, 3, 4])
      iex> Nx.weighted_mean(t, weights, axes: [1])
      #Nx.Tensor<
        f32[3]
        [2.0, 6.0, 10.0]
      >

      iex> t = Nx.iota({2, 4, 4, 1})
      iex> weights = Nx.broadcast(2, {4, 4})
      iex> Nx.weighted_mean(t, weights, axes: [1, 2])
      #Nx.Tensor<
        f32[2][1]
        [
          [7.5],
          [23.5]
        ]
      >

  ### Keeping axes

      iex> t = Nx.tensor(Nx.iota({2, 2, 3}), names: [:x, :y, :z])
      iex> weights = Nx.tensor([[[0, 1, 2], [1, 1, 0]], [[-1, 1, -1], [1, 1, -1]]])
      iex> Nx.weighted_mean(t, weights, axes: [-1], keep_axes: true)
      #Nx.Tensor<
        f32[x: 2][y: 2][z: 1]
        [
          [
            [1.6666666269302368],
            [3.5]
          ],
          [
            [7.0],
            [8.0]
          ]
        ]
      >

  ### Vectorized tensors

      iex> t = Nx.tensor([[1, 2, 3], [1, 1, 1]]) |> Nx.vectorize(:x)
      #Nx.Tensor<
        vectorized[x: 2]
        s64[3]
        [
          [1, 2, 3],
          [1, 1, 1]
        ]
      >
      iex> w = Nx.tensor([[1, 1, 1], [0, 0, 1]]) |> Nx.vectorize(:y)
      #Nx.Tensor<
        vectorized[y: 2]
        s64[3]
        [
          [1, 1, 1],
          [0, 0, 1]
        ]
      >
      iex> Nx.weighted_mean(t, w)
      #Nx.Tensor<
        vectorized[x: 2][y: 2]
        f32
        [
          [2.0, 3.0],
          [1.0, 1.0]
        ]
      >

  """
  @doc type: :aggregation, from_backend: false
  def weighted_mean(tensor, weights, opts \\ []) do
    opts = keyword!(opts, [:axes, keep_axes: false])
    %T{shape: shape, names: names} = tensor = to_tensor(tensor)
    %T{shape: weights_shape} = weights = to_tensor(weights)

    axes =
      if opts[:axes] do
        Nx.Shape.normalize_axes(shape, opts[:axes], names)
      end

    weights =
      if shape != weights_shape do
        cond do
          axes == nil ->
            raise ArgumentError, "axes must be specified when shapes of input and weights differ"

          tuple_size(weights_shape) != length(axes) ->
            raise ArgumentError,
                  "weights tensor must have rank equal to the number of aggregation axes when input shapes differ"

          true ->
            nil
        end

        dims_to_reshape =
          List.duplicate(1, tuple_size(shape) - length(axes)) ++ Tuple.to_list(weights_shape)

        dims_to_reshape = List.to_tuple(dims_to_reshape)
        weights = reshape(weights, dims_to_reshape)
        dims_to_swap = for i <- 0..(tuple_size(dims_to_reshape) - 1), do: i
        checked_axes = if is_list(axes), do: Enum.at(axes, 0), else: axes
        dims_to_swap = swap_last(dims_to_swap, checked_axes)

        transpose(weights, axes: dims_to_swap)
      else
        weights
      end

    weights_sum = sum(weights, axes: axes, keep_axes: opts[:keep_axes])

    tensor
    |> multiply(weights)
    |> sum(axes: axes, keep_axes: opts[:keep_axes])
    |> divide(weights_sum)
  end

  defp swap_last(a, i) do
    e1 = Enum.fetch!(a, i)
    e2 = Enum.fetch!(a, -1)

    a
    |> List.replace_at(i, e2)
    |> List.replace_at(-1, e1)
  end

  @doc """
  Returns the median for the tensor.

  The median is the value in the middle of a data set.

  If the `:axis` option is given, it aggregates over
  that dimension, effectively removing it. `axis: 0`
  implies aggregating over the highest order dimension
  and so forth. If the axis is negative, then the axis will
  be counted from the back. For example, `axis: -1` will
  always aggregate over the last dimension.

  You may optionally set `:keep_axis` to true, which will
  retain the rank of the input tensor by setting the reduced
  axis to size 1.

  ## Examples

      iex> Nx.median(Nx.tensor(42))
      #Nx.Tensor<
        s64
        42
      >

      iex> Nx.median(Nx.tensor([1, 2, 3]))
      #Nx.Tensor<
        s64
        2
      >

      iex> Nx.median(Nx.tensor([1, 2]))
      #Nx.Tensor<
        f32
        1.5
      >

  ### Aggregating over an axis

      iex> Nx.median(Nx.tensor([[1, 2, 3], [4, 5, 6]], names: [:x, :y]), axis: 0)
      #Nx.Tensor<
        f32[y: 3]
        [2.5, 3.5, 4.5]
      >

      iex> Nx.median(Nx.tensor([[1, 2, 3], [4, 5, 6]], names: [:x, :y]), axis: :y)
      #Nx.Tensor<
        s64[x: 2]
        [2, 5]
      >

      iex> t = Nx.tensor(Nx.iota({2, 2, 3}), names: [:x, :y, :z])
      iex> Nx.median(t, axis: :x)
      #Nx.Tensor<
        f32[y: 2][z: 3]
        [
          [3.0, 4.0, 5.0],
          [6.0, 7.0, 8.0]
        ]
      >

      iex> t = Nx.tensor([[[1, 2, 2], [3, 4, 2]], [[4, 5, 2], [7, 9, 2]]])
      iex> Nx.median(t, axis: -1)
      #Nx.Tensor<
        s64[2][2]
        [
          [2, 3],
          [4, 7]
        ]
      >

  ### Keeping axis

      iex> t = Nx.tensor([[[1, 2, 2], [3, 4, 2]], [[4, 5, 2], [7, 9, 2]]])
      iex> Nx.median(t, axis: -1, keep_axis: true)
      #Nx.Tensor<
        s64[2][2][1]
        [
          [
            [2],
            [3]
          ],
          [
            [4],
            [7]
          ]
        ]
      >
  """
  @doc type: :aggregation, from_backend: false
  def median(tensor, opts \\ []) do
    opts = keyword!(opts, axis: nil, keep_axis: false)
    %T{shape: shape, names: names} = tensor = to_tensor(tensor)

    axis =
      if axis_opt = opts[:axis] do
        Nx.Shape.normalize_axis(shape, axis_opt, names)
      end

    t =
      if axis do
        sort(tensor, axis: axis)
      else
        tensor |> flatten() |> sort()
      end

    axis_size =
      if axis do
        axis_size(tensor, axis)
      else
        size(tensor)
      end

    half_idx = div(axis_size, 2)

    axis_size_is_odd = rem(axis_size, 2) == 1

    cond do
      axis != nil and axis_size_is_odd ->
        res = slice_along_axis(t, half_idx, 1, axis: axis)
        if opts[:keep_axis], do: res, else: squeeze(res, axes: [axis])

      axis != nil ->
        two_elems = slice_along_axis(t, half_idx - 1, 2, axis: axis)
        mean(two_elems, axes: [axis], keep_axes: opts[:keep_axis])

      axis == nil and axis_size_is_odd ->
        t[[half_idx]]

      :otherwise ->
        t[[half_idx - 1]]
        |> add(tensor[[half_idx]])
        |> divide(2)
    end
  end

  @doc """
  Returns the mode of a tensor.

  The mode is the value that appears most often.

  If the `:axis` option is given, it aggregates over
  that dimension, effectively removing it. `axis: 0`
  implies aggregating over the highest order dimension
  and so forth. If the axis is negative, then the axis will
  be counted from the back. For example, `axis: -1` will
  always aggregate over the last dimension.

  You may optionally set `:keep_axis` to true, which will
  retain the rank of the input tensor by setting the reduced
  axis to size 1.

  ## Examples

      iex> Nx.mode(Nx.tensor(42))
      #Nx.Tensor<
        s64
        42
      >

      iex> Nx.mode(Nx.tensor([[1]]))
      #Nx.Tensor<
        s64
        1
      >

      iex> Nx.mode(Nx.tensor([1, 2, 2, 3, 5]))
      #Nx.Tensor<
        s64
        2
      >

      iex> Nx.mode(Nx.tensor([[1, 2, 2, 3, 5], [1, 1, 76, 8, 1]]))
      #Nx.Tensor<
        s64
        1
      >

  ### Aggregating over an axis

      iex> Nx.mode(Nx.tensor([[1, 2, 2, 3, 5], [1, 1, 76, 8, 1]]), axis: 0)
      #Nx.Tensor<
        s64[5]
        [1, 1, 2, 3, 1]
      >

      iex> Nx.mode(Nx.tensor([[1, 2, 2, 3, 5], [1, 1, 76, 8, 1]]), axis: 1)
      #Nx.Tensor<
        s64[2]
        [2, 1]
      >

      iex> Nx.mode(Nx.tensor([[[1]]]), axis: 1)
      #Nx.Tensor<
        s64[1][1]
        [
          [1]
        ]
      >

  ### Keeping axis

      iex> Nx.mode(Nx.tensor([[1, 2, 2, 3, 5], [1, 1, 76, 8, 1]]), axis: 1, keep_axis: true)
      #Nx.Tensor<
        s64[2][1]
        [
          [2],
          [1]
        ]
      >

  """
  @doc type: :aggregation, from_backend: false
  def mode(tensor, opts \\ []) do
    opts = keyword!(opts, axis: nil, keep_axis: false)
    %T{shape: shape, names: names} = tensor = to_tensor(tensor)
    Nx.Shared.raise_vectorized_not_implemented_yet(tensor, __ENV__.function)

    axis =
      if opts[:axis] != nil,
        do: Nx.Shape.normalize_axis(shape, opts[:axis], names),
        else: opts[:axis]

    tensor_rank = rank(tensor)
    tensor_size = size(tensor)

    cond do
      tensor_rank == 0 ->
        if opts[:keep_axis], do: new_axis(tensor, -1), else: tensor

      tensor_size == 1 and axis == nil ->
        if opts[:keep_axis], do: tensor, else: squeeze(tensor)

      axis != nil and (tensor_size == 1 or Nx.axis_size(tensor, axis) == 1) ->
        if opts[:keep_axis], do: tensor, else: squeeze(tensor, axes: [axis])

      axis == nil ->
        tensor = flatten(tensor)
        res = mode_general(tensor, axis: 0)
        if opts[:keep_axis], do: reshape(res, Tuple.duplicate(1, tensor_rank)), else: res

      true ->
        mode_general(tensor, axis: axis, keep_axis: opts[:keep_axis])
    end
  end

  defp mode_general(tensor, opts) do
    tensor_shape = shape(tensor)
    axis = opts[:axis]

    sorted = sort(tensor, axis: axis)

    size_to_broadcast = tensor_shape |> put_elem(axis, 1)

    group_indices =
      concatenate(
        [
          broadcast(0, size_to_broadcast),
          not_equal(
            slice_along_axis(sorted, 0, axis_size(sorted, axis) - 1, axis: axis),
            slice_along_axis(sorted, 1, axis_size(sorted, axis) - 1, axis: axis)
          )
        ],
        axis: axis
      )
      |> cumulative_sum(axis: axis)

    num_elements = Tuple.product(tensor_shape)

    counting_indices =
      0..(rank(group_indices) - 1)//1
      |> Enum.map(fn
        ^axis ->
          reshape(group_indices, {num_elements, 1})

        axis ->
          shape(group_indices)
          |> iota(axis: axis)
          |> reshape({num_elements, 1})
      end)
      |> concatenate(axis: 1)

    largest_group_indices =
      broadcast(0, sorted)
      |> indexed_add(counting_indices, broadcast(1, {num_elements}))
      |> argmax(axis: axis, keep_axis: true)

    indices =
      largest_group_indices
      |> broadcast(shape(group_indices))
      |> equal(group_indices)
      |> argmax(axis: axis, keep_axis: true)

    res = take_along_axis(sorted, indices, axis: axis)
    if opts[:keep_axis], do: res, else: squeeze(res, axes: [axis])
  end

  @doc """
  Returns the product for the tensor.

  If the `:axes` option is given, it aggregates over
  the given dimensions, effectively removing them.
  `axes: [0]` implies aggregating over the highest order
  dimension and so forth. If the axis is negative, then
  counts the axis from the back. For example, `axes: [-1]`
  will always aggregate all rows.

  You may optionally set `:keep_axes` to true, which will
  retain the rank of the input tensor by setting the multiplied
  axes to size 1.

  ## Examples

  By default the product always returns a scalar:

      iex> Nx.product(Nx.tensor(42))
      #Nx.Tensor<
        s64
        42
      >

      iex> Nx.product(Nx.tensor([1, 2, 3]))
      #Nx.Tensor<
        s64
        6
      >

      iex> Nx.product(Nx.tensor([[1.0, 2.0], [3.0, 4.0]]))
      #Nx.Tensor<
        f32
        24.0
      >

  Giving a tensor with low precision casts it to a higher
  precision to make sure the sum does not overflow:

      iex> Nx.product(Nx.tensor([[10, 20], [30, 40]], type: :u8, names: [:x, :y]))
      #Nx.Tensor<
        u64
        240000
      >

      iex> Nx.product(Nx.tensor([[10, 20], [30, 40]], type: :s8, names: [:x, :y]))
      #Nx.Tensor<
        s64
        240000
      >

  ### Aggregating over an axis

      iex> Nx.product(Nx.tensor([1, 2, 3]), axes: [0])
      #Nx.Tensor<
        s64
        6
      >

  Same tensor over different axes combinations:

      iex> t = Nx.iota({2, 2, 3}, names: [:x, :y, :z])
      iex> Nx.product(t, axes: [:x])
      #Nx.Tensor<
        s64[y: 2][z: 3]
        [
          [0, 7, 16],
          [27, 40, 55]
        ]
      >
      iex> Nx.product(t, axes: [:y])
      #Nx.Tensor<
        s64[x: 2][z: 3]
        [
          [0, 4, 10],
          [54, 70, 88]
        ]
      >
      iex> Nx.product(t, axes: [:x, :z])
      #Nx.Tensor<
        s64[y: 2]
        [0, 59400]
      >
      iex> Nx.product(t, axes: [:z])
      #Nx.Tensor<
        s64[x: 2][y: 2]
        [
          [0, 60],
          [336, 990]
        ]
      >
      iex> Nx.product(t, axes: [-3])
      #Nx.Tensor<
        s64[y: 2][z: 3]
        [
          [0, 7, 16],
          [27, 40, 55]
        ]
      >

  ### Keeping axes

      iex> t = Nx.iota({2, 2, 3}, names: [:x, :y, :z])
      iex> Nx.product(t, axes: [:z], keep_axes: true)
      #Nx.Tensor<
        s64[x: 2][y: 2][z: 1]
        [
          [
            [0],
            [60]
          ],
          [
            [336],
            [990]
          ]
        ]
      >

  ### Vectorized tensors

      iex> t = Nx.vectorize(Nx.tensor([[1, 2], [3, 4]]), :x)
      iex> Nx.product(t, axes: [0], keep_axes: true)
      #Nx.Tensor<
        vectorized[x: 2]
        s64[1]
        [
          [2],
          [12]
        ]
      >

  ### Errors

      iex> Nx.product(Nx.tensor([[1, 2]]), axes: [2])
      ** (ArgumentError) given axis (2) invalid for shape with rank 2

  """
  @doc type: :aggregation
  def product(tensor, opts \\ []) do
    tensor = to_tensor(tensor)
    type = Nx.Type.to_aggregate(tensor.type)
    aggregate_axes_op(tensor, :product, type, opts)
  end

  @doc """
  Returns the maximum values of the tensor.

  If the `:axes` option is given, it aggregates over
  the given dimensions, effectively removing them.
  `axes: [0]` implies aggregating over the highest order
  dimension and so forth. If the axis is negative, then
  counts the axis from the back. For example, `axes: [-1]`
  will always aggregate all rows.

  You may optionally set `:keep_axes` to true, which will
  retain the rank of the input tensor by setting the reduced
  axes to size 1.

  ## Examples

      iex> Nx.reduce_max(Nx.tensor(42))
      #Nx.Tensor<
        s64
        42
      >

      iex> Nx.reduce_max(Nx.tensor(42.0))
      #Nx.Tensor<
        f32
        42.0
      >

      iex> Nx.reduce_max(Nx.tensor([1, 2, 3]))
      #Nx.Tensor<
        s64
        3
      >

  ### Aggregating over an axis

      iex> t = Nx.tensor([[3, 1, 4], [2, 1, 1]], names: [:x, :y])
      iex> Nx.reduce_max(t, axes: [:x])
      #Nx.Tensor<
        s64[y: 3]
        [3, 1, 4]
      >

      iex> t = Nx.tensor([[3, 1, 4], [2, 1, 1]], names: [:x, :y])
      iex> Nx.reduce_max(t, axes: [:y])
      #Nx.Tensor<
        s64[x: 2]
        [4, 2]
      >

      iex> t = Nx.tensor([[[1, 2], [4, 5]], [[2, 4], [3, 8]]], names: [:x, :y, :z])
      iex> Nx.reduce_max(t, axes: [:x, :z])
      #Nx.Tensor<
        s64[y: 2]
        [4, 8]
      >

  ### Keeping axes

      iex> t = Nx.tensor([[[1, 2], [4, 5]], [[2, 4], [3, 8]]], names: [:x, :y, :z])
      iex> Nx.reduce_max(t, axes: [:x, :z], keep_axes: true)
      #Nx.Tensor<
        s64[x: 1][y: 2][z: 1]
        [
          [
            [4],
            [8]
          ]
        ]
      >

  ### Vectorized tensors

      iex> t = Nx.vectorize(Nx.tensor([[1, 2], [3, 4]]), :x)
      iex> Nx.reduce_max(t, axes: [0], keep_axes: true)
      #Nx.Tensor<
        vectorized[x: 2]
        s64[1]
        [
          [2],
          [4]
        ]
      >

  """
  @doc type: :aggregation
  def reduce_max(tensor, opts \\ []) do
    %{type: type} = tensor = to_tensor(tensor)
    Nx.Shared.raise_complex_not_supported(type, :reduce_max, 2)
    aggregate_axes_op(tensor, :reduce_max, type, opts)
  end

  @doc """
  Returns the minimum values of the tensor.

  If the `:axes` option is given, it aggregates over
  the given dimensions, effectively removing them.
  `axes: [0]` implies aggregating over the highest order
  dimension and so forth. If the axis is negative, then
  counts the axis from the back. For example, `axes: [-1]`
  will always aggregate all rows.

  You may optionally set `:keep_axes` to true, which will
  retain the rank of the input tensor by setting the reduced
  axes to size 1.

  ## Examples

      iex> Nx.reduce_min(Nx.tensor(42))
      #Nx.Tensor<
        s64
        42
      >

      iex> Nx.reduce_min(Nx.tensor(42.0))
      #Nx.Tensor<
        f32
        42.0
      >

      iex> Nx.reduce_min(Nx.tensor([1, 2, 3]))
      #Nx.Tensor<
        s64
        1
      >

  ### Aggregating over an axis

      iex> t = Nx.tensor([[3, 1, 4], [2, 1, 1]], names: [:x, :y])
      iex> Nx.reduce_min(t, axes: [:x])
      #Nx.Tensor<
        s64[y: 3]
        [2, 1, 1]
      >

      iex> t = Nx.tensor([[3, 1, 4], [2, 1, 1]], names: [:x, :y])
      iex> Nx.reduce_min(t, axes: [:y])
      #Nx.Tensor<
        s64[x: 2]
        [1, 1]
      >

      iex> t = Nx.tensor([[[1, 2], [4, 5]], [[2, 4], [3, 8]]], names: [:x, :y, :z])
      iex> Nx.reduce_min(t, axes: [:x, :z])
      #Nx.Tensor<
        s64[y: 2]
        [1, 3]
      >

  ### Keeping axes

      iex> t = Nx.tensor([[[1, 2], [4, 5]], [[2, 4], [3, 8]]], names: [:x, :y, :z])
      iex> Nx.reduce_min(t, axes: [:x, :z], keep_axes: true)
      #Nx.Tensor<
        s64[x: 1][y: 2][z: 1]
        [
          [
            [1],
            [3]
          ]
        ]
      >

  ### Vectorized tensors

      iex> t = Nx.vectorize(Nx.tensor([[1, 2], [3, 4]]), :x)
      iex> Nx.reduce_min(t, axes: [0], keep_axes: true)
      #Nx.Tensor<
        vectorized[x: 2]
        s64[1]
        [
          [1],
          [3]
        ]
      >

  """
  @doc type: :aggregation
  def reduce_min(tensor, opts \\ []) do
    %{type: type} = tensor = to_tensor(tensor)
    Nx.Shared.raise_complex_not_supported(type, :reduce_min, 2)
    aggregate_axes_op(tensor, :reduce_min, type, opts)
  end

  defp aggregate_axes_op(tensor, op, type, opts) do
    apply_vectorized(tensor, fn tensor, offset ->
      %T{shape: shape, names: names} = tensor
      opts = keyword!(opts, [:axes, keep_axes: false])
      keep_axes = opts[:keep_axes]

      axes = opts[:axes]

      {shape, names, axes} =
        cond do
          not is_nil(axes) ->
            axes = Nx.Shape.normalize_axes(shape, axes, names, offset)
            {new_shape, new_names} = Nx.Shape.contract(shape, axes, names, keep_axes)
            {new_shape, new_names, axes}

          keep_axes ->
            output_shape =
              shape
              |> Tuple.to_list()
              |> Enum.with_index(fn axis_size, axis ->
                if axis < offset do
                  axis_size
                else
                  1
                end
              end)
              |> List.to_tuple()

            {output_shape, names, count_up(tuple_size(shape) - offset, offset)}

          true ->
            output_shape =
              shape
              |> Tuple.to_list()
              |> Enum.take(offset)
              |> List.to_tuple()

            axes =
              if offset != 0 do
                count_up(tuple_size(shape) - offset, offset)
              end

            {output_shape, List.duplicate(nil, offset), axes}
        end

      if offset == 0 and axes == [] do
        tensor
      else
        apply(impl!(tensor), op, [
          %{tensor | type: type, shape: shape, names: names},
          tensor,
          [axes: axes, keep_axes: keep_axes]
        ])
      end
    end)
  end

  @doc """
  Returns the indices of the maximum values.

  ## Options

    * `:axis` - the axis to aggregate on. If no axis is given,
      returns the index of the absolute maximum value in the tensor.

    * `:keep_axis` - whether or not to keep the reduced axis with
      a size of 1. Defaults to `false`.

    * `:tie_break` - how to break ties. one of `:high`, or `:low`.
      default behavior is to always return the lower index.

  ## Examples

      iex> Nx.argmax(4)
      #Nx.Tensor<
        s64
        0
      >

      iex> t = Nx.tensor([[[4, 2, 3], [1, -5, 3]], [[6, 2, 3], [4, 8, 3]]])
      iex> Nx.argmax(t)
      #Nx.Tensor<
        s64
        10
      >

  If a tensor of floats is given, it still returns integers:

      iex> Nx.argmax(Nx.tensor([2.0, 4.0]))
      #Nx.Tensor<
        s64
        1
      >

  ### Aggregating over an axis

      iex> t = Nx.tensor([[[4, 2, 3], [1, -5, 3]], [[6, 2, 3], [4, 8, 3]]])
      iex> Nx.argmax(t, axis: 0)
      #Nx.Tensor<
        s64[2][3]
        [
          [1, 0, 0],
          [1, 1, 0]
        ]
      >

      iex> t = Nx.tensor([[[4, 2, 3], [1, -5, 3]], [[6, 2, 3], [4, 8, 3]]], names: [:x, :y, :z])
      iex> Nx.argmax(t, axis: :y)
      #Nx.Tensor<
        s64[x: 2][z: 3]
        [
          [0, 0, 0],
          [0, 1, 0]
        ]
      >

      iex> t = Nx.tensor([[[4, 2, 3], [1, -5, 3]], [[6, 2, 3], [4, 8, 3]]], names: [:x, :y, :z])
      iex> Nx.argmax(t, axis: :z)
      #Nx.Tensor<
        s64[x: 2][y: 2]
        [
          [0, 2],
          [0, 1]
        ]
      >

  ### Tie breaks

      iex> t = Nx.tensor([[[4, 2, 3], [1, -5, 3]], [[6, 2, 3], [4, 8, 3]]], names: [:x, :y, :z])
      iex> Nx.argmax(t, tie_break: :low, axis: :y)
      #Nx.Tensor<
        s64[x: 2][z: 3]
        [
          [0, 0, 0],
          [0, 1, 0]
        ]
      >

      iex> t = Nx.tensor([[[4, 2, 3], [1, -5, 3]], [[6, 2, 3], [4, 8, 3]]], names: [:x, :y, :z])
      iex> Nx.argmax(t, tie_break: :high, axis: :y)
      #Nx.Tensor<
        s64[x: 2][z: 3]
        [
          [0, 0, 1],
          [0, 1, 1]
        ]
      >

  ### Keep axis

      iex> t = Nx.tensor([[[4, 2, 3], [1, -5, 3]], [[6, 2, 3], [4, 8, 3]]], names: [:x, :y, :z])
      iex> Nx.argmax(t, axis: :y, keep_axis: true)
      #Nx.Tensor<
        s64[x: 2][y: 1][z: 3]
        [
          [
            [0, 0, 0]
          ],
          [
            [0, 1, 0]
          ]
        ]
      >

  ### Vectorized tensors

      iex> v = Nx.tensor([[1, 2, 3], [6, 5, 4]]) |> Nx.vectorize(:x)
      iex> Nx.argmax(v)
      #Nx.Tensor<
        vectorized[x: 2]
        s64
        [2, 0]
      >
      iex> Nx.argmax(v, axis: 0)
      #Nx.Tensor<
        vectorized[x: 2]
        s64
        [2, 0]
      >
      iex> Nx.argmax(v, keep_axis: true)
      #Nx.Tensor<
        vectorized[x: 2]
        s64[1]
        [
          [2],
          [0]
        ]
      >
  """
  @doc type: :aggregation
  def argmax(tensor, opts \\ []) do
    argmin_or_max(tensor, :argmax, opts)
  end

  @doc """
  Returns the indices of the minimum values.

  ## Options

    * `:axis` - the axis to aggregate on. If no axis is given,
      returns the index of the absolute minimum value in the tensor.

    * `:keep_axis` - whether or not to keep the reduced axis with
      a size of 1. Defaults to `false`.

    * `:tie_break` - how to break ties. one of `:high`, or `:low`.
      Default behavior is to always return the lower index.

  ## Examples

      iex> Nx.argmin(4)
      #Nx.Tensor<
        s64
        0
      >

      iex> t = Nx.tensor([[[4, 2, 3], [1, -5, 3]], [[6, 2, 3], [4, 8, 3]]])
      iex> Nx.argmin(t)
      #Nx.Tensor<
        s64
        4
      >

  If a tensor of floats is given, it still returns integers:

      iex> Nx.argmin(Nx.tensor([2.0, 4.0]))
      #Nx.Tensor<
        s64
        0
      >

  ### Aggregating over an axis

      iex> t = Nx.tensor([[[4, 2, 3], [1, -5, 3]], [[6, 2, 3], [4, 8, 3]]])
      iex> Nx.argmin(t, axis: 0)
      #Nx.Tensor<
        s64[2][3]
        [
          [0, 0, 0],
          [0, 0, 0]
        ]
      >

      iex> t = Nx.tensor([[[4, 2, 3], [1, -5, 3]], [[6, 2, 3], [4, 8, 3]]], names: [:x, :y, :z])
      iex> Nx.argmin(t, axis: 1)
      #Nx.Tensor<
        s64[x: 2][z: 3]
        [
          [1, 1, 0],
          [1, 0, 0]
        ]
      >

      iex> t = Nx.tensor([[[4, 2, 3], [1, -5, 3]], [[6, 2, 3], [4, 8, 3]]], names: [:x, :y, :z])
      iex> Nx.argmin(t, axis: :z)
      #Nx.Tensor<
        s64[x: 2][y: 2]
        [
          [1, 1],
          [1, 2]
        ]
      >

  ### Tie breaks

      iex> t = Nx.tensor([[[4, 2, 3], [1, -5, 3]], [[6, 2, 3], [4, 8, 3]]], names: [:x, :y, :z])
      iex> Nx.argmin(t, tie_break: :low, axis: :y)
      #Nx.Tensor<
        s64[x: 2][z: 3]
        [
          [1, 1, 0],
          [1, 0, 0]
        ]
      >

      iex> t = Nx.tensor([[[4, 2, 3], [1, -5, 3]], [[6, 2, 3], [4, 8, 3]]], names: [:x, :y, :z])
      iex> Nx.argmin(t, tie_break: :high, axis: :y)
      #Nx.Tensor<
        s64[x: 2][z: 3]
        [
          [1, 1, 1],
          [1, 0, 1]
        ]
      >

  ### Keep axis

      iex> t = Nx.tensor([[[4, 2, 3], [1, -5, 3]], [[6, 2, 3], [4, 8, 3]]], names: [:x, :y, :z])
      iex> Nx.argmin(t, axis: :y, keep_axis: true)
      #Nx.Tensor<
        s64[x: 2][y: 1][z: 3]
        [
          [
            [1, 1, 0]
          ],
          [
            [1, 0, 0]
          ]
        ]
      >

  ### Vectorized tensors

      iex> v = Nx.tensor([[1, 2, 3], [6, 5, 4]]) |> Nx.vectorize(:x)
      iex> Nx.argmin(v)
      #Nx.Tensor<
        vectorized[x: 2]
        s64
        [0, 2]
      >
      iex> Nx.argmin(v, axis: 0)
      #Nx.Tensor<
        vectorized[x: 2]
        s64
        [0, 2]
      >
      iex> Nx.argmin(v, keep_axis: true)
      #Nx.Tensor<
        vectorized[x: 2]
        s64[1]
        [
          [0],
          [2]
        ]
      >

  """
  @doc type: :aggregation
  def argmin(tensor, opts \\ []) do
    argmin_or_max(tensor, :argmin, opts)
  end

  defp argmin_or_max(tensor, op, opts) do
    apply_vectorized(tensor, fn tensor, offset ->
      opts = keyword!(opts, [:axis, tie_break: :low, keep_axis: false])

      tie_break =
        case opts[:tie_break] do
          :high ->
            :high

          :low ->
            :low

          other ->
            raise ArgumentError,
                  "unknown value for :tie_break, expected :high or :low, got: #{inspect(other)}"
        end

      %{shape: shape, names: names, type: type} = tensor
      Nx.Shared.raise_complex_not_supported(type, op, 2)

      {tensor, shape, names, axis} =
        cond do
          axis = opts[:axis] ->
            axis = Nx.Shape.normalize_axis(shape, axis, names, offset)
            {new_shape, new_names} = Nx.Shape.contract(shape, [axis], names, opts[:keep_axis])
            {tensor, new_shape, new_names, axis}

          offset == 0 ->
            # unvectorized case, so we can reduce all
            {tensor, {}, [], nil}

          true ->
            {new_shape, new_names} =
              Nx.Shape.contract(
                shape,
                count_up(tuple_size(shape) - offset, offset),
                names,
                opts[:keep_axis]
              )

            flattened_shape =
              if opts[:keep_axis] do
                new_shape
                |> Tuple.delete_at(tuple_size(new_shape) - 1)
                |> Tuple.append(:auto)
              else
                Tuple.append(new_shape, :auto)
              end

            reshaped_tensor = reshape(tensor, flattened_shape)
            {reshaped_tensor, new_shape, new_names, offset}
        end

      out = %{tensor | type: {:s, 64}, shape: shape, names: names}
      opts = [tie_break: tie_break, axis: axis, keep_axis: opts[:keep_axis]]
      apply(impl!(tensor), op, [out, tensor, opts])
    end)
  end

  defp aggregate_window_op(tensor, window_dimensions, opts, op) when is_list(opts) do
    apply_vectorized(tensor, fn tensor, offset ->
      opts = keyword!(opts, [:window_dilations, padding: :valid, strides: 1])
      Nx.Shape.validate!(window_dimensions, :window_dimensions)
      %{shape: shape} = tensor

      strides = opts[:strides]
      padding = opts[:padding]

      offset_ones = List.duplicate(1, offset)

      dilations =
        case opts[:window_dilations] do
          nil ->
            List.duplicate(1, rank(shape))

          dilations when is_integer(dilations) ->
            offset_ones ++ List.duplicate(dilations, rank(shape) - offset)

          dilations ->
            offset_ones ++ dilations
        end

      strides =
        cond do
          strides == 1 ->
            List.duplicate(1, rank(shape))

          is_integer(strides) ->
            offset_ones ++ List.duplicate(strides, rank(shape) - offset)

          true ->
            offset_ones ++ strides
        end

      window_dimensions = List.to_tuple(offset_ones ++ Tuple.to_list(window_dimensions))

      {output_shape, padding_config} =
        Nx.Shape.pool(shape, window_dimensions, strides, padding, dilations)

      out = %{tensor | shape: output_shape}
      opts = [padding: padding_config, strides: strides, window_dilations: dilations]
      apply(impl!(tensor), op, [out, tensor, window_dimensions, opts])
    end)
  end

  @doc """
  Sums over each window of size `window_dimensions` in the
  given tensor, producing a tensor that contains the same
  number of elements as valid positions of the window.

  You may optionally specify `:strides` which is a tuple
  of non-zero steps to take along each axis between
  each window.

  You may also optionally specify `:padding` which is either
  one of `:valid` (no padding) or `:same` (pad so output shape
  is the same as input shape) or a general padding configuration
  for each dimension in the input tensor. Your padding configuration
  cannot include any negative pad values. You may only specify
  padding for the high and low edges of the given dimension. Pads
  with `0`.

  ## Examples

      iex> t = Nx.tensor([[[1, 2, 3], [4, 5, 6]], [[1, 2, 3], [4, 5, 6]]])
      iex> Nx.window_sum(t, {1, 2, 1})
      #Nx.Tensor<
        s64[2][1][3]
        [
          [
            [5, 7, 9]
          ],
          [
            [5, 7, 9]
          ]
        ]
      >

      iex> t = Nx.tensor([[[1, 2, 3], [4, 5, 6]], [[1, 2, 3], [4, 5, 6]]])
      iex> Nx.window_sum(t, {2, 2, 1}, strides: [1, 2, 3], padding: [{0, 1}, {2, 0}, {1, 1}])
      #Nx.Tensor<
        s64[2][2][2]
        [
          [
            [0, 0],
            [0, 18]
          ],
          [
            [0, 0],
            [0, 9]
          ]
        ]
      >

      iex> t = Nx.tensor([[[4.0, 2.0, 3.0], [2.0, 5.0, 6.5]], [[1.2, 2.2, 3.2], [4.0, 5.0, 6.2]]])
      iex> Nx.window_sum(t, {2, 1, 1}, strides: [2, 1, 1], padding: [{1, 1}, {0, 0}, {1, 1}])
      #Nx.Tensor<
        f32[2][2][5]
        [
          [
            [0.0, 4.0, 2.0, 3.0, 0.0],
            [0.0, 2.0, 5.0, 6.5, 0.0]
          ],
          [
            [0.0, 1.2000000476837158, 2.200000047683716, 3.200000047683716, 0.0],
            [0.0, 4.0, 5.0, 6.199999809265137, 0.0]
          ]
        ]
      >

      iex> t = Nx.tensor([[[4, 2, 1, 3], [4, 2, 1, 7]], [[1, 2, 5, 7], [1, 8, 9, 2]]])
      iex> opts = [strides: [2, 1, 1], padding: :valid, window_dilations: [1, 2, 1]]
      iex> Nx.window_sum(t, {1, 1, 2}, opts)
      #Nx.Tensor<
        s64[1][2][3]
        [
          [
            [6, 3, 4],
            [6, 3, 8]
          ]
        ]
      >

      iex> t = Nx.tensor([[[4, 2, 1, 3], [4, 2, 1, 7]], [[1, 2, 5, 7], [1, 8, 9, 2]]])
      iex> opts = [strides: [2, 1, 1], padding: :valid, window_dilations: [1, 2, 2]]
      iex> Nx.window_sum(t, {1, 1, 2}, opts)
      #Nx.Tensor<
        s64[1][2][2]
        [
          [
            [5, 5],
            [5, 9]
          ]
        ]
      >

      iex> t = Nx.tensor([[[4, 2, 1, 3], [4, 2, 1, 7]], [[1, 2, 5, 7], [1, 8, 9, 2]]])
      iex> opts = [strides: [2, 1, 1], padding: [{2, 1}, {3, 1}, {1, 0}], window_dilations: [1, 2, 2]]
      iex> Nx.window_sum(t, {2, 1, 2}, opts)
      #Nx.Tensor<
        s64[2][6][3]
        [
          [
            [0, 0, 0],
            [0, 0, 0],
            [0, 0, 0],
            [0, 0, 0],
            [0, 0, 0],
            [0, 0, 0]
          ],
          [
            [0, 0, 0],
            [0, 0, 0],
            [0, 0, 0],
            [4, 11, 14],
            [10, 15, 19],
            [0, 0, 0]
          ]
        ]
      >

  ## Vectorized tensors

  For vectorized tensors, the windows will slide throughout all vectorized axes,
  and all options refer to the inner shape only.

      iex> t = Nx.iota({2, 1, 2, 5}) |> Nx.vectorize(:x) |> Nx.vectorize(:y)
      #Nx.Tensor<
        vectorized[x: 2][y: 1]
        s64[2][5]
        [
          [
            [
              [0, 1, 2, 3, 4],
              [5, 6, 7, 8, 9]
            ]
          ],
          [
            [
              [10, 11, 12, 13, 14],
              [15, 16, 17, 18, 19]
            ]
          ]
        ]
      >
      iex> Nx.window_sum(t, {2, 2}, strides: [1, 2], window_dilations: [1, 2])
      #Nx.Tensor<
        vectorized[x: 2][y: 1]
        s64[1][2]
        [
          [
            [
              [14, 22]
            ]
          ],
          [
            [
              [54, 62]
            ]
          ]
        ]
      >

  """
  @doc type: :window
  def window_sum(tensor, window_dimensions, opts \\ []),
    do: aggregate_window_op(tensor, window_dimensions, opts, :window_sum)

  @doc """
  Averages over each window of size `window_dimensions` in the
  given tensor, producing a tensor that contains the same
  number of elements as valid positions of the window.

  You may optionally specify `:strides` which is a tuple
  of non-zero steps to take along each axis between
  each window.

  You may also optionally specify `:padding` which is either
  one of `:valid` (no padding) or `:same` (pad so output shape
  is the same as input shape) or a general padding configuration
  for each dimension in the input tensor. Your padding configuration
  cannot include any negative pad values. You may only specify
  padding for the high and low edges of the given dimension. Pads
  with `0`.

  ## Examples

      iex> t = Nx.tensor([[[1, 2, 3], [4, 5, 6]], [[1, 2, 3], [4, 5, 6]]])
      iex> Nx.window_mean(t, {1, 2, 1})
      #Nx.Tensor<
        f32[2][1][3]
        [
          [
            [2.5, 3.5, 4.5]
          ],
          [
            [2.5, 3.5, 4.5]
          ]
        ]
      >

      iex> t = Nx.tensor([[[1, 2, 3], [4, 5, 6]], [[1, 2, 3], [4, 5, 6]]])
      iex> Nx.window_mean(t, {2, 2, 1}, strides: [1, 2, 3], padding: [{0, 1}, {2, 0}, {1, 1}])
      #Nx.Tensor<
        f32[2][2][2]
        [
          [
            [0.0, 0.0],
            [0.0, 4.5]
          ],
          [
            [0.0, 0.0],
            [0.0, 2.25]
          ]
        ]
      >

      iex> t = Nx.tensor([[[4.0, 2.0, 3.0], [2.0, 5.0, 6.5]], [[1.2, 2.2, 3.2], [4.0, 5.0, 6.2]]])
      iex> Nx.window_mean(t, {2, 1, 1}, strides: [2, 1, 1], padding: [{1, 1}, {0, 0}, {1, 1}])
      #Nx.Tensor<
        f32[2][2][5]
        [
          [
            [0.0, 2.0, 1.0, 1.5, 0.0],
            [0.0, 1.0, 2.5, 3.25, 0.0]
          ],
          [
            [0.0, 0.6000000238418579, 1.100000023841858, 1.600000023841858, 0.0],
            [0.0, 2.0, 2.5, 3.0999999046325684, 0.0]
          ]
        ]
      >

      iex> t = Nx.tensor([[[4, 2, 1, 3], [4, 2, 1, 7]], [[1, 2, 5, 7], [1, 8, 9, 2]]])
      iex> opts = [strides: [2, 1, 1], padding: :valid, window_dilations: [1, 2, 1]]
      iex> Nx.window_mean(t, {1, 1, 2}, opts)
      #Nx.Tensor<
        f32[1][2][3]
        [
          [
            [3.0, 1.5, 2.0],
            [3.0, 1.5, 4.0]
          ]
        ]
      >

      iex> t = Nx.tensor([[[4, 2, 1, 3], [4, 2, 1, 7]], [[1, 2, 5, 7], [1, 8, 9, 2]]])
      iex> opts = [strides: [2, 1, 1], padding: :valid, window_dilations: [1, 2, 2]]
      iex> Nx.window_mean(t, {1, 1, 2}, opts)
      #Nx.Tensor<
        f32[1][2][2]
        [
          [
            [2.5, 2.5],
            [2.5, 4.5]
          ]
        ]
      >

  ## Vectorized tensors

  For vectorized tensors, the windows will slide throughout all vectorized axes,
  and all options refer to the inner shape only.

      iex> t = Nx.iota({2, 1, 2, 5}) |> Nx.vectorize(:x) |> Nx.vectorize(:y)
      #Nx.Tensor<
        vectorized[x: 2][y: 1]
        s64[2][5]
        [
          [
            [
              [0, 1, 2, 3, 4],
              [5, 6, 7, 8, 9]
            ]
          ],
          [
            [
              [10, 11, 12, 13, 14],
              [15, 16, 17, 18, 19]
            ]
          ]
        ]
      >
      iex> Nx.window_mean(t, {2, 2}, strides: [1, 2], window_dilations: [1, 2])
      #Nx.Tensor<
        vectorized[x: 2][y: 1]
        f32[1][2]
        [
          [
            [
              [3.5, 5.5]
            ]
          ],
          [
            [
              [13.5, 15.5]
            ]
          ]
        ]
      >
  """
  @doc type: :window
  def window_mean(tensor, window_dimensions, opts \\ []) do
    divide(window_sum(tensor, window_dimensions, opts), size(window_dimensions))
  end

  @doc """
  Returns the maximum over each window of size `window_dimensions`
  in the given tensor, producing a tensor that contains the same
  number of elements as valid positions of the window.

  You may optionally specify `:strides` which is a tuple
  of non-zero steps to take along each axis between
  each window.

  You may also optionally specify `:padding` which is either
  one of `:valid` (no padding) or `:same` (pad so output shape
  is the same as input shape) or a general padding configuration
  for each dimension in the input tensor. Your padding configuration
  cannot include any negative pad values. You may only specify
  padding for the high and low edges of the given dimension. Pads
  with the minimum value for the type of the given tensor.

  ## Examples

      iex> Nx.window_max(Nx.tensor([[[1, 2, 3], [4, 5, 6]], [[1, 2, 3], [4, 5, 6]]]), {1, 2, 1})
      #Nx.Tensor<
        s64[2][1][3]
        [
          [
            [4, 5, 6]
          ],
          [
            [4, 5, 6]
          ]
        ]
      >

      iex> t = Nx.tensor([[[1, 2, 3], [4, 5, 6]], [[1, 2, 3], [4, 5, 6]]])
      iex> Nx.window_max(t, {2, 2, 1}, strides: [1, 2, 3], padding: [{0, 1}, {2, 0}, {1, 1}])
      #Nx.Tensor<
        s64[2][2][2]
        [
          [
            [-9223372036854775808, -9223372036854775808],
            [-9223372036854775808, 6]
          ],
          [
            [-9223372036854775808, -9223372036854775808],
            [-9223372036854775808, 6]
          ]
        ]
      >

      iex> t = Nx.tensor([[[4.0, 2.0, 3.0], [2.0, 5.0, 6.5]], [[1.2, 2.2, 3.2], [4.0, 5.0, 6.2]]])
      iex> Nx.window_max(t, {2, 1, 1}, strides: [2, 1, 1], padding: [{1, 1}, {0, 0}, {1, 1}])
      #Nx.Tensor<
        f32[2][2][5]
        [
          [
            [-Inf, 4.0, 2.0, 3.0, -Inf],
            [-Inf, 2.0, 5.0, 6.5, -Inf]
          ],
          [
            [-Inf, 1.2000000476837158, 2.200000047683716, 3.200000047683716, -Inf],
            [-Inf, 4.0, 5.0, 6.199999809265137, -Inf]
          ]
        ]
      >

      iex> t = Nx.tensor([[[4, 2, 1, 3], [4, 2, 1, 7]], [[1, 2, 5, 7], [1, 8, 9, 2]]])
      iex> opts = [strides: [2, 1, 1], padding: :valid, window_dilations: [1, 2, 2]]
      iex> Nx.window_max(t, {1, 1, 2}, opts)
      #Nx.Tensor<
        s64[1][2][2]
        [
          [
            [4, 3],
            [4, 7]
          ]
        ]
      >

  ## Vectorized tensors

  For vectorized tensors, the windows will slide throughout all vectorized axes,
  and all options refer to the inner shape only.

      iex> t = Nx.iota({2, 1, 2, 5}) |> Nx.vectorize(:x) |> Nx.vectorize(:y)
      #Nx.Tensor<
        vectorized[x: 2][y: 1]
        s64[2][5]
        [
          [
            [
              [0, 1, 2, 3, 4],
              [5, 6, 7, 8, 9]
            ]
          ],
          [
            [
              [10, 11, 12, 13, 14],
              [15, 16, 17, 18, 19]
            ]
          ]
        ]
      >
      iex> Nx.window_max(t, {2, 2}, strides: [1, 2], window_dilations: [1, 2])
      #Nx.Tensor<
        vectorized[x: 2][y: 1]
        s64[1][2]
        [
          [
            [
              [7, 9]
            ]
          ],
          [
            [
              [17, 19]
            ]
          ]
        ]
      >
  """
  @doc type: :window
  def window_max(tensor, window_dimensions, opts \\ []) do
    tensor = to_tensor(tensor)
    Nx.Shared.raise_complex_not_supported(tensor.type, :window_max, 3)
    aggregate_window_op(tensor, window_dimensions, opts, :window_max)
  end

  @doc """
  Returns the minimum over each window of size `window_dimensions`
  in the given tensor, producing a tensor that contains the same
  number of elements as valid positions of the window.

  You may optionally specify `:strides` which is a tuple
  of non-zero steps to take along each axis between
  each window.

  You may also optionally specify `:padding` which is either
  one of `:valid` (no padding) or `:same` (pad so output shape
  is the same as input shape) or a general padding configuration
  for each dimension in the input tensor. Your padding configuration
  cannot include any negative pad values. You may only specify
  padding for the high and low edges of the given dimension. Pads
  with the maximum value for the type of the given tensor.

  ## Examples

      iex> Nx.window_min(Nx.tensor([[[1, 2, 3], [4, 5, 6]], [[1, 2, 3], [4, 5, 6]]]), {1, 2, 1})
      #Nx.Tensor<
        s64[2][1][3]
        [
          [
            [1, 2, 3]
          ],
          [
            [1, 2, 3]
          ]
        ]
      >

      iex> t = Nx.tensor([[[1, 2, 3], [4, 5, 6]], [[1, 2, 3], [4, 5, 6]]])
      iex> Nx.window_min(t, {2, 2, 1}, strides: [1, 2, 3], padding: [{0, 1}, {2, 0}, {1, 1}])
      #Nx.Tensor<
        s64[2][2][2]
        [
          [
            [9223372036854775807, 9223372036854775807],
            [9223372036854775807, 3]
          ],
          [
            [9223372036854775807, 9223372036854775807],
            [9223372036854775807, 3]
          ]
        ]
      >

      iex> t = Nx.tensor([[[4.0, 2.0, 3.0], [2.0, 5.0, 6.5]], [[1.2, 2.2, 3.2], [4.0, 5.0, 6.2]]])
      iex> Nx.window_min(t, {2, 1, 1}, strides: [2, 1, 1], padding: [{1, 1}, {0, 0}, {1, 1}])
      #Nx.Tensor<
        f32[2][2][5]
        [
          [
            [Inf, 4.0, 2.0, 3.0, Inf],
            [Inf, 2.0, 5.0, 6.5, Inf]
          ],
          [
            [Inf, 1.2000000476837158, 2.200000047683716, 3.200000047683716, Inf],
            [Inf, 4.0, 5.0, 6.199999809265137, Inf]
          ]
        ]
      >

      iex> t = Nx.tensor([[[4, 2, 1, 3], [4, 2, 1, 7]], [[1, 2, 5, 7], [1, 8, 9, 2]]])
      iex> opts = [strides: [2, 1, 1], padding: :valid, window_dilations: [1, 2, 2]]
      iex> Nx.window_min(t, {1, 1, 2}, opts)
      #Nx.Tensor<
        s64[1][2][2]
        [
          [
            [1, 2],
            [1, 2]
          ]
        ]
      >

  ## Vectorized tensors

  For vectorized tensors, the windows will slide throughout all vectorized axes,
  and all options refer to the inner shape only.

      iex> t = Nx.iota({2, 1, 2, 5}) |> Nx.vectorize(:x) |> Nx.vectorize(:y)
      #Nx.Tensor<
        vectorized[x: 2][y: 1]
        s64[2][5]
        [
          [
            [
              [0, 1, 2, 3, 4],
              [5, 6, 7, 8, 9]
            ]
          ],
          [
            [
              [10, 11, 12, 13, 14],
              [15, 16, 17, 18, 19]
            ]
          ]
        ]
      >
      iex> Nx.window_min(t, {2, 2}, strides: [1, 2], window_dilations: [1, 2])
      #Nx.Tensor<
        vectorized[x: 2][y: 1]
        s64[1][2]
        [
          [
            [
              [0, 2]
            ]
          ],
          [
            [
              [10, 12]
            ]
          ]
        ]
      >
  """
  @doc type: :window
  def window_min(tensor, window_dimensions, opts \\ []) do
    tensor = to_tensor(tensor)
    Nx.Shared.raise_complex_not_supported(tensor.type, :window_min, 3)
    aggregate_window_op(tensor, window_dimensions, opts, :window_min)
  end

  @doc """
  Returns the product over each window of size `window_dimensions`
  in the given tensor, producing a tensor that contains the same
  number of elements as valid positions of the window.

  The rank of the input tensor and the window dimensions must
  match.

  You may optionally specify `:strides` which is a tuple
  of non-zero steps to take along each axis between
  each window.

  You may also optionally specify `:padding` which is either
  one of `:valid` (no padding) or `:same` (pad so output shape
  is the same as input shape) or a general padding configuration
  for each dimension in the input tensor. Your padding configuration
  cannot include any negative pad values. You may only specify
  padding for the high and low edges of the given dimension. Pads
  with 1.

  ## Examples

      iex> Nx.window_product(Nx.tensor([[[1, 2, 3], [4, 5, 6]], [[1, 2, 3], [4, 5, 6]]]), {1, 2, 1})
      #Nx.Tensor<
        s64[2][1][3]
        [
          [
            [4, 10, 18]
          ],
          [
            [4, 10, 18]
          ]
        ]
      >

      iex> t = Nx.tensor([[[1, 2, 3], [4, 5, 6]], [[1, 2, 3], [4, 5, 6]]])
      iex> Nx.window_product(t, {2, 2, 1}, strides: [1, 2, 3], padding: [{0, 1}, {2, 0}, {1, 1}])
      #Nx.Tensor<
        s64[2][2][2]
        [
          [
            [1, 1],
            [1, 324]
          ],
          [
            [1, 1],
            [1, 18]
          ]
        ]
      >

      iex> t = Nx.tensor([[[4.0, 2.0, 3.0], [2.0, 5.0, 6.5]], [[1.2, 2.2, 3.2], [4.0, 5.0, 6.2]]])
      iex> Nx.window_product(t, {2, 1, 1}, strides: [2, 1, 1], padding: [{1, 1}, {0, 0}, {1, 1}])
      #Nx.Tensor<
        f32[2][2][5]
        [
          [
            [1.0, 4.0, 2.0, 3.0, 1.0],
            [1.0, 2.0, 5.0, 6.5, 1.0]
          ],
          [
            [1.0, 1.2000000476837158, 2.200000047683716, 3.200000047683716, 1.0],
            [1.0, 4.0, 5.0, 6.199999809265137, 1.0]
          ]
        ]
      >

      iex> t = Nx.tensor([[[4, 2, 1, 3], [4, 2, 1, 7]], [[1, 2, 5, 7], [1, 8, 9, 2]]])
      iex> opts = [strides: [2, 1, 1], padding: :valid, window_dilations: [1, 2, 2]]
      iex> Nx.window_product(t, {1, 1, 2}, opts)
      #Nx.Tensor<
        s64[1][2][2]
        [
          [
            [4, 6],
            [4, 14]
          ]
        ]
      >

  ## Vectorized tensors

  For vectorized tensors, the windows will slide throughout all vectorized axes,
  and all options refer to the inner shape only.

      iex> t = Nx.iota({2, 1, 2, 5}) |> Nx.vectorize(:x) |> Nx.vectorize(:y)
      #Nx.Tensor<
        vectorized[x: 2][y: 1]
        s64[2][5]
        [
          [
            [
              [0, 1, 2, 3, 4],
              [5, 6, 7, 8, 9]
            ]
          ],
          [
            [
              [10, 11, 12, 13, 14],
              [15, 16, 17, 18, 19]
            ]
          ]
        ]
      >
      iex> Nx.window_product(t, {2, 2}, strides: [1, 2], window_dilations: [1, 2])
      #Nx.Tensor<
        vectorized[x: 2][y: 1]
        s64[1][2]
        [
          [
            [
              [0, 504]
            ]
          ],
          [
            [
              [30600, 54264]
            ]
          ]
        ]
      >
  """
  @doc type: :window
  def window_product(tensor, window_dimensions, opts \\ []),
    do: aggregate_window_op(tensor, window_dimensions, opts, :window_product)

  @doc """
  Returns the cumulative sum of elements along an axis.

  ## Options

    * `:axis` - the axis to sum elements along. Defaults to `0`
    * `:reverse` - whether to perform accumulation in the opposite direction. Defaults to `false`

  ## Examples

      iex> Nx.cumulative_sum(Nx.tensor([1, 2, 3, 4]))
      #Nx.Tensor<
        s64[4]
        [1, 3, 6, 10]
      >

      iex> Nx.cumulative_sum(Nx.iota({3, 3}), axis: 0)
      #Nx.Tensor<
        s64[3][3]
        [
          [0, 1, 2],
          [3, 5, 7],
          [9, 12, 15]
        ]
      >

      iex> Nx.cumulative_sum(Nx.iota({3, 3}), axis: 1)
      #Nx.Tensor<
        s64[3][3]
        [
          [0, 1, 3],
          [3, 7, 12],
          [6, 13, 21]
        ]
      >

      iex> Nx.cumulative_sum(Nx.iota({3, 3}), axis: 0, reverse: true)
      #Nx.Tensor<
        s64[3][3]
        [
          [9, 12, 15],
          [9, 11, 13],
          [6, 7, 8]
        ]
      >

      iex> Nx.cumulative_sum(Nx.iota({3, 3}), axis: 1, reverse: true)
      #Nx.Tensor<
        s64[3][3]
        [
          [3, 3, 2],
          [12, 9, 5],
          [21, 15, 8]
        ]
      >

  ## Vectorized axes

  Works the same as if the accumulation was to happen over a list of tensors.
  `:axis` refers to the non-vectorized shape.

      iex> Nx.cumulative_sum(Nx.tensor([[2, 3, 1], [1, 3, 2], [2, 1, 3]]) |> Nx.vectorize(:x), axis: 0)
      #Nx.Tensor<
        vectorized[x: 3]
        s64[3]
        [
          [2, 5, 6],
          [1, 4, 6],
          [2, 3, 6]
        ]
      >
  """
  @doc type: :cumulative
  def cumulative_sum(tensor, opts \\ []),
    do: cumulative_op(tensor, opts, :cumulative_sum, &Nx.add/2)

  @doc """
  Returns the cumulative product of elements along an axis.

  ## Options

    * `:axis` - the axis to multiply elements along. Defaults to `0`
    * `:reverse` - whether to perform accumulation in the opposite direction. Defaults to `false`

  ## Examples

      iex> Nx.cumulative_product(Nx.tensor([1, 2, 3, 4]))
      #Nx.Tensor<
        s64[4]
        [1, 2, 6, 24]
      >

      iex> Nx.cumulative_product(Nx.iota({3, 3}), axis: 0)
      #Nx.Tensor<
        s64[3][3]
        [
          [0, 1, 2],
          [0, 4, 10],
          [0, 28, 80]
        ]
      >

      iex> Nx.cumulative_product(Nx.iota({3, 3}), axis: 1)
      #Nx.Tensor<
        s64[3][3]
        [
          [0, 0, 0],
          [3, 12, 60],
          [6, 42, 336]
        ]
      >

      iex> Nx.cumulative_product(Nx.iota({3, 3}), axis: 0, reverse: true)
      #Nx.Tensor<
        s64[3][3]
        [
          [0, 28, 80],
          [18, 28, 40],
          [6, 7, 8]
        ]
      >

      iex> Nx.cumulative_product(Nx.iota({3, 3}), axis: 1, reverse: true)
      #Nx.Tensor<
        s64[3][3]
        [
          [0, 2, 2],
          [60, 20, 5],
          [336, 56, 8]
        ]
      >

  ## Vectorized axes

  Works the same as if the accumulation was to happen over a list of tensors.
  `:axis` refers to the non-vectorized shape.

      iex> Nx.cumulative_product(Nx.tensor([[2, 3, 0], [1, 3, 2], [2, 1, 3]]) |> Nx.vectorize(:x), axis: 0)
      #Nx.Tensor<
        vectorized[x: 3]
        s64[3]
        [
          [2, 6, 0],
          [1, 3, 6],
          [2, 2, 6]
        ]
      >
  """
  @doc type: :cumulative
  def cumulative_product(tensor, opts \\ []),
    do: cumulative_op(tensor, opts, :cumulative_product, &Nx.multiply/2)

  @doc """
  Returns the cumulative minimum of elements along an axis.

  ## Options

    * `:axis` - the axis to compare elements along. Defaults to `0`
    * `:reverse` - whether to perform accumulation in the opposite direction. Defaults to `false`

  ## Examples

      iex> Nx.cumulative_min(Nx.tensor([3, 4, 2, 1]))
      #Nx.Tensor<
        s64[4]
        [3, 3, 2, 1]
      >

      iex> Nx.cumulative_min(Nx.tensor([[2, 3, 1], [1, 3, 2], [2, 1, 3]]), axis: 0)
      #Nx.Tensor<
        s64[3][3]
        [
          [2, 3, 1],
          [1, 3, 1],
          [1, 1, 1]
        ]
      >

      iex> Nx.cumulative_min(Nx.tensor([[2, 3, 1], [1, 3, 2], [2, 1, 3]]), axis: 1)
      #Nx.Tensor<
        s64[3][3]
        [
          [2, 2, 1],
          [1, 1, 1],
          [2, 1, 1]
        ]
      >

      iex> Nx.cumulative_min(Nx.tensor([[2, 3, 1], [1, 3, 2], [2, 1, 3]]), axis: 0, reverse: true)
      #Nx.Tensor<
        s64[3][3]
        [
          [1, 1, 1],
          [1, 1, 2],
          [2, 1, 3]
        ]
      >

      iex> Nx.cumulative_min(Nx.tensor([[2, 3, 1], [1, 3, 2], [2, 1, 3]]), axis: 1, reverse: true)
      #Nx.Tensor<
        s64[3][3]
        [
          [1, 1, 1],
          [1, 2, 2],
          [1, 1, 3]
        ]
      >

  ## Vectorized axes

  Works the same as if the accumulation was to happen over a list of tensors.
  `:axis` refers to the non-vectorized shape.

      iex> Nx.cumulative_min(Nx.tensor([[2, 3, 1], [1, 3, 2], [2, 1, 3]]) |> Nx.vectorize(:x), axis: 0)
      #Nx.Tensor<
        vectorized[x: 3]
        s64[3]
        [
          [2, 2, 1],
          [1, 1, 1],
          [2, 1, 1]
        ]
      >
  """
  @doc type: :cumulative
  def cumulative_min(tensor, opts \\ []),
    do: cumulative_op(tensor, opts, :cumulative_min, &Nx.min/2)

  @doc """
  Returns the cumulative maximum of elements along an axis.

  ## Options

    * `:axis` - the axis to compare elements along. Defaults to `0`
    * `:reverse` - whether to perform accumulation in the opposite direction. Defaults to `false`

  ## Examples

      iex> Nx.cumulative_max(Nx.tensor([3, 4, 2, 1]))
      #Nx.Tensor<
        s64[4]
        [3, 4, 4, 4]
      >

      iex> Nx.cumulative_max(Nx.tensor([[2, 3, 1], [1, 3, 2], [2, 1, 3]]), axis: 0)
      #Nx.Tensor<
        s64[3][3]
        [
          [2, 3, 1],
          [2, 3, 2],
          [2, 3, 3]
        ]
      >

      iex> Nx.cumulative_max(Nx.tensor([[2, 3, 1], [1, 3, 2], [2, 1, 3]]), axis: 1)
      #Nx.Tensor<
        s64[3][3]
        [
          [2, 3, 3],
          [1, 3, 3],
          [2, 2, 3]
        ]
      >

      iex> Nx.cumulative_max(Nx.tensor([[2, 3, 1], [1, 3, 2], [2, 1, 3]]), axis: 0, reverse: true)
      #Nx.Tensor<
        s64[3][3]
        [
          [2, 3, 3],
          [2, 3, 3],
          [2, 1, 3]
        ]
      >

      iex> Nx.cumulative_max(Nx.tensor([[2, 3, 1], [1, 3, 2], [2, 1, 3]]), axis: 1, reverse: true)
      #Nx.Tensor<
        s64[3][3]
        [
          [3, 3, 1],
          [3, 3, 2],
          [3, 3, 3]
        ]
      >

  ## Vectorized axes

  Works the same as if the accumulation was to happen over a list of tensors.
  `:axis` refers to the non-vectorized shape.

      iex> Nx.cumulative_max(Nx.tensor([[2, 3, 1], [1, 3, 2], [2, 1, 3]]) |> Nx.vectorize(:x), axis: 0)
      #Nx.Tensor<
        vectorized[x: 3]
        s64[3]
        [
          [2, 3, 3],
          [1, 3, 3],
          [2, 2, 3]
        ]
      >
  """
  @doc type: :cumulative
  def cumulative_max(tensor, opts \\ []),
    do: cumulative_op(tensor, opts, :cumulative_max, &Nx.max/2)

  defp cumulative_op(tensor, opts, op, reduce_fun) do
    apply_vectorized(tensor, fn tensor, offset ->
      opts = keyword!(opts, axis: 0, reverse: false)
      reverse = opts[:reverse]
      axis = Nx.Shape.normalize_axis(tensor.shape, opts[:axis], tensor.names, offset)

      Nx.Shared.optional(op, [tensor, [axis: axis, reverse: reverse]], tensor, fn tensor, opts ->
        associative_scan(tensor, reduce_fun, opts)
      end)
    end)
  end

  # Scans the given tensor using an associative binary operator.
  #
  # The scanning function must be associative and perform an element-wise
  # operation over the `:axis` dimension.
  #
  # ## Options
  #
  #   * `:axis` - the axis to scan along. Defaults to `0`
  #
  #   * `:reverse` - whether to scan in the opposite direction. Defaults to `false`
  #
  # ## Examples
  #
  # A cumulative sum of numbers can be expressed as:
  #
  #     iex> Nx.associative_scan(Nx.tensor([1, 2, 3, 4]), &Nx.add/2)
  #     #Nx.Tensor<
  #       s64[4]
  #       [1, 3, 6, 10]
  #     >
  #
  # Or a reversed one:
  #
  #     iex> Nx.associative_scan(Nx.tensor([1, 2, 3, 4]), &Nx.add/2, reverse: true)
  #     #Nx.Tensor<
  #       s64[4]
  #       [10, 9, 7, 4]
  #     >
  #
  # A cumulative product of a sequence of matrices:
  #
  #     iex> matrices = Nx.tensor([[2, 0], [0, 2]]) |> Nx.tile([3, 1, 1])
  #     iex> Nx.associative_scan(matrices, &Nx.dot(&1, [2], [0], &2, [1], [0]))
  #     #Nx.Tensor<
  #       s64[3][2][2]
  #       [
  #         [
  #           [2, 0],
  #           [0, 2]
  #         ],
  #         [
  #           [4, 0],
  #           [0, 4]
  #         ],
  #         [
  #           [8, 0],
  #           [0, 8]
  #         ]
  #       ]
  #     >
  #
  defp associative_scan(tensor, fun, opts) do
    opts = keyword!(opts, axis: 0, reverse: false)

    tensor
    |> maybe_reverse(opts[:reverse])
    |> do_associative_scan(fun, axis: opts[:axis])
    |> maybe_reverse(opts[:reverse])
    |> rename(tensor.names)
  end

  defp maybe_reverse(tensor, true), do: Nx.reverse(tensor)
  defp maybe_reverse(tensor, false), do: tensor

  # Let's assume addition as the reduction function. The algorithm is based
  # on two observations:
  #
  #   1. Elements at odd indices in the final result can be computed by first
  #      summing consecutive pairs of elements and performing a scan on that
  #      half-sized tensor (recursively).
  #
  #   2. Elements at even indices in the final result can be computed from those
  #      at odd indices (from 1.) by adding a corresponding even element from the
  #      original tensor.
  #
  # Also see https://en.wikipedia.org/wiki/Prefix_sum#Algorithm_2:_Work-efficient.
  defp do_associative_scan(tensor, fun, opts) do
    axis = opts[:axis]

    axis_size = Nx.axis_size(tensor, axis)

    if axis_size < 2 do
      tensor
    else
      even = Nx.slice_along_axis(tensor, 0, axis_size - 1, axis: axis, strides: 2)
      odd = Nx.slice_along_axis(tensor, 1, axis_size - 1, axis: axis, strides: 2)

      reduced_pairs = fun.(odd, even)

      scanned_odd = do_associative_scan(reduced_pairs, fun, opts)

      cond do
        axis_size == 2 ->
          Nx.concatenate([even, reduced_pairs], axis: axis)

        rem(axis_size, 2) == 0 ->
          scanned_even =
            fun.(
              Nx.slice_along_axis(scanned_odd, 0, div(axis_size, 2) - 1, axis: axis),
              Nx.slice_along_axis(even, 1, div(axis_size, 2) - 1, axis: axis)
            )

          scanned_even =
            Nx.concatenate(
              [Nx.slice_along_axis(even, 0, 1, axis: axis), scanned_even],
              axis: axis
            )

          interleave(scanned_even, scanned_odd, axis: axis)

        true ->
          scanned_even =
            fun.(
              scanned_odd,
              Nx.slice_along_axis(tensor, 2, axis_size - 2, axis: axis, strides: 2)
            )

          Nx.concatenate(
            [
              Nx.slice_along_axis(tensor, 0, 1, axis: axis),
              interleave(scanned_odd, scanned_even, axis: axis)
            ],
            axis: axis
          )
      end
    end
  end

  # Interleaves elements from same-shaped tensors along an axis
  defp interleave(left, right, opts) do
    opts = keyword!(opts, axis: 0)
    axis = opts[:axis]

    interleave_axis = axis + 1

    Nx.concatenate(
      [
        Nx.new_axis(left, interleave_axis),
        Nx.new_axis(right, interleave_axis)
      ],
      axis: interleave_axis
    )
    |> flatten_axis(interleave_axis)
  end

  # Merges the given axis with the preceding one
  defp flatten_axis(tensor, axis) do
    shape = Nx.shape(tensor)
    new_shape = shape |> Tuple.delete_at(axis) |> put_elem(axis - 1, :auto)
    Nx.reshape(tensor, new_shape)
  end

  @doc """
  Reduces over a tensor with the given accumulator.

  The given `fun` will receive two tensors and it must
  return the reduced value.

  The tensor may be reduced in parallel and the reducer
  function can be called with arguments in any order, the
  initial accumulator may be given multiples, and it may
  be non-deterministic. Therefore, the reduction function
  should be associative (or as close as possible to
  associativity considered floats themselves are not
  strictly associative).

  By default, it reduces all dimensions of the tensor and
  return a scalar. If the `:axes` option is given, it
  aggregates over multiple dimensions, effectively removing
  them. `axes: [0]` implies aggregating over the highest
  order dimension and so forth. If the axis is negative,
  then counts the axis from the back. For example,
  `axes: [-1]` will always aggregate all rows.

  The type of the returned tensor will be computed based on
  the given tensor and the initial value. For example,
  a tensor of integers with a float accumulator will be
  cast to float, as done by most binary operators. You can
  also pass a `:type` option to change this behaviour.

  You may optionally set `:keep_axes` to true, which will
  retain the rank of the input tensor by setting the reduced
  axes to size 1.

  ## Limitations

  Given this function relies on anonymous functions, it
  may not be available or efficient on all Nx backends.
  Therefore, you should avoid using `reduce/4` whenever
  possible. Instead, use functions `sum/2`, `reduce_max/2`,
  `all/1`, and so forth.

  Inside `defn`, consider using `Nx.Defn.Kernel.while/4` instead.

  ## Examples

      iex> Nx.reduce(Nx.tensor(42), 0, fn x, y -> Nx.add(x, y) end)
      #Nx.Tensor<
        s64
        42
      >

      iex> Nx.reduce(Nx.tensor([1, 2, 3]), 0, fn x, y -> Nx.add(x, y) end)
      #Nx.Tensor<
        s64
        6
      >

      iex> Nx.reduce(Nx.tensor([[1.0, 2.0], [3.0, 4.0]]), 0, fn x, y -> Nx.add(x, y) end)
      #Nx.Tensor<
        f32
        10.0
      >

  ### Aggregating over axes

      iex> t = Nx.tensor([1, 2, 3], names: [:x])
      iex> Nx.reduce(t, 0, [axes: [:x]], fn x, y -> Nx.add(x, y) end)
      #Nx.Tensor<
        s64
        6
      >

      iex> t = Nx.tensor([[[1, 2, 3], [4, 5, 6]], [[7, 8, 9], [10, 11, 12]]], names: [:x, :y, :z])
      iex> Nx.reduce(t, 0, [axes: [:x]], fn x, y -> Nx.add(x, y) end)
      #Nx.Tensor<
        s64[y: 2][z: 3]
        [
          [8, 10, 12],
          [14, 16, 18]
        ]
      >

      iex> t = Nx.tensor([[[1, 2, 3], [4, 5, 6]], [[7, 8, 9], [10, 11, 12]]], names: [:x, :y, :z])
      iex> Nx.reduce(t, 0, [axes: [:y]], fn x, y -> Nx.add(x, y) end)
      #Nx.Tensor<
        s64[x: 2][z: 3]
        [
          [5, 7, 9],
          [17, 19, 21]
        ]
      >

      iex> t = Nx.tensor([[[1, 2, 3], [4, 5, 6]], [[7, 8, 9], [10, 11, 12]]], names: [:x, :y, :z])
      iex> Nx.reduce(t, 0, [axes: [:x, 2]], fn x, y -> Nx.add(x, y) end)
      #Nx.Tensor<
        s64[y: 2]
        [30, 48]
      >

      iex> t = Nx.tensor([[[1, 2, 3], [4, 5, 6]], [[7, 8, 9], [10, 11, 12]]], names: [:x, :y, :z])
      iex> Nx.reduce(t, 0, [axes: [-1]], fn x, y -> Nx.add(x, y) end)
      #Nx.Tensor<
        s64[x: 2][y: 2]
        [
          [6, 15],
          [24, 33]
        ]
      >

      iex> t = Nx.tensor([[[1, 2, 3], [4, 5, 6]], [[7, 8, 9], [10, 11, 12]]], names: [:x, :y, :z])
      iex> Nx.reduce(t, 0, [axes: [:x]], fn x, y -> Nx.add(x, y) end)
      #Nx.Tensor<
        s64[y: 2][z: 3]
        [
          [8, 10, 12],
          [14, 16, 18]
        ]
      >

      iex> t = Nx.tensor([[[1, 2, 3], [4, 5, 6]], [[7, 8, 9], [10, 11, 12]]], names: [:x, :y, :z])
      iex> Nx.reduce(t, 0, [axes: [:x], keep_axes: true], fn x, y -> Nx.add(x, y) end)
      #Nx.Tensor<
        s64[x: 1][y: 2][z: 3]
        [
          [
            [8, 10, 12],
            [14, 16, 18]
          ]
        ]
      >

  ## Vectorized tensors

  Only `tensor` can be vectorized. Normal behavior of `reduce/4`
  is applied to each corresponding entry. `:axes` refers to the
  non-vectorized shape.

      iex> t = Nx.tensor([[[1, 2, 3], [4, 5, 6]], [[10, 20, 30], [40, 50, 60]]]) |> Nx.vectorize(:x)
      iex> Nx.reduce(t, 10, [axes: [1]], &Nx.add/2)
      #Nx.Tensor<
        vectorized[x: 2]
        s64[2]
        [
          [16, 25],
          [70, 160]
        ]
      >
  """
  @doc type: :aggregation
  def reduce(tensor, acc, opts \\ [], fun) when is_function(fun, 2) do
    opts = keyword!(opts, [:axes, :type, keep_axes: false])
    type = Nx.Type.normalize!(opts[:type] || binary_type(tensor, acc))
    keep_axes = opts[:keep_axes]

    %T{vectorized_axes: vectorized_axes} = to_tensor(tensor)
    acc = to_tensor(acc)

    if not (acc.shape == {} and acc.vectorized_axes == []) do
      raise ArgumentError, "the accumulator must be a non-vectorized scalar, got: #{inspect(acc)}"
    end

    %T{shape: shape, names: names} = tensor = devectorize(tensor)
    offset = length(vectorized_axes)
    axes = opts[:axes]

    {shape, names, axes} =
      cond do
        not is_nil(axes) ->
          axes = Nx.Shape.normalize_axes(shape, axes, names, offset)
          {new_shape, new_names} = Nx.Shape.contract(shape, axes, names, keep_axes)
          {new_shape, new_names, axes}

        keep_axes ->
          shape =
            List.to_tuple(
              Keyword.values(vectorized_axes) ++ List.duplicate(1, tuple_size(shape) - offset)
            )

          axes = count_up(tuple_size(shape) - offset, offset)
          {shape, names, axes}

        offset != 0 ->
          axes = count_up(tuple_size(shape) - offset, offset)
          shape = vectorized_axes |> Keyword.values() |> List.to_tuple()
          names = List.duplicate(nil, offset)
          {shape, names, axes}

        true ->
          {{}, [], nil}
      end

    output =
      if offset == 0 and axes == [] do
        tensor
      else
        out = %{tensor | type: type, shape: shape, names: names}
        impl!(tensor).reduce(out, tensor, acc, [axes: axes, keep_axes: keep_axes], fun)
      end

    vectorize(output, vectorized_axes)
  end

  @doc """
  Reduces over each window of size `dimensions`
  in the given tensor, producing a tensor that contains the same
  number of elements as valid positions of the window.

  The rank of the input tensor and the window dimensions must
  match.

  You may optionally specify `:strides` which is a tuple
  of non-zero steps to take along each axis between
  each window.

  You may also optionally specify `:padding` which is either
  one of `:valid` (no padding) or `:same` (pad so output shape
  is the same as input shape) or a general padding configuration
  for each dimension in the input tensor. Your padding configuration
  cannot include any negative pad values. You may only specify
  padding for the high and low edges of the given dimension. The
  padding value is equal to the initial value passed to `acc`.

  The initial value must be a number or a scalar shaped tensor.

  ## Examples

      iex> init_value = Nx.Constants.min_finite(:s64)
      iex> t = Nx.tensor([[1, 2, 3, 4], [4, 5, 6, 7], [7, 8, 9, 10], [11, 12, 13, 14]])
      iex> Nx.window_reduce(t, init_value, {2, 2}, fn x, acc -> Nx.max(x, acc) end)
      #Nx.Tensor<
        s64[3][3]
        [
          [5, 6, 7],
          [8, 9, 10],
          [12, 13, 14]
        ]
      >

      iex> init_value = Nx.Constants.min_finite(:s64)
      iex> t = Nx.tensor([[1, 2, 3], [4, 5, 6], [7, 8, 9]])
      iex> opts = [padding: :same, strides: [1, 1]]
      iex> Nx.window_reduce(t, init_value, {2, 2}, opts, fn x, acc -> Nx.max(x, acc) end)
      #Nx.Tensor<
        s64[3][3]
        [
          [5, 6, 6],
          [8, 9, 9],
          [8, 9, 9]
        ]
      >

      iex> t = Nx.tensor([[1, 2, 3], [4, 5, 6]])
      iex> opts = [padding: :same, strides: [1, 1]]
      iex> Nx.window_reduce(t, 0, {1, 2}, opts, fn x, acc -> Nx.add(x, acc) end)
      #Nx.Tensor<
        s64[2][3]
        [
          [3, 5, 3],
          [9, 11, 6]
        ]
      >

      iex> t = Nx.tensor([[[4, 2, 1, 3], [4, 2, 1, 7]], [[1, 2, 5, 7], [1, 8, 9, 2]]])
      iex> opts = [padding: :valid, strides: [2, 1, 1], window_dilations: [1, 1, 2]]
      iex> Nx.window_reduce(t, 0, {1, 1, 2}, opts, fn x, acc -> Nx.add(x, acc) end)
      #Nx.Tensor<
        s64[1][2][2]
        [
          [
            [5, 5],
            [5, 9]
          ]
        ]
      >
  """
  @doc type: :window
  def window_reduce(tensor, acc, window_dimensions, opts \\ [], fun)
      when is_tuple(window_dimensions) do
    opts = keyword!(opts, [:window_dilations, :strides, padding: :valid])
    %T{shape: shape} = tensor = to_tensor(tensor)
    acc = to_tensor(acc)

    Nx.Shared.raise_vectorized_not_implemented_yet(tensor, __ENV__.function)
    Nx.Shared.raise_vectorized_not_implemented_yet(acc, __ENV__.function)

    padding = opts[:padding]
    strides = opts[:strides] || List.duplicate(1, rank(tensor.shape))
    dilations = opts[:window_dilations] || List.duplicate(1, rank(tensor.shape))

    dilations =
      if is_integer(dilations),
        do: List.duplicate(dilations, rank(tensor.shape)),
        else: dilations

    strides =
      if is_integer(strides),
        do: List.duplicate(strides, rank(tensor.shape)),
        else: strides

    {output_shape, padding_config} =
      Nx.Shape.pool(shape, window_dimensions, strides, padding, dilations)

    out = %{tensor | shape: output_shape}
    opts = [padding: padding_config, strides: strides, window_dilations: dilations]
    impl!(tensor).window_reduce(out, tensor, acc, window_dimensions, opts, fun)
  end

  @doc """
  Maps the given scalar function over the entire
  tensor.

  The type of the returned tensor will be of the same type
  as the input tensor, unless the `:type` option is given.
  Therefore, you may need to explicitly cast the tensor to
  avoid errors. For example, if you have an integer tensor
  and you convert it to a float, as below, it will fail:

      tensor = Nx.tensor([[1, 2, 3], [4, 5, 6]]),
      Nx.map(tensor, fn x -> Nx.multiply(x, 1.0) end)

  You need to explicitly pass the output type in such cases:

      iex> tensor = Nx.tensor([[1, 2, 3], [4, 5, 6]])
      iex> Nx.map(tensor, [type: :f32], fn x -> Nx.multiply(x, 1.0) end)
      #Nx.Tensor<
        f32[2][3]
        [
          [1.0, 2.0, 3.0],
          [4.0, 5.0, 6.0]
        ]
      >

  ## Limitations

  Given this function relies on anonymous functions, it
  may not be available or efficient on all Nx backends.
  Therefore, you should avoid using `map/2` whenever possible
  and use other functions in the `Nx` module to achieve the
  desired result.

  Inside `defn`, consider using `Nx.Defn.Kernel.while/4` instead.

  ## Examples

      iex> Nx.map(Nx.tensor([[1, 2, 3], [4, 5, 6]]), fn x -> Nx.add(x, 1) end)
      #Nx.Tensor<
        s64[2][3]
        [
          [2, 3, 4],
          [5, 6, 7]
        ]
      >

      iex> Nx.map(Nx.tensor(1), fn x -> Nx.add(x, 1) end)
      #Nx.Tensor<
        s64
        2
      >

      iex> Nx.map(Nx.tensor([[1, 2, 3], [4, 5, 6]]), [type: :f64], fn x -> Nx.add(x, 1) end)
      #Nx.Tensor<
        f64[2][3]
        [
          [2.0, 3.0, 4.0],
          [5.0, 6.0, 7.0]
        ]
      >

  ## Vectorized tensors

  `map/3` behaves the same as with non-vectorized tensors, applying
  `fun` in an element-wise fashion.

      iex> Nx.map(Nx.tensor([[1, 2, 3], [4, 5, 6]]) |> Nx.vectorize(:x), [type: :f64], &Nx.add(&1, 1))
      #Nx.Tensor<
        vectorized[x: 2]
        f64[3]
        [
          [2.0, 3.0, 4.0],
          [5.0, 6.0, 7.0]
        ]
      >
  """
  @doc type: :element
  def map(tensor, opts \\ [], fun) do
    apply_vectorized(tensor, fn tensor ->
      %T{type: type} = tensor

      opts = keyword!(opts, type: type)
      output_type = Nx.Type.normalize!(opts[:type])
      out = %{tensor | type: output_type}
      impl!(tensor).map(out, tensor, opts, fun)
    end)
  end

  ## Matrix ops

  @doc """
  Returns the dot product of two tensors.

  Given `a` and `b`, computes the dot product according to
  the following rules:

    * If both `a` and `b` are scalars, it is equivalent to `a * b`.

    * If `a` is a scalar and `b` is a tensor, it is equivalent to `Nx.multiply(a, b)`.

    * If `a` is a tensor and `b` is a scalar, it is equivalent to `Nx.multiply(a, b)`.

    * If both `a` and `b` are 1-D tensors (vectors), it is the sum of the element-wise
      product between `a` and `b`. The lengths of `a` and `b` must be equal.

    * If both `a` and `b` are 2-D tensors (matrices), it is equivalent to matrix-multiplication.

    * If either `a` or `b` is a 1-D tensor, and the other is an n-D tensor, it is the
      sum of the element-wise product along the last axis of `a` or `b`. The length of the
      1-D tensor must match the last dimension of the n-D tensor.

    * If `a` is an n-D tensor and `b` is an m-D tensor, it is the sum of the element-wise
      product along the last axis of `a` and the second-to-last axis of `b`. The last dimension
      of `a` must match the second-to-last dimension of `b`.

  For a more general `dot` function where you control which axes contract,
  see `dot/4`.

  ## Examples

  ### Dot product of scalars

      iex> Nx.dot(5, 5)
      #Nx.Tensor<
        s64
        25
      >

      iex> Nx.dot(-2.0, 5.0)
      #Nx.Tensor<
        f32
        -10.0
      >

      iex> Nx.dot(2, 2.0)
      #Nx.Tensor<
        f32
        4.0
      >

  ### Dot product of vectors

      iex> Nx.dot(Nx.tensor([1, 2, 3]), Nx.tensor([4, 5, 6]))
      #Nx.Tensor<
        s64
        32
      >

      iex> Nx.dot(Nx.tensor([2.0, 4.0, 3.0, 5.0]), Nx.tensor([1.0, 2.0, 3.0, 4.0]))
      #Nx.Tensor<
        f32
        39.0
      >

      iex> Nx.dot(Nx.tensor([1.0, 2.0, 3.0]), Nx.tensor([1, 2, 3]))
      #Nx.Tensor<
        f32
        14.0
      >

  ### Dot product of matrices

      iex> left = Nx.tensor([[1, 2, 3], [4, 5, 6]], names: [:i, :j])
      iex> right = Nx.tensor([[7, 8], [9, 10], [11, 12]], names: [:x, :y])
      iex> Nx.dot(left, right)
      #Nx.Tensor<
        s64[i: 2][y: 2]
        [
          [58, 64],
          [139, 154]
        ]
      >

      iex> left = Nx.tensor([[10.0, 13.0, 14.0, 15.0], [59.0, 20.0, 10.0, 30.0]], names: [:i, :j])
      iex> right = Nx.tensor([[2.0, 4.0], [5.0, 1.0], [6.0, 8.0], [9.0, 10.0]], names: [:x, :y])
      iex> Nx.dot(left, right)
      #Nx.Tensor<
        f32[i: 2][y: 2]
        [
          [304.0, 315.0],
          [548.0, 636.0]
        ]
      >

      iex> left = Nx.tensor([[1, 2, 3], [4, 5, 6]], names: [:i, :j])
      iex> right = Nx.tensor([[7.0, 8.0], [9.0, 10.0], [11.0, 12.0]], names: [:x, :y])
      iex> Nx.dot(left, right)
      #Nx.Tensor<
        f32[i: 2][y: 2]
        [
          [58.0, 64.0],
          [139.0, 154.0]
        ]
      >

  ### Dot product of vector and n-d tensor

      iex> left = Nx.tensor([[[1, 2], [3, 4]], [[5, 6], [7, 8]]], names: [:i, :j, :k])
      iex> right = Nx.tensor([5, 10], names: [:x])
      iex> Nx.dot(left, right)
      #Nx.Tensor<
        s64[i: 2][j: 2]
        [
          [25, 55],
          [85, 115]
        ]
      >

      iex> left = Nx.tensor([5, 10], names: [:x])
      iex> right = Nx.tensor([[1, 2, 3], [4, 5, 6]], names: [:i, :j])
      iex> Nx.dot(left, right)
      #Nx.Tensor<
        s64[j: 3]
        [45, 60, 75]
      >

      iex> left = Nx.tensor([[[[[1.0, 2.0], [3.0, 4.0]], [[5.0, 6.0], [7.0, 8.0]]]]], names: [:shard, :batch, :x, :y, :z])
      iex> right = Nx.tensor([2.0, 2.0], names: [:data])
      iex> Nx.dot(left, right)
      #Nx.Tensor<
        f32[shard: 1][batch: 1][x: 2][y: 2]
        [
          [
            [
              [6.0, 14.0],
              [22.0, 30.0]
            ]
          ]
        ]
      >

  ### Dot product of n-D and m-D tensor

      iex> left = Nx.tensor([[[1, 2, 3], [4, 5, 6], [7, 8, 9]], [[1, 2, 3], [4, 5, 6], [7, 8, 9]]], names: [:x, :y, :z])
      iex> right = Nx.tensor([[[1, 2, 3], [3, 4, 5], [5, 6, 7]]], names: [:i, :j, :k])
      iex> Nx.dot(left, right)
      #Nx.Tensor<
        s64[x: 2][y: 3][i: 1][k: 3]
        [
          [
            [
              [22, 28, 34]
            ],
            [
              [49, 64, 79]
            ],
            [
              [76, 100, 124]
            ]
          ],
          [
            [
              [22, 28, 34]
            ],
            [
              [49, 64, 79]
            ],
            [
              [76, 100, 124]
            ]
          ]
        ]
      >

  ## Vectorized tensors

  Vectorized axes are treated as batched axes, much like
  `dot/6` behaves with non-vectorized tensors.

      iex> t1 = Nx.tensor([[1, 2], [3, 4]]) |> Nx.vectorize(:x)
      iex> t2 = Nx.tensor([[10, 20], [30, 40]]) |> Nx.vectorize(:x)
      iex> Nx.dot(t1, t2)
      #Nx.Tensor<
        vectorized[x: 2]
        s64
        [50, 250]
      >

      iex> t1 = Nx.tensor([1, 2]) |> Nx.vectorize(:x)
      iex> t2 = Nx.tensor([[10, 20]]) |> Nx.vectorize(:y)
      iex> Nx.dot(t1, t2)
      #Nx.Tensor<
        vectorized[x: 2][y: 1]
        s64[2]
        [
          [
            [10, 20]
          ],
          [
            [20, 40]
          ]
        ]
      >


  ## Error cases

      iex> Nx.dot(Nx.tensor([1, 2, 3]), Nx.tensor([1, 2]))
      ** (ArgumentError) dot/zip expects shapes to be compatible, dimension 0 of left-side (3) does not equal dimension 0 of right-side (2)
  """
  @doc type: :ndim
  def dot(t1, t2) do
    %T{shape: s1} = t1 = to_tensor(t1)
    %T{shape: s2} = t2 = to_tensor(t2)

    case {tuple_size(s1), tuple_size(s2)} do
      {0, _} -> multiply(t1, t2)
      {_, 0} -> multiply(t1, t2)
      {n, 1} -> dot(t1, [n - 1], [], t2, [0], [])
      {1, m} -> dot(t1, [0], [], t2, [m - 2], [])
      {n, m} when n >= 2 and m >= 2 -> dot(t1, [n - 1], [], t2, [m - 2], [])
    end
  end

  @doc """
  Computes the generalized dot product between two tensors, given
  the contracting axes.

  This is equivalent to calling `Nx.dot/6` with no batching dimensions:

      Nx.dot(t1, contract_axes1, [], t2, contract_axes2, [])

  ## Examples

      iex> t1 = Nx.tensor([[1, 2], [3, 4]], names: [:x, :y])
      iex> t2 = Nx.tensor([[10, 20], [30, 40]], names: [:height, :width])
      iex> Nx.dot(t1, [0], t2, [0])
      #Nx.Tensor<
        s64[y: 2][width: 2]
        [
          [100, 140],
          [140, 200]
        ]
      >

      iex> t1 = Nx.tensor([[0.0, 1.0, 2.0], [3.0, 4.0, 5.0]])
      iex> t2 = Nx.tensor([[0.0, 1.0], [2.0, 3.0], [4.0, 5.0]])
      iex> Nx.dot(t1, [0, 1], t2, [1, 0])
      #Nx.Tensor<
        f32
        50.0
      >

  ## Vectorized tensors

  The contracting axes refer to the tensors' shapes
  and do not apply to the vectorized axes:

      iex> t1 = Nx.tensor([[[1, 1], [2, 2]], [[1, 1], [1, 1]]]) |> Nx.vectorize(:x)
      iex> t2 = Nx.tensor([[1, 2], [3, 4]])
      iex> Nx.dot(t1, [0], t2, [0])
      #Nx.Tensor<
        vectorized[x: 2]
        s64[2][2]
        [
          [
            [7, 10],
            [7, 10]
          ],
          [
            [4, 6],
            [4, 6]
          ]
        ]
      >
      iex> Nx.dot(t1, [1], t2, [0])
      #Nx.Tensor<
        vectorized[x: 2]
        s64[2][2]
        [
          [
            [4, 6],
            [8, 12]
          ],
          [
            [4, 6],
            [4, 6]
          ]
        ]
      >

  """
  @doc type: :ndim
  def dot(t1, contract_axes1, t2, contract_axes2) do
    dot(t1, contract_axes1, [], t2, contract_axes2, [])
  end

  @doc """
  Computes the generalized dot product between two tensors, given
  the contracting and batch axes.

  The dot product is computed by multiplying the values from `t1`
  given by `contract_axes1` against the values from `t2` given by
  `contract_axes2`, considering batch axes of `batch_axes1` and
  `batch_axes2`. For instance, the first axis in `contract_axes1`
  will be matched against the first axis in `contract_axes2` and
  so on. The axes given by `contract_axes1` and `contract_axes2`
  are effectively removed from the final tensor, which is why they
  are often called the contraction axes.

  If no contracting axes are given, the final product works like
  `Nx.outer/2`.

  Specifying batch axes will compute a vectorized dot product
  along the given batch dimensions. The length of `batch_axes1`
  and `batch_axes2` must match. Additionally, `batch_axes1` and
  `batch_axes2` must be a list of successive dimension numbers,
  where each batch axis matches the dimension of the corresponding
  batch axis in the other input.

  The contracting axes must be dot-product compatible and the
  batch dimensions must always have the same number of elements.

  ## Examples

  ### Contracting along axes

      iex> t1 = Nx.tensor([[1, 2], [3, 4]], names: [:x, :y])
      iex> t2 = Nx.tensor([[10, 20], [30, 40]], names: [:height, :width])
      iex> Nx.dot(t1, [0], [], t2, [0], [])
      #Nx.Tensor<
        s64[y: 2][width: 2]
        [
          [100, 140],
          [140, 200]
        ]
      >
      iex> Nx.dot(t1, [0], [], t2, [1], [])
      #Nx.Tensor<
        s64[y: 2][height: 2]
        [
          [70, 150],
          [100, 220]
        ]
      >
      iex> Nx.dot(t1, [1], [], t2, [0], [])
      #Nx.Tensor<
        s64[x: 2][width: 2]
        [
          [70, 100],
          [150, 220]
        ]
      >
      iex> Nx.dot(t1, [1], [], t2, [1], [])
      #Nx.Tensor<
        s64[x: 2][height: 2]
        [
          [50, 110],
          [110, 250]
        ]
      >
      iex> Nx.dot(t1, [0, 1], [], t2, [0, 1], [])
      #Nx.Tensor<
        s64
        300
      >

  If no axes are given, it works like `outer/2`:

      iex> t1 = Nx.tensor([[1, 2], [3, 4]])
      iex> t2 = Nx.tensor([[10, 20], [30, 40]])
      iex> Nx.dot(t1, [], [], t2, [], [])
      #Nx.Tensor<
        s64[2][2][2][2]
        [
          [
            [
              [10, 20],
              [30, 40]
            ],
            [
              [20, 40],
              [60, 80]
            ]
          ],
          [
            [
              [30, 60],
              [90, 120]
            ],
            [
              [40, 80],
              [120, 160]
            ]
          ]
        ]
      >

  ### Dot product between two batched tensors

      iex> u = Nx.tensor([[[1]], [[2]]])
      iex> v = Nx.tensor([[[3]], [[4]]])
      iex> Nx.dot(u, [2], [0], v, [2], [0])
      #Nx.Tensor<
        s64[2][1][1]
        [
          [
            [3]
          ],
          [
            [8]
          ]
        ]
      >

      iex> u = Nx.tensor([[[1, 1]], [[2, 2]]])
      iex> v = Nx.tensor([[[3], [3]], [[4], [4]]])
      iex> Nx.dot(u, [2], [0], v, [1], [0])
      #Nx.Tensor<
        s64[2][1][1]
        [
          [
            [6]
          ],
          [
            [16]
          ]
        ]
      >

  ## Vectorized tensors

  If you already have vectorized axes, they will be automatically
  added to the batched axes of `dot/6`. Input axes must refer to
  the tensor shape, and offsets due to vectorized axes are
  handled internally.

  Rewriting the previous example with vectorization:

      iex> u = Nx.tensor([[[1, 1]], [[2, 2]]]) |> Nx.vectorize(:x)
      iex> v = Nx.tensor([[[3], [3]], [[4], [4]]]) |> Nx.vectorize(:x)
      iex> Nx.dot(u, [1], [], v, [0], []) # note that axes refer to the inner shapes
      #Nx.Tensor<
        vectorized[x: 2]
        s64[1][1]
        [
          [
            [6]
          ],
          [
            [16]
          ]
        ]
      >

    Because the batch axes are now empty, we can use `dot/4` to be more concise.

      Nx.dot(u, [1], v, [0])

    However, we can go even further. Since we are contracting the last axis of
    `u` with the first axis of `v`, we can rely on `dot/2` to achieve the same
    result.

        Nx.dot(u, v)

  ## Error cases

      iex> u = Nx.tensor([[[1, 1]], [[2, 2]]])
      iex> v = Nx.tensor([[[3], [3]], [[4], [4]]])
      iex> Nx.dot(u, [2], [0], v, [1], [])
      ** (ArgumentError) right tensor must be batched if left tensor is batched

      iex> u = Nx.tensor([[[1, 1]], [[2, 2]]])
      iex> v = Nx.tensor([[[3], [3]], [[4], [4]]])
      iex> Nx.dot(u, [2], [], v, [1], [0])
      ** (ArgumentError) left tensor must be batched if right tensor is batched

      iex> u = Nx.tensor([[[1, 1]], [[2, 2]]])
      iex> v = Nx.tensor([[[3], [3]], [[4], [4]]])
      iex> Nx.dot(u, [2], [1], v, [1], [0])
      ** (ArgumentError) invalid dot batch axis for the left tensor, batch axes must be successive dimensions starting from 0, got [1]

      iex> u = Nx.tensor([[[1, 1]], [[2, 2]]])
      iex> v = Nx.tensor([[[3], [3]], [[4], [4]]])
      iex> Nx.dot(u, [2], [0], v, [1], [1])
      ** (ArgumentError) invalid dot batch axis for the right tensor, batch axes must be successive dimensions starting from 0, got [1]

      iex> u = Nx.tensor([[[1, 1]], [[2, 2]]])
      iex> v = Nx.tensor([[[3], [3]], [[4], [4]]])
      iex> Nx.dot(u, [0], [0], v, [1], [0])
      ** (ArgumentError) dot batch axes for left tensor ([0]) cannot be in contract axes ([0])

      iex> u = Nx.tensor([[[1, 1]], [[2, 2]]])
      iex> v = Nx.tensor([[[3], [3]], [[4], [4]]])
      iex> Nx.dot(u, [2], [0], v, [0], [0])
      ** (ArgumentError) dot batch axes for right tensor ([0]) cannot be in contract axes ([0])
  """
  @doc type: :ndim
  def dot(t1, contract_axes1, batch_axes1, t2, contract_axes2, batch_axes2) do
    [t1, t2] = broadcast_vectors([t1, t2])

    %{vectorized_axes: vectorized_axes, shape: s1, names: names1} = t1
    %{shape: s2, names: names2} = t2

    output_type = binary_type(t1, t2)

    offset = length(vectorized_axes)

    # Axes normalization
    c1 = Nx.Shape.normalize_axes(s1, contract_axes1, names1)
    c2 = Nx.Shape.normalize_axes(s2, contract_axes2, names2)
    b1 = Nx.Shape.normalize_axes(s1, batch_axes1, names1)
    b2 = Nx.Shape.normalize_axes(s2, batch_axes2, names2)

    {output_shape, output_names} = Nx.Shape.dot(s1, c1, names1, b1, s2, c2, names2, b2)

    out = %{t1 | type: output_type, names: output_names, shape: output_shape}

    if offset != 0 do
      offset_axes = count_up(offset, 0)

      t1 = devectorize(t1)
      t2 = devectorize(t2)
      out = devectorize(out)

      c1 = Enum.map(c1, &(&1 + offset))
      c2 = Enum.map(c2, &(&1 + offset))
      b1 = offset_axes ++ Enum.map(b1, &(&1 + offset))
      b2 = offset_axes ++ Enum.map(b2, &(&1 + offset))

      res = impl!(t1, t2).dot(out, t1, c1, b1, t2, c2, b2)
      vectorize(res, vectorized_axes)
    else
      impl!(t1, t2).dot(out, t1, c1, b1, t2, c2, b2)
    end
  end

  @doc """
  Computes the outer product of two tensors.

  The output is always a two-dimensional tensor.

  ## Examples

      iex> Nx.outer(Nx.tensor([1, 2, 3], names: [:x]), 100)
      #Nx.Tensor<
        s64[x: 3][1]
        [
          [100],
          [200],
          [300]
        ]
      >

      iex> Nx.outer(Nx.tensor([1, 2, 3], names: [:x]), Nx.tensor([10, 20], names: [:y]))
      #Nx.Tensor<
        s64[x: 3][y: 2]
        [
          [10, 20],
          [20, 40],
          [30, 60]
        ]
      >

      iex> Nx.outer(Nx.tensor([[1, 2], [3, 4]], names: [:x, :y]), Nx.tensor([10, 20, 30], names: [:z]))
      #Nx.Tensor<
        s64[x: 4][z: 3]
        [
          [10, 20, 30],
          [20, 40, 60],
          [30, 60, 90],
          [40, 80, 120]
        ]
      >

  ## Vectorized tensors

  Because `outer/2` is built on top of other

      iex> x = Nx.tensor([[1, 2, 3], [0, -1, -2]], names: [nil, :a]) |> Nx.vectorize(:x)
      iex> y = Nx.tensor([[10, 20], [-10, -20]], names: [nil, :b]) |> Nx.vectorize(:y)
      iex> Nx.outer(x, y)
      #Nx.Tensor<
        vectorized[x: 2][y: 2]
        s64[a: 3][b: 2]
        [
          [
            [
              [10, 20],
              [20, 40],
              [30, 60]
            ],
            [
              [-10, -20],
              [-20, -40],
              [-30, -60]
            ]
          ],
          [
            [
              [0, 0],
              [-10, -20],
              [-20, -40]
            ],
            [
              [0, 0],
              [10, 20],
              [20, 40]
            ]
          ]
        ]
      >

  """
  @doc type: :ndim
  def outer(t1, t2) do
    %T{names: n1} = t1 = to_tensor(t1)
    %T{names: n2} = t2 = to_tensor(t2)

    names =
      case {n1, n2} do
        {[], rhs} -> [nil, List.last(rhs)]
        {lhs, rhs} -> [hd(lhs), List.last(rhs)]
      end

    %{multiply(reshape(t1, {size(t1), 1}), reshape(t2, {1, size(t2)})) | names: names}
  end

  @doc """
  Transposes a tensor to the given `axes`.

  If no axes are given, the default behavior is to
  reverse the order of the original tensor's axes.

  The axes is a list of integers or dimension names
  containing how the new dimensions must be ordered.
  The highest dimension is zero.

  ## Examples

      iex> Nx.transpose(Nx.tensor(1))
      #Nx.Tensor<
        s64
        1
      >

      iex> Nx.transpose(Nx.iota({2, 3, 4}, names: [:x, :y, :z]))
      #Nx.Tensor<
        s64[z: 4][y: 3][x: 2]
        [
          [
            [0, 12],
            [4, 16],
            [8, 20]
          ],
          [
            [1, 13],
            [5, 17],
            [9, 21]
          ],
          [
            [2, 14],
            [6, 18],
            [10, 22]
          ],
          [
            [3, 15],
            [7, 19],
            [11, 23]
          ]
        ]
      >

      iex> Nx.transpose(Nx.tensor(1), axes: [])
      #Nx.Tensor<
        s64
        1
      >

      iex> Nx.transpose(Nx.iota({2, 3, 4}, names: [:batch, :x, :y]), axes: [2, 1, :batch])
      #Nx.Tensor<
        s64[y: 4][x: 3][batch: 2]
        [
          [
            [0, 12],
            [4, 16],
            [8, 20]
          ],
          [
            [1, 13],
            [5, 17],
            [9, 21]
          ],
          [
            [2, 14],
            [6, 18],
            [10, 22]
          ],
          [
            [3, 15],
            [7, 19],
            [11, 23]
          ]
        ]
      >

      iex> Nx.transpose(Nx.iota({2, 3, 4}, names: [:batch, :x, :y]), axes: [:y, :batch, :x])
      #Nx.Tensor<
        s64[y: 4][batch: 2][x: 3]
        [
          [
            [0, 4, 8],
            [12, 16, 20]
          ],
          [
            [1, 5, 9],
            [13, 17, 21]
          ],
          [
            [2, 6, 10],
            [14, 18, 22]
          ],
          [
            [3, 7, 11],
            [15, 19, 23]
          ]
        ]
      >

      iex> Nx.transpose(Nx.iota({2, 3, 4}, names: [:batch, :x, :y]), axes: [:batch, :y, :x])
      #Nx.Tensor<
        s64[batch: 2][y: 4][x: 3]
        [
          [
            [0, 4, 8],
            [1, 5, 9],
            [2, 6, 10],
            [3, 7, 11]
          ],
          [
            [12, 16, 20],
            [13, 17, 21],
            [14, 18, 22],
            [15, 19, 23]
          ]
        ]
      >

  ### Vectorized tensors

  For vectorized tensors, transpose will manipulate the inner shape only,
  keeping the order of vectorized axes the same.

      iex> v = Nx.vectorize(Nx.iota({1, 2, 3}), :x)
      #Nx.Tensor<
        vectorized[x: 1]
        s64[2][3]
        [
          [
            [0, 1, 2],
            [3, 4, 5]
          ]
        ]
      >
      iex> Nx.transpose(v)
      #Nx.Tensor<
        vectorized[x: 1]
        s64[3][2]
        [
          [
            [0, 3],
            [1, 4],
            [2, 5]
          ]
        ]
      >
      iex> Nx.transpose(v, axes: [1, 0])
      #Nx.Tensor<
        vectorized[x: 1]
        s64[3][2]
        [
          [
            [0, 3],
            [1, 4],
            [2, 5]
          ]
        ]
      >

  ### Errors

      iex> Nx.transpose(Nx.iota({2, 2}, names: [:batch, :x]), axes: [:batch])
      ** (ArgumentError) expected length of permutation (1) to match rank of shape (2)

      iex> Nx.transpose(Nx.iota({2, 2}), axes: [1, 2])
      ** (ArgumentError) given axis (2) invalid for shape with rank 2

  """
  @doc type: :shape
  def transpose(tensor, opts \\ []) do
    base_shape = shape(tensor)

    apply_vectorized(tensor, fn tensor, offset ->
      opts = keyword!(opts, [:axes])
      %{shape: shape, names: names} = tensor

      offset_axes = count_up(offset, 0)

      axes =
        case opts[:axes] do
          nil ->
            offset_axes ++ Nx.Shape.transpose_axes(base_shape, offset)

          axes ->
            offset_axes ++ Nx.Shape.normalize_axes(shape, axes, names, offset)
        end

      if axes == Nx.axes(shape) do
        tensor
      else
        {shape, names} = Nx.Shape.transpose(shape, axes, names)
        impl!(tensor).transpose(%{tensor | shape: shape, names: names}, tensor, axes)
      end
    end)
  end

  @doc """
  Reverses the tensor in the given dimensions.

  If no axes are provided, reverses every axis.

  You can pass either names or numbers for the reverse
  dimensions. Dimensions must be unique, but they do not
  have to be successive.

  ## Examples

      iex> Nx.reverse(Nx.tensor([1, 2, 3]))
      #Nx.Tensor<
        s64[3]
        [3, 2, 1]
      >

      iex> Nx.reverse(Nx.tensor([[1, 2, 3], [4, 5, 6]]))
      #Nx.Tensor<
        s64[2][3]
        [
          [6, 5, 4],
          [3, 2, 1]
        ]
      >

      iex> Nx.reverse(Nx.tensor([1, 2, 3], names: [:x]), axes: [:x])
      #Nx.Tensor<
        s64[x: 3]
        [3, 2, 1]
      >

      iex> Nx.reverse(Nx.tensor([[1, 2, 3], [4, 5, 6]], names: [:x, :y]), axes: [:x])
      #Nx.Tensor<
        s64[x: 2][y: 3]
        [
          [4, 5, 6],
          [1, 2, 3]
        ]
      >

      iex> Nx.reverse(Nx.tensor([[1, 2, 3], [4, 5, 6]], names: [:x, :y]), axes: [:y])
      #Nx.Tensor<
        s64[x: 2][y: 3]
        [
          [3, 2, 1],
          [6, 5, 4]
        ]
      >

      iex> Nx.reverse(Nx.iota({2, 2, 2}, type: :f32, names: [:x, :y, :z]), axes: [:x, :z])
      #Nx.Tensor<
        f32[x: 2][y: 2][z: 2]
        [
          [
            [5.0, 4.0],
            [7.0, 6.0]
          ],
          [
            [1.0, 0.0],
            [3.0, 2.0]
          ]
        ]
      >

  ### Vectorized tensors

  For vectorized tensors, the `:axes` refer to the non-vectorized part.
  Vectorized axes will always remain unchanged.

      iex> v = Nx.vectorize(Nx.iota({1, 2, 3}), :x)
      #Nx.Tensor<
        vectorized[x: 1]
        s64[2][3]
        [
          [
            [0, 1, 2],
            [3, 4, 5]
          ]
        ]
      >
      iex> Nx.reverse(v)
      #Nx.Tensor<
        vectorized[x: 1]
        s64[2][3]
        [
          [
            [5, 4, 3],
            [2, 1, 0]
          ]
        ]
      >
      iex> Nx.reverse(v, axes: [1])
      #Nx.Tensor<
        vectorized[x: 1]
        s64[2][3]
        [
          [
            [2, 1, 0],
            [5, 4, 3]
          ]
        ]
      >

  """
  @doc type: :ndim
  def reverse(tensor, opts \\ []) do
    base_shape = shape(tensor)

    apply_vectorized(tensor, fn tensor, offset ->
      opts = keyword!(opts, [:axes])
      %{shape: shape, names: names} = tensor
      axes = opts[:axes] || axes(base_shape)

      case Nx.Shape.normalize_axes(shape, axes, names, offset) do
        [] ->
          tensor

        axes ->
          impl!(tensor).reverse(tensor, tensor, Enum.sort(axes))
      end
    end)
  end

  ## Conv

  @doc """
  Computes an n-D convolution (where `n >= 3`) as used in neural networks.

  This function can be thought of as sliding an n-D
  kernel across the input, producing a new tensor that
  has the same number of elements as the number of valid
  windows in the input tensor. Each element is the result
  of summing the element-wise products in the window across
  each input channel.

  The ranks of both `input` and `kernel` must match. By
  default, both `input` and `kernel` are expected to have shapes
  of the following form:

    * `input` - `{batch_size, input_channels, input_d0, ..., input_dn}`
    * `kernel` - `{output_channels, input_channels, kernel_d0, ..., kernel_dn}`

  Where `input_d0...input_dn` and `kernel_d0...kernel_dn` represent
  an arbitrary number of spatial dimensions. You can alter this configuration
  using one of the `*_permutation` configuration options. Permutations
  are input, kernel, and output specifications for the layout of the
  convolution. For example, if your input tensor is configured with
  "channels last", you can specify the input permutation with:

      Nx.conv(img, kernel, input_permutation: [0, 3, 1, 2])

  Permutations expect configurations that specify the location of
  dimensions in the following orders:

    * `input_permutation` - `[batch_dim, input_channel_dim, ...spatial_dims...]`
    * `kernel_permutation` - `[output_channel_dim, input_channel_dim, ...spatial_dims...]`
    * `output_permutation` - `[batch_dim, output_channel_dim, ...spatial_dims...]`

  Using named tensors, it's a bit easier to see how permutations
  help you configure the convolution. Given input tensor with names
  `[:batch, :height, :width, :channels]` (channels last) and kernel
  tensor with names `[:input, :output, :height, :width]`, you can
  configure the convolution with the following permutations:

      Nx.conv(img, kernel,
        input_permutation: [:batch, :channels, :height, :width],
        kernel_permutation: [:output, :input, :height, :width],
        output_permutation: [:batch, :channels, :height, :width]
      )

  Notice that `output_permutation` is normalized with respect to
  the input permutation names. We cannot guarantee that every
  permutation is supported in every backend or compiler.

  To configure how the window slides along the input tensor, you
  can specify `:strides`. `:strides` must be a positive integer
  or tuple of positive integers for each spatial dimension
  in the input and kernel. For each spatial dimension, the
  window will slide by the configuration specified in `:strides`.
  As an example, for a 2-D convolution with `strides: [2, 1]`,
  the window will slide 2 positions along the first spatial
  dimension until it reaches the end of the dimension and then
  1 position along the second spatial dimension.

  You may specify a padding configuration using `:padding`,
  which will zero-pad the input tensor. Acceptable padding
  configurations are:

    * `:valid` - no padding
    * `:same` - pad input spatial dimensions such that they
    will remain unchanged in the output tensor
    * `[{d0_hi, d0_lo}, ..., {dn_hi, dn_lo}]` - a general padding
    configuration of edge high and edge low padding values. You
    may only specify padding for the edges of spatial dimensions
    of the input tensor. Padding values may be negative.

  You can dilate convolutions by setting `:input_dilation` or
  `:kernel_dilation`. Both `:input_dilation` and `:kernel_dilation`
  must either be positive integers or tuples of positive integers
  for each spatial dimension in the input and kernel tensors. Dilations
  can be thought of as applying `dilation - 1` interior padding to the
  input or kernel tensor.

  You can split both the input and kernel tensor into feature groups
  using `:feature_group_size`. This will split both the input and kernel
  tensor channels and compute a grouped convolution. The size of the
  kernel input feature channels times the size of the feature group must
  match the size of the input tensor feature channels. Additionally,
  the size of the kernel output feature channels must be evenly divisible
  by the group size.

  You can also split the input tensor along the batch dimension by
  specifying `:batch_group_size`. This will compute a grouped convolution
  in the same way as with `:feature_group_size`, however, the input
  tensor will be split into groups along the batch dimension.

  ## Examples

      iex> left = Nx.iota({9})
      iex> left = Nx.reshape(left, {1, 1, 3, 3})
      iex> right = Nx.iota({4})
      iex> right = Nx.reshape(right, {4, 1, 1, 1})
      iex> Nx.conv(left, right, strides: [1, 1])
      #Nx.Tensor<
        f32[1][4][3][3]
        [
          [
            [
              [0.0, 0.0, 0.0],
              [0.0, 0.0, 0.0],
              [0.0, 0.0, 0.0]
            ],
            [
              [0.0, 1.0, 2.0],
              [3.0, 4.0, 5.0],
              [6.0, 7.0, 8.0]
            ],
            [
              [0.0, 2.0, 4.0],
              [6.0, 8.0, 10.0],
              [12.0, 14.0, 16.0]
            ],
            [
              [0.0, 3.0, 6.0],
              [9.0, 12.0, 15.0],
              [18.0, 21.0, 24.0]
            ]
          ]
        ]
      >

      iex> left = Nx.iota({9})
      iex> left = Nx.reshape(left, {1, 1, 3, 3})
      iex> right = Nx.iota({8})
      iex> right = Nx.reshape(right, {4, 1, 2, 1})
      iex> Nx.conv(left, right, strides: 2, padding: :same, kernel_dilation: [2, 1])
      #Nx.Tensor<
        f32[1][4][2][2]
        [
          [
            [
              [3.0, 5.0],
              [0.0, 0.0]
            ],
            [
              [9.0, 15.0],
              [6.0, 10.0]
            ],
            [
              [15.0, 25.0],
              [12.0, 20.0]
            ],
            [
              [21.0, 35.0],
              [18.0, 30.0]
            ]
          ]
        ]
      >

  Complex tensors are also supported:

      iex> left = Nx.tensor([[[Complex.new(1, 1), 2, Complex.new(3, -3)]]])
      iex> right = Nx.tensor([[[1, Complex.new(0, 2), Complex.new(0, 3)]]])
      iex> Nx.conv(left, right, padding: [{2, 2}])
      #Nx.Tensor<
        c64[1][1][5]
        [
          [
            [-3.0+3.0i, -2.0+8.0i, 10.0+14.0i, 8.0+6.0i, 3.0-3.0i]
          ]
        ]
      >
  """
  @doc type: :ndim
  def conv(tensor, kernel, opts \\ []) when is_list(opts) do
    opts =
      keyword!(opts, [
        :input_permutation,
        :kernel_permutation,
        :output_permutation,
        padding: :valid,
        strides: 1,
        input_dilation: 1,
        kernel_dilation: 1,
        feature_group_size: 1,
        batch_group_size: 1
      ])

    type = binary_type(tensor, kernel) |> Nx.Type.to_floating()
    padding = opts[:padding]
    strides = opts[:strides]
    input_dilation = opts[:input_dilation]
    kernel_dilation = opts[:kernel_dilation]
    feature_group_count = opts[:feature_group_size]
    batch_group_count = opts[:batch_group_size]

    %{shape: input_shape, names: input_names} = tensor = to_tensor(tensor)
    %{shape: kernel_shape, names: kernel_names} = kernel = to_tensor(kernel)

    Nx.Shared.raise_vectorized_not_implemented_yet(tensor, __ENV__.function)
    Nx.Shared.raise_vectorized_not_implemented_yet(kernel, __ENV__.function)

    Nx.Shape.validate_conv!(input_shape, kernel_shape)

    input_permutation = opts[:input_permutation] || axes(input_shape)
    input_permutation = Nx.Shape.normalize_axes(input_shape, input_permutation, input_names)
    kernel_permutation = opts[:kernel_permutation] || axes(kernel_shape)
    kernel_permutation = Nx.Shape.normalize_axes(kernel_shape, kernel_permutation, kernel_names)
    output_permutation = opts[:output_permutation] || axes(input_shape)
    output_permutation = Nx.Shape.normalize_axes(input_shape, output_permutation, input_names)

    strides =
      if is_integer(strides),
        do: List.duplicate(strides, Nx.rank(input_shape) - 2),
        else: strides

    cond do
      !is_integer(input_dilation) and !is_list(input_dilation) ->
        raise ArgumentError,
              "input dilation must be a positive integer or list of positive integers, got " <>
                inspect(input_dilation)

      !is_integer(kernel_dilation) and !is_list(kernel_dilation) ->
        raise ArgumentError,
              "kernel dilation must be a positive integer or list of positive integers, got " <>
                inspect(kernel_dilation)

      true ->
        :ok
    end

    input_dilation =
      if is_list(input_dilation),
        do: input_dilation,
        else: for(_ <- 1..(Nx.rank(input_shape) - 2), do: input_dilation)

    kernel_dilation =
      if is_list(kernel_dilation),
        do: kernel_dilation,
        else: for(_ <- 1..(Nx.rank(kernel_shape) - 2), do: kernel_dilation)

    {shape, names, padding_config} =
      Nx.Shape.conv(
        input_shape,
        input_names,
        kernel_shape,
        kernel_names,
        strides,
        padding,
        feature_group_count,
        batch_group_count,
        input_dilation,
        kernel_dilation,
        input_permutation,
        kernel_permutation,
        output_permutation
      )

    out = %{tensor | type: type, shape: shape, names: names}

    impl!(tensor).conv(
      out,
      tensor,
      kernel,
      strides: strides,
      padding: padding_config,
      input_dilation: input_dilation,
      kernel_dilation: kernel_dilation,
      feature_group_size: feature_group_count,
      batch_group_size: batch_group_count,
      input_permutation: input_permutation,
      kernel_permutation: kernel_permutation,
      output_permutation: output_permutation
    )
  end

  @doc """
  Clips the values of the tensor on the closed
  interval `[min, max]`.

  You can pass a tensor to `min` or `max` as long
  as the tensor has a scalar shape.

  ## Examples

      iex> t = Nx.tensor([[1, 2, 3], [4, 5, 6]], names: [:x, :y])
      iex> Nx.clip(t, 2, 4)
      #Nx.Tensor<
        s64[x: 2][y: 3]
        [
          [2, 2, 3],
          [4, 4, 4]
        ]
      >

      iex> t = Nx.tensor([[1, 2, 3], [4, 5, 6]], names: [:x, :y])
      iex> Nx.clip(t, 2.0, 3)
      #Nx.Tensor<
        f32[x: 2][y: 3]
        [
          [2.0, 2.0, 3.0],
          [3.0, 3.0, 3.0]
        ]
      >

      iex> t = Nx.tensor([[1, 2, 3], [4, 5, 6]], names: [:x, :y])
      iex> Nx.clip(t, Nx.tensor(2.0), Nx.max(1.0, 3.0))
      #Nx.Tensor<
        f32[x: 2][y: 3]
        [
          [2.0, 2.0, 3.0],
          [3.0, 3.0, 3.0]
        ]
      >

      iex> t = Nx.tensor([[1.0, 2.0, 3.0], [4.0, 5.0, 6.0]], names: [:x, :y])
      iex> Nx.clip(t, 2, 6.0)
      #Nx.Tensor<
        f32[x: 2][y: 3]
        [
          [2.0, 2.0, 3.0],
          [4.0, 5.0, 6.0]
        ]
      >

      iex> t = Nx.tensor([[1.0, 2.0, 3.0], [4.0, 5.0, 6.0]], type: :f32, names: [:x, :y])
      iex> Nx.clip(t, 1, 4)
      #Nx.Tensor<
        f32[x: 2][y: 3]
        [
          [1.0, 2.0, 3.0],
          [4.0, 4.0, 4.0]
        ]
      >

  ## Vectorized tensors

  Only the main input tensor is allowed to be vectorized. `min` and `max` threshold tensors
  must be unvectorized scalar tensors.

      iex> t = Nx.tensor([[1.0, 2.0, 3.0], [4.0, 5.0, 6.0]], type: :f32, names: [nil, :y]) |> Nx.vectorize(:x)
      iex> Nx.clip(t, 1, 4)
      #Nx.Tensor<
        vectorized[x: 2]
        f32[y: 3]
        [
          [1.0, 2.0, 3.0],
          [4.0, 4.0, 4.0]
        ]
      >
  """
  @doc type: :element
  def clip(tensor, min, max) do
    apply_vectorized(tensor, fn tensor ->
      %T{type: type} = tensor

      %T{type: min_type, shape: min_shape, vectorized_axes: min_vectorized_axes} =
        min = to_tensor(min)

      %T{type: max_type, shape: max_shape, vectorized_axes: max_vectorized_axes} =
        max = to_tensor(max)

      if not (min_shape == {} and min_vectorized_axes == []) do
        raise ArgumentError,
              "min value must be a non-vectorized scalar shape, got shape #{inspect(min_shape)} and vectorized axes #{inspect(min_vectorized_axes)}"
      end

      if not (max_shape == {} and max_vectorized_axes == []) do
        raise ArgumentError,
              "max value must be a non-vectorized scalar shape, got shape #{inspect(max_shape)} and vectorized axes #{inspect(max_vectorized_axes)}"
      end

      output_type = Nx.Type.merge(type, Nx.Type.merge(min_type, max_type))

      Nx.Shared.raise_complex_not_supported(output_type, :clip, 2)

      impl!(tensor).clip(%{tensor | type: output_type}, tensor, min, max)
    end)
  end

  @doc """
  Slices a tensor from `start_indices` with `lengths`.

  You can optionally provide a `stride` to specify the amount
  of stride in each dimension.

  Both start indices and lengths must match the rank of the
  input tensor shape. All start indexes must be greater than
  or equal to zero. All lengths must be strictly greater than
  zero. If `start_index + length` exceeds the tensor dimension,
  the `start_index` will be clipped in order to guarantee the
  `length` is the requested one. See the "Clipping" section below.

  It is possible for `start_indices` to be a list of tensors.
  However, `lengths` must always be a list of integers. If you
  want to specify a tensor as the list of indices, see `take/3`.

  If the `:strides` is given, it must be strictly greater than zero.
  The resulting tensor will have the shape of `length` unless
  `:strides` are given.

  It is not possible to slice in reverse. See `gather/2`,
  `slice_along_axis/4`, `take/3`, and `take_along_axis/3` for other ways
  to retrieve values from a tensor.

  ## Examples

      iex> Nx.slice(Nx.tensor([1, 2, 3, 4, 5, 6]), [0], [3])
      #Nx.Tensor<
        s64[3]
        [1, 2, 3]
      >

      iex> Nx.slice(Nx.tensor([1, 2, 3, 4, 5, 6]), [0], [6], strides: [2])
      #Nx.Tensor<
        s64[3]
        [1, 3, 5]
      >

      iex> Nx.slice(Nx.tensor([[1, 2], [3, 4], [5, 6]]), [0, 0], [3, 2], strides: [2, 1])
      #Nx.Tensor<
        s64[2][2]
        [
          [1, 2],
          [5, 6]
        ]
      >

  Strides can also be a number that applies to all dimensions:

      iex> t = Nx.tensor([[1, 2], [3, 4], [5, 6]])
      iex> Nx.slice(t, [0, 0], [3, 2], strides: 2)
      #Nx.Tensor<
        s64[2][1]
        [
          [1],
          [5]
        ]
      >

  A more complex example:

      iex> t = Nx.iota({900})
      iex> t = Nx.reshape(t, {2, 15, 30})
      iex> Nx.slice(t, [0, 4, 11], [2, 3, 9], strides: [2, 1, 3])
      #Nx.Tensor<
        s64[1][3][3]
        [
          [
            [131, 134, 137],
            [161, 164, 167],
            [191, 194, 197]
          ]
        ]
      >

  ## Tensors as `start_indices`

  The `start_indices` list can be made of scalar tensors:

      iex> Nx.slice(Nx.tensor([[1, 2, 3], [4, 5, 6]]), [Nx.tensor(1), Nx.tensor(2)], [1, 1])
      #Nx.Tensor<
        s64[1][1]
        [
          [6]
        ]
      >

      iex> t = Nx.tensor([
      ...>   [0.0, 0.0, 0.0, 0.0, 0.0, 0.0, 0.0],
      ...>   [0.0, 0.0, 0.0, 0.0, 0.0, 0.0, 0.0],
      ...>   [1.0, 1.0, 1.0, 1.0, 1.0, 1.0, 1.0],
      ...>   [1.0, 1.0, 1.0, 1.0, 1.0, 1.0, 1.0],
      ...>   [1.0, 1.0, 1.0, 1.0, 1.0, 1.0, 1.0],
      ...>   [1.0, 1.0, 1.0, 1.0, 1.0, 1.0, 1.0]
      ...> ])
      iex> Nx.slice(t, [Nx.tensor(0), Nx.tensor(0)], [6, 7], strides: [5, 3])
      #Nx.Tensor<
        f32[2][3]
        [
          [0.0, 0.0, 0.0],
          [1.0, 1.0, 1.0]
        ]
      >

  ## Clipping

  `slice/3` will always guarantee the return tensor has the
  given `lengths`. See the following example:

      iex> Nx.slice(Nx.iota({3, 3}), [2, 2], [1, 1])
      #Nx.Tensor<
        s64[1][1]
        [
          [8]
        ]
      >

  In the example above, `start_index + length <= dimension`,
  so there is no clipping. However, if the `start_index + length`
  is to exceed the dimension, the index will be clipped in order
  to guarantee the given lengths:

      iex> Nx.slice(Nx.iota({3, 3}), [2, 2], [2, 2])
      #Nx.Tensor<
        s64[2][2]
        [
          [4, 5],
          [7, 8]
        ]
      >

  This also applies when the start index is given by tensors:

      iex> Nx.slice(Nx.iota({3, 3}), [Nx.tensor(2), Nx.tensor(2)], [2, 2])
      #Nx.Tensor<
        s64[2][2]
        [
          [4, 5],
          [7, 8]
        ]
      >

  ## Vectorized tensors

  The tensor to be sliced can be vectorized, but indices must be non-vectorized.

      iex> Nx.slice(Nx.iota({3, 3}, vectorized_axes: [x: 2]), [0, Nx.tensor(1)], [2, 2])
      #Nx.Tensor<
        vectorized[x: 2]
        s64[2][2]
        [
          [
            [1, 2],
            [4, 5]
          ],
          [
            [1, 2],
            [4, 5]
          ]
        ]
      >

  ## Error cases

      iex> Nx.slice(Nx.tensor([[1, 2, 3], [4, 5, 6]]), [Nx.tensor([1, 2]), Nx.tensor(1)], [1, 1])
      ** (ArgumentError) index must be scalar, got shape {2} for axis 0

      iex> Nx.slice(Nx.tensor([[1, 2, 3], [4, 5, 6]]), [Nx.tensor(1.0), Nx.tensor(0)], [1, 1])
      ** (ArgumentError) index must be integer type, got {:f, 32} for axis 0
  """
  @doc type: :indexed
  def slice(tensor, start_indices, lengths, opts \\ [])
      when is_list(start_indices) and is_list(lengths) and is_list(opts) do
    opts = keyword!(opts, strides: 1)
    %T{vectorized_axes: vectorized_axes, shape: shape} = tensor = to_tensor(tensor)

    strides = opts[:strides]

    start_indices = to_indices(start_indices)

    strides =
      if is_integer(strides),
        do: List.duplicate(strides, rank(shape)),
        else: strides

    {start_indices, output_shape} = Nx.Shape.slice(shape, start_indices, lengths, strides)

    offset = length(vectorized_axes)

    start_indices = List.duplicate(0, offset) ++ start_indices

    offset_shape = Keyword.values(vectorized_axes)
    lengths = offset_shape ++ lengths

    tensor = devectorize(tensor)

    output_shape_devec =
      if offset != 0 do
        List.to_tuple(offset_shape ++ Tuple.to_list(output_shape))
      else
        output_shape
      end

    out = %{tensor | shape: output_shape_devec}

    strides = List.duplicate(1, offset) ++ strides

    result = impl!(tensor).slice(out, tensor, start_indices, lengths, strides)

    vectorize(result, vectorized_axes)
  end

  @doc """
  Slices a tensor along the given axis.

  You can optionally provide a `stride` to specify the amount
  of stride in along the given dimension.

  Start index must be greater than or equal to zero. It can be an
  integer or a scalar tensor. Length must be strictly greater than
  zero. `start_index + length` must not exceed the respective tensor
  dimension.

  The axis will be normalized with the dimensions and names of the
  given tensor.

  If the `:strides` is given, it must be strictly greater than zero.

  It is not possible to slice in reverse. See `gather/2`, `slice/3`,
  `take/3`, and `take_along_axis/3` for other ways to retrieve values
  from a tensor.

  ## Options

    * `:axis` - The axis along which to take the values from. Defaults to `0`.
    * `:strides` - The stride to slice the axis along of. Defaults to `1`.

  ## Examples

      iex> Nx.slice_along_axis(Nx.iota({5, 2}), 1, 2, axis: 0)
      #Nx.Tensor<
        s64[2][2]
        [
          [2, 3],
          [4, 5]
        ]
      >

      iex> Nx.slice_along_axis(Nx.iota({2, 5}), 1, 2, axis: 1)
      #Nx.Tensor<
        s64[2][2]
        [
          [1, 2],
          [6, 7]
        ]
      >

      iex> Nx.slice_along_axis(Nx.iota({2, 5}, names: [:x, :y]), 0, 1, axis: :x)
      #Nx.Tensor<
        s64[x: 1][y: 5]
        [
          [0, 1, 2, 3, 4]
        ]
      >

      iex> Nx.slice_along_axis(Nx.iota({2, 5}, names: [:x, :y]), Nx.tensor(0), 1, axis: :x)
      #Nx.Tensor<
        s64[x: 1][y: 5]
        [
          [0, 1, 2, 3, 4]
        ]
      >

      iex> Nx.slice_along_axis(Nx.iota({2, 5}), 0, 3, axis: -1, strides: 2)
      #Nx.Tensor<
        s64[2][2]
        [
          [0, 2],
          [5, 7]
        ]
      >

  ## Vectorized tensors

  Slices are taken over each vectorized entry.
  The `start_index` cannot be vectorized.

      iex> t = Nx.iota({2, 5}, vectorized_axes: [x: 2])
      iex> Nx.slice_along_axis(t, 0, 3, axis: 1, strides: 2)
      #Nx.Tensor<
        vectorized[x: 2]
        s64[2][2]
        [
          [
            [0, 2],
            [5, 7]
          ],
          [
            [0, 2],
            [5, 7]
          ]
        ]
      >

  """
  @doc type: :indexed, from_backend: false
  def slice_along_axis(tensor, start_index, len, opts \\ []) when is_integer(len) do
    opts = keyword!(opts, strides: 1, axis: 0)
    axis = Keyword.fetch!(opts, :axis)
    strides = Keyword.fetch!(opts, :strides)
    %T{shape: shape, names: names} = tensor = to_tensor(tensor)
    axis = Nx.Shape.normalize_axis(shape, axis, names)

    if start_index == 0 and strides == 1 and elem(shape, axis) == len do
      tensor
    else
      rank = rank(shape)
      start_indices = List.duplicate(0, rank) |> List.replace_at(axis, start_index)
      lengths = shape |> put_elem(axis, len) |> Tuple.to_list()
      strides = List.duplicate(1, rank) |> List.replace_at(axis, strides)
      slice(tensor, start_indices, lengths, strides: strides)
    end
  end

  @doc false
  @deprecated "Use slice_along_axis/4 instead"
  def slice_axis(tensor, start_index, len, axis, opts \\ []) when is_integer(len) do
    slice_along_axis(tensor, start_index, len, [axis: axis] ++ opts)
  end

  @doc false
  @deprecated "Use sigmoid/1 instead"
  def logistic(tensor) do
    sigmoid(tensor)
  end

  @doc """
  Puts the given `slice` into the given `tensor` at the given
  `start_indices`.

  The given slice must be of the same rank as tensor. Each axis
  must be less than or equal to the size to the equivalent axis
  in the tensor.

  The number of elements in `start_indices` should match the
  rank of the tensor.

  See also: `indexed_add/3`, `put_slice/3`.

  ## Examples

      iex> t = Nx.tensor([0, 1, 2, 3, 4])
      iex> Nx.put_slice(t, [2], Nx.tensor([5, 6]))
      #Nx.Tensor<
        s64[5]
        [0, 1, 5, 6, 4]
      >

      iex> t = Nx.tensor([[1, 2, 3], [4, 5, 6]])
      iex> Nx.put_slice(t, [0, 1], Nx.tensor([[7, 8], [9, 10]]))
      #Nx.Tensor<
        s64[2][3]
        [
          [1, 7, 8],
          [4, 9, 10]
        ]
      >

  Similar to `slice/3`, dynamic start indexes are also supported:

      iex> t = Nx.tensor([[1, 2, 3], [4, 5, 6]])
      iex> Nx.put_slice(t, [Nx.tensor(0), Nx.tensor(1)], Nx.tensor([[10.0, 11.0]]))
      #Nx.Tensor<
        f32[2][3]
        [
          [1.0, 10.0, 11.0],
          [4.0, 5.0, 6.0]
        ]
      >

  Also similar to `slice/3`, if `start_index + slice_dimension > dimension`,
  the start index will be clipped in order to put the whole slice:

      iex> t = Nx.tensor([[1, 2, 3], [4, 5, 6]])
      iex> Nx.put_slice(t, [1, 1], Nx.tensor([[7, 8], [9, 10]]))
      #Nx.Tensor<
        s64[2][3]
        [
          [1, 7, 8],
          [4, 9, 10]
        ]
      >

  ## Vectorized tensors

  The both tensor to be sliced and the slices can be vectorized,
  but indices must be non-vectorized.

      iex> t = Nx.tensor([[1, 2, 3, 4], [5, 6, 7, 8]]) |> Nx.vectorize(:x)
      iex> slice = Nx.tensor([[10, 20], [30, 40]]) |> Nx.vectorize(:y)
      iex> Nx.put_slice(t, [2], slice)
      #Nx.Tensor<
        vectorized[x: 2][y: 2]
        s64[4]
        [
          [
            [1, 2, 10, 20],
            [1, 2, 30, 40]
          ],
          [
            [5, 6, 10, 20],
            [5, 6, 30, 40]
          ]
        ]
      >

  """
  @doc type: :indexed
  def put_slice(tensor, start_indices, slice) when is_list(start_indices) do
    [tensor, slice] = broadcast_vectors([tensor, slice])

    %T{vectorized_axes: vectorized_axes, shape: shape, names: names, type: type} = tensor
    %T{shape: slice_shape, names: slice_names, type: slice_type} = slice

    output_type = binary_type(type, slice_type)

    start_indices = to_indices(start_indices)

    {output_shape, output_names} =
      Nx.Shape.put_slice(shape, names, slice_shape, slice_names, start_indices)

    offset = length(vectorized_axes)

    start_indices = List.duplicate(0, offset) ++ start_indices

    offset_shape = Keyword.values(vectorized_axes)

    tensor = devectorize(tensor)
    slice = devectorize(slice)

    output_shape_devec =
      if offset != 0 do
        List.to_tuple(offset_shape ++ Tuple.to_list(output_shape))
      else
        output_shape
      end

    output_names = List.duplicate(nil, offset) ++ output_names

    result =
      impl!(tensor).put_slice(
        %{tensor | shape: output_shape_devec, names: output_names, type: output_type},
        tensor,
        start_indices,
        slice
      )

    vectorize(result, vectorized_axes)
  end

  @doc """
  Takes and concatenates slices along an axis.

  Intuitively speaking, `take/3` reorders tensor slices along
  the given axis based on the given indices, possibly duplicating
  and removing slices.

  Passing a multi-dimensional indices tensor only affects the
  resulting shape. Specifically, the given axis in the input shape
  gets replaced with the indices shape.

  See `gather/2`, `slice/3`, `slice_along_axis/4`, and `take_along_axis/3`
  for other ways to retrieve values from a tensor.

  ## Options

    * `:axis` - an axis to take tensor slices over. Defaults to 0.

  ## Examples

      iex> t = Nx.tensor([[1, 2], [3, 4]])
      iex> Nx.take(t, Nx.tensor([1, 0, 1]))
      #Nx.Tensor<
        s64[3][2]
        [
          [3, 4],
          [1, 2],
          [3, 4]
        ]
      >

      iex> t = Nx.tensor([[1, 2], [3, 4]])
      iex> Nx.take(t, Nx.tensor([1, 0, 1]), axis: 1)
      #Nx.Tensor<
        s64[2][3]
        [
          [2, 1, 2],
          [4, 3, 4]
        ]
      >


      iex> t = Nx.tensor([[1, 2], [3, 4]], names: [:x, :y])
      iex> Nx.take(t, Nx.tensor([1, 0, 1]), axis: :y)
      #Nx.Tensor<
        s64[x: 2][y: 3]
        [
          [2, 1, 2],
          [4, 3, 4]
        ]
      >

      iex> t = Nx.tensor([[[1, 2], [11, 12]], [[101, 102], [111, 112]]])
      iex> Nx.take(t, Nx.tensor([1, 0, 1]), axis: 1)
      #Nx.Tensor<
        s64[2][3][2]
        [
          [
            [11, 12],
            [1, 2],
            [11, 12]
          ],
          [
            [111, 112],
            [101, 102],
            [111, 112]
          ]
        ]
      >

  Multi-dimensional indices tensor:

      iex> t = Nx.tensor([[1, 2], [11, 12]])
      iex> Nx.take(t, Nx.tensor([[0, 0], [1, 1], [0, 0]]), axis: 1)
      #Nx.Tensor<
        s64[2][3][2]
        [
          [
            [1, 1],
            [2, 2],
            [1, 1]
          ],
          [
            [11, 11],
            [12, 12],
            [11, 11]
          ]
        ]
      >

      iex> t = Nx.tensor([[[1, 2], [11, 12]], [[101, 102], [111, 112]]])
      iex> Nx.take(t, Nx.tensor([[0, 0, 0], [1, 1, 1], [0, 0, 0]]), axis: 1)
      #Nx.Tensor<
        s64[2][3][3][2]
        [
          [
            [
              [1, 2],
              [1, 2],
              [1, 2]
            ],
            [
              [11, 12],
              [11, 12],
              [11, 12]
            ],
            [
              [1, 2],
              [1, 2],
              [1, 2]
            ]
          ],
          [
            [
              [101, 102],
              [101, 102],
              [101, 102]
            ],
            [
              [111, 112],
              [111, 112],
              [111, 112]
            ],
            [
              [101, 102],
              [101, 102],
              [101, 102]
            ]
          ]
        ]
      >

  ## Vectorized tensors

  `tensor` and `indices` have their vectorized axes broadcast together,
  and then the operation takes place normally, with `:axis` and `indices`
  having their values in reference to the input shape.

      iex> t = Nx.tensor([[1, 2], [11, 12]])
      iex> idx = Nx.tensor([0, 1, 0]) |> Nx.vectorize(:x)
      iex> Nx.take(t, idx)
      #Nx.Tensor<
        vectorized[x: 3]
        s64[2]
        [
          [1, 2],
          [11, 12],
          [1, 2]
        ]
      >
<<<<<<< HEAD

=======
>>>>>>> 1dbe87e5
      iex> t = Nx.tensor([[[1, 2]], [[11, 12]]]) |> Nx.vectorize(:x)
      iex> idx = Nx.tensor([0, 1])
      iex> Nx.take(t, idx, axis: 1)
      #Nx.Tensor<
        vectorized[x: 2]
        s64[1][2]
        [
          [
            [1, 2]
          ],
          [
            [11, 12]
          ]
        ]
      >

  In case both inputs are vectorized, they will be broadcasted
  together before calculations are performed:

      iex> t = Nx.tensor([[1, 2], [11, 12]]) |> Nx.vectorize(:x)
      iex> idx = Nx.tensor([0, 1, 0]) |> Nx.vectorize(:y)
      iex> Nx.take(t, idx)
      #Nx.Tensor<
        vectorized[x: 2][y: 3]
        s64
        [
          [1, 2, 1],
          [11, 12, 11]
        ]
      >

      iex> t = Nx.tensor([[1, 2], [11, 12]]) |> Nx.vectorize(:x)
      iex> idx = Nx.tensor([[0, 1, 0], [0, 1, 0]]) |> Nx.vectorize(:x)
      iex> Nx.take(t, idx)
      #Nx.Tensor<
        vectorized[x: 2]
        s64[3]
        [
          [1, 2, 1],
          [11, 12, 11]
        ]
      >

  ## Error cases

      iex> Nx.take(Nx.tensor([[1, 2], [3, 4]]), Nx.tensor([1, 0, 1], type: :f32))
      ** (ArgumentError) indices must be an integer tensor, got {:f, 32}
  """
  @doc type: :indexed
  def take(tensor, indices, opts \\ []) when is_list(opts) do
<<<<<<< HEAD
    %T{vectorized_axes: tensor_vectorized_axes} = to_tensor(tensor)
    [tensor, indices] = reshape_vectors([tensor, indices])
=======
    tensor = to_tensor(tensor)
    indices = to_tensor(indices)

    canonical_vectorized_axes = calculate_canonical_vectorized_axes([tensor, indices])
    target_vectorized_axes = Keyword.keys(canonical_vectorized_axes)

    offset = length(canonical_vectorized_axes)

    indices =
      [indices]
      |> do_reshape_vectors_devectorize(
        canonical_vectorized_axes,
        offset
      )
      |> hd()
      |> vectorize(target_vectorized_axes)
>>>>>>> 1dbe87e5

    unless Nx.Type.integer?(indices.type) do
      raise ArgumentError, "indices must be an integer tensor, got #{inspect(indices.type)}"
    end

<<<<<<< HEAD
    vectorized_axes =
      Enum.zip_with(tensor.vectorized_axes, indices.vectorized_axes, &Kernel.max/2)

    offset = length(vectorized_axes)

=======
>>>>>>> 1dbe87e5
    opts = keyword!(opts, axis: 0)
    axis = Nx.Shape.normalize_axis(tensor.shape, opts[:axis], tensor.names)

    {shape, names, indices} =
      if offset != 0 do
        {shape, names} =
          Nx.Shape.take(tensor.shape, tensor.names, indices.shape, indices.names, axis)

        # because take/3 will insert the index shape into the tensor axis which we are
        # taking from, we need to ensure that we squeeze out all common vectorized
        # axes, as well as the 1-sized vectorized axes from indices
        {[], indices_slice_lengths_rev, indices_squeeze_axes_rev, _} =
<<<<<<< HEAD
          Enum.reduce(indices.vectorized_axes, {tensor_vectorized_axes, [], [], 0}, fn
=======
          Enum.reduce(indices.vectorized_axes, {tensor.vectorized_axes, [], [], 0}, fn
>>>>>>> 1dbe87e5
            {_name, s1}, {[], slice_acc, squeeze_acc, axis} ->
              {[], [s1 | slice_acc], squeeze_acc, axis + 1}

            {name, s1}, {other_axes, slice_acc, squeeze_acc, axis} ->
              {slice, squeeze_acc, other_axes} =
                case List.keytake(other_axes, name, 0) do
                  {{^name, s2}, other_axes} when s2 >= s1 ->
                    {1, [axis | squeeze_acc], other_axes}

                  _ ->
                    {s1, squeeze_acc, other_axes}
                end

              {other_axes, [slice | slice_acc], squeeze_acc, axis + 1}
          end)

<<<<<<< HEAD
        devec_indices = devectorize(indices)
=======
        devec_indices = devectorize(indices, keep_names: false)
>>>>>>> 1dbe87e5
        starts = List.duplicate(0, rank(devec_indices))
        lengths = Enum.reverse(indices_slice_lengths_rev) ++ Tuple.to_list(indices.shape)

        indices =
          devec_indices
          |> slice(starts, lengths)
          |> squeeze(axes: Enum.reverse(indices_squeeze_axes_rev))

<<<<<<< HEAD
        shape = List.to_tuple(Keyword.values(vectorized_axes) ++ Tuple.to_list(shape))
=======
        shape = List.to_tuple(Keyword.values(canonical_vectorized_axes) ++ Tuple.to_list(shape))
>>>>>>> 1dbe87e5
        names = List.duplicate(nil, offset) ++ names
        {shape, names, indices}
      else
        {shape, names} =
          Nx.Shape.take(tensor.shape, tensor.names, indices.shape, indices.names, axis)

        {shape, names, indices}
      end

<<<<<<< HEAD
    tensor = devectorize(tensor)
    axis = axis + offset

    result = impl!(tensor).take(%{tensor | shape: shape, names: names}, tensor, indices, axis)

    vectorize(result, Keyword.keys(vectorized_axes))
=======
    tensor_offset = length(tensor.vectorized_axes)
    tensor = devectorize(tensor, keep_names: false)
    axis = axis + tensor_offset

    result = impl!(tensor).take(%{tensor | shape: shape, names: names}, tensor, indices, axis)

    vectorize(result, canonical_vectorized_axes)
>>>>>>> 1dbe87e5
  end

  @doc """
  Takes the values from a tensor given an `indices` tensor, along the specified axis.

  The `indices` shape must be the same as the `tensor`'s shape, with the exception for
  the `axis` dimension, which can have arbitrary size. The returned tensor will have the
  same shape as the `indices` tensor.

  See `gather/2`, `slice/3`, `slice_along_axis/4`, and `take/3` for other ways to retrieve
  values from a tensor.

  ## Options

    * `:axis` - The axis along which to take the values from. Defaults to `0`.

  ## Examples

      iex> t = Nx.tensor([[1, 2, 3], [4, 5, 6]])
      iex> Nx.take_along_axis(t, Nx.tensor([[0, 0, 2, 2, 1, 1], [2, 2, 1, 1, 0, 0]]), axis: 1)
      #Nx.Tensor<
        s64[2][6]
        [
          [1, 1, 3, 3, 2, 2],
          [6, 6, 5, 5, 4, 4]
        ]
      >

      iex> t = Nx.tensor([[1, 2, 3], [4, 5, 6]])
      iex> Nx.take_along_axis(t, Nx.tensor([[0, 1, 1], [1, 0, 0], [0, 1, 0]]), axis: 0)
      #Nx.Tensor<
        s64[3][3]
        [
          [1, 5, 6],
          [4, 2, 3],
          [1, 5, 3]
        ]
      >

  The indices returned from `Nx.argsort/2` can be used with `Nx.take_along_axis/3` to
  produce the sorted tensor (or to sort more tensors according to the same criteria).

      iex> tensor = Nx.tensor([[[1, 2], [3, 4], [5, 6]]])
      #Nx.Tensor<
        s64[1][3][2]
        [
          [
            [1, 2],
            [3, 4],
            [5, 6]
          ]
        ]
      >
      iex> idx1 = Nx.argsort(tensor, axis: 1, direction: :desc)
      #Nx.Tensor<
        s64[1][3][2]
        [
          [
            [2, 2],
            [1, 1],
            [0, 0]
          ]
        ]
      >
      iex> Nx.take_along_axis(tensor, idx1, axis: 1)
      #Nx.Tensor<
        s64[1][3][2]
        [
          [
            [5, 6],
            [3, 4],
            [1, 2]
          ]
        ]
      >
      iex> idx2 = Nx.argsort(tensor, axis: 2, direction: :desc)
      #Nx.Tensor<
        s64[1][3][2]
        [
          [
            [1, 0],
            [1, 0],
            [1, 0]
          ]
        ]
      >
      iex> Nx.take_along_axis(tensor, idx2, axis: 2)
      #Nx.Tensor<
        s64[1][3][2]
        [
          [
            [2, 1],
            [4, 3],
            [6, 5]
          ]
        ]
      >

  ## Vectorized tensors

  `tensor` and `indices` have their vectorized axes broadcast together,
  and then the operation takes place normally, with `:axis` and `indices`
  having their values in reference to the input shape.

      iex> t = Nx.tensor([[[1, 2, 3]], [[4, 5, 6]]]) |> Nx.vectorize(:x)
      iex> idx = Nx.tensor([[[0, 0, 2, 1]], [[2, 1, 0, 0]]]) |> Nx.vectorize(:x)
      iex> Nx.take_along_axis(t, idx, axis: 1)
      #Nx.Tensor<
        vectorized[x: 2]
        s64[1][4]
        [
          [
            [1, 1, 3, 2]
          ],
          [
            [6, 5, 4, 4]
          ]
        ]
      >

  In the example below, we have broadcasting throughout the vectorized axes

      iex> t = Nx.tensor([[1, 2, 3], [4, 5, 6]]) |> Nx.vectorize(:x)
      iex> idx = Nx.tensor([[0, 0, 2, 1], [2, 1, 0, 0]]) |> Nx.vectorize(:y)
      iex> Nx.take_along_axis(t, idx, axis: 0)
      #Nx.Tensor<
        vectorized[x: 2][y: 2]
        s64[4]
        [
          [
            [1, 1, 3, 2],
            [3, 2, 1, 1]
          ],
          [
            [4, 4, 6, 5],
            [6, 5, 4, 4]
          ]
        ]
      >

  ## Error cases

      iex> tensor = Nx.iota({3, 3})
      iex> idx = Nx.tensor([[2.0], [1.0], [2.0]], type: :f32)
      iex> Nx.take_along_axis(tensor, idx, axis: 1)
      ** (ArgumentError) indices must be an integer tensor, got {:f, 32}
  """
  @doc type: :indexed
  def take_along_axis(tensor, indices, opts \\ []) when is_list(opts) do
    [%T{vectorized_axes: vectorized_axes} = tensor, indices] =
      broadcast_vectors([tensor, indices])

    unless Nx.Type.integer?(indices.type) do
      raise ArgumentError, "indices must be an integer tensor, got #{inspect(indices.type)}"
    end

    opts = keyword!(opts, axis: 0)

    tensor = devectorize(tensor)
    indices = devectorize(indices)

    offset = length(vectorized_axes)

    axis = Nx.Shape.normalize_axis(tensor.shape, opts[:axis], tensor.names, offset)

    shape = Nx.Shape.take_along_axis(tensor.shape, indices.shape, axis)

    result = impl!(tensor).take_along_axis(%{tensor | shape: shape}, tensor, indices, axis)

    vectorize(result, vectorized_axes)
  end

  @doc """
  Builds a new tensor by taking individual values from the original
  tensor at the given indices.

  The last dimension in indices must have the same size as the tensor
  rank, think of it as one value per axis.

  ## Examples

      iex> t = Nx.tensor([[1, 2], [3, 4]])
      iex> Nx.gather(t, Nx.tensor([[1, 1], [0, 1], [1, 0]]))
      #Nx.Tensor<
        s64[3]
        [4, 2, 3]
      >

      iex> t = Nx.tensor([[1, 2], [3, 4]])
      iex> Nx.gather(t, Nx.tensor([[[1, 1], [0, 0]], [[1, 0], [0, 1]]]))
      #Nx.Tensor<
        s64[2][2]
        [
          [4, 1],
          [3, 2]
        ]
      >

      iex> t = Nx.tensor([[[1, 2], [11, 12]], [[101, 102], [111, 112]]])
      iex> Nx.gather(t, Nx.tensor([[0, 0, 0], [0, 1, 1], [1, 1, 1]]))
      #Nx.Tensor<
        s64[3]
        [1, 12, 112]
      >

  ## Vectorized tensors

  `tensor` and `indices` have their vectorized axes broadcast together,
  and then the operation takes place normally, with `:axis` and `indices`
  having their values in reference to the input shape.

      iex> t = Nx.tensor([[[1, 2], [11, 12]], [[101, 102], [111, 112]]]) |> Nx.vectorize(:x)
      iex> idx = Nx.tensor([[[0, 0], [0, 1]], [[1, 0], [1, 1]]]) |> Nx.vectorize(:x)
      iex> Nx.gather(t, idx)
      #Nx.Tensor<
        vectorized[x: 2]
        s64[2]
        [
          [1, 2],
          [111, 112]
        ]
      >

  And with vectorized broadcasting:

      iex> t = Nx.tensor([[[1, 2], [11, 12]], [[101, 102], [111, 112]]]) |> Nx.vectorize(:x)
      iex> idx = Nx.tensor([[[0, 0], [0, 1]], [[1, 0], [1, 1]]]) |> Nx.vectorize(:y)
      iex> Nx.gather(t, idx)
      #Nx.Tensor<
        vectorized[x: 2][y: 2]
        s64[2]
        [
          [
            [1, 2],
            [11, 12]
          ],
          [
            [101, 102],
            [111, 112]
          ]
        ]
      >

  ## Error cases

      iex> Nx.gather(Nx.tensor([[1, 2], [3, 4]]), Nx.tensor([[0, 0]], type: :f32))
      ** (ArgumentError) indices must be an integer tensor, got {:f, 32}
  """
  @doc type: :indexed
  def gather(tensor, indices) do
    [%T{vectorized_axes: vectorized_axes} = tensor, indices] =
      broadcast_vectors([tensor, indices])

    unless Nx.Type.integer?(indices.type) do
      raise ArgumentError, "indices must be an integer tensor, got #{inspect(indices.type)}"
    end

    offset = length(vectorized_axes)

    {tensor, indices} =
      if offset != 0 do
        tensor = devectorize(tensor)
        indices = devectorize(indices)

        iota_shape =
          indices.shape |> Tuple.delete_at(tuple_size(indices.shape) - 1) |> Tuple.append(1)

        offset_axes = (offset - 1)..0//-1

        indices =
          offset_axes
          |> Enum.reduce([indices], &[Nx.iota(iota_shape, axis: &1) | &2])
          |> concatenate(axis: -1)

        {tensor, indices}
      else
        {tensor, indices}
      end

    {shape, names} = Nx.Shape.gather(tensor.shape, indices.shape)

    result = impl!(tensor).gather(%{tensor | shape: shape, names: names}, tensor, indices)

    vectorize(result, vectorized_axes)
  end

  @doc """
  Concatenates tensors along the given axis.

  Tensors can be a tuple or any `Nx.Container` or `Nx.LazyContainer`.
  This means you can easily concatenate all columns in a datafrane
  and other data structures. For convenience, this function also allows
  a list of tensors to be given, which may be common outside of `defn`.

  If no axis is provided, defaults to 0. All tensors must have the same
  rank and all of their axis except the concatenated one must match.

  If tensors with mixed types are given, the types will
  be merged to a higher type and all of the tensors will
  be cast to the higher type before concatenating.
  If tensors are named, the names must match.

  ## Examples

  Giving a single tensor is a no-op:

      iex> Nx.concatenate([Nx.tensor([1, 2, 3])])
      #Nx.Tensor<
        s64[3]
        [1, 2, 3]
      >

  Multiple tensors are concatented:

      iex> Nx.concatenate([Nx.tensor([1, 2, 3]), Nx.tensor([4, 5, 6])])
      #Nx.Tensor<
        s64[6]
        [1, 2, 3, 4, 5, 6]
      >

  Types are merged and names must match:

      iex> t1 = Nx.iota({2, 2, 2}, names: [:x, :y, :z], type: :f32)
      iex> t2 = Nx.iota({1, 2, 2}, names: [:x, :y, :z], type: :u8)
      iex> t3 = Nx.iota({1, 2, 2}, names: [:x, :y, :z], type: :s64)
      iex> Nx.concatenate([t1, t2, t3], axis: :x)
      #Nx.Tensor<
        f32[x: 4][y: 2][z: 2]
        [
          [
            [0.0, 1.0],
            [2.0, 3.0]
          ],
          [
            [4.0, 5.0],
            [6.0, 7.0]
          ],
          [
            [0.0, 1.0],
            [2.0, 3.0]
          ],
          [
            [0.0, 1.0],
            [2.0, 3.0]
          ]
        ]
      >

  And you can pick a different axis:

      iex> t1 = Nx.iota({1, 3, 2}, names: [:x, :y, :z])
      iex> t2 = Nx.iota({1, 1, 2}, names: [:x, :y, :z])
      iex> t3 = Nx.iota({1, 2, 2}, names: [:x, :y, :z])
      iex> Nx.concatenate([t1, t2, t3], axis: :y)
      #Nx.Tensor<
        s64[x: 1][y: 6][z: 2]
        [
          [
            [0, 1],
            [2, 3],
            [4, 5],
            [0, 1],
            [0, 1],
            [2, 3]
          ]
        ]
      >

  You can also pass any container (or lazy container) as first argument
  and they are recursively traversed:

      iex> Nx.concatenate({Nx.tensor([1, 2]), {Nx.tensor([3, 4]), Nx.tensor([5, 6])}})
      #Nx.Tensor<
        s64[6]
        [1, 2, 3, 4, 5, 6]
      >

  ## Vectorized tensors

  If vectorized tensors are given, they are all broadcasted throughout the
  vectorized axes before concatenation. Normal concatenation rules still apply
  to the inner shapes.

      iex> x = Nx.tensor([[1, 2]]) |> Nx.vectorize(:x)
      iex> y = Nx.tensor([[3, 4], [5, 6]]) |> Nx.vectorize(:y)
      iex> z = Nx.tensor([[10], [11]]) |> Nx.vectorize(:x)
      iex> Nx.concatenate({x, y, z})
      #Nx.Tensor<
        vectorized[x: 2][y: 2]
        s64[5]
        [
          [
            [1, 2, 3, 4, 10],
            [1, 2, 5, 6, 10]
          ],
          [
            [1, 2, 3, 4, 11],
            [1, 2, 5, 6, 11]
          ]
        ]
      >

  ## Error cases

  Shapes must have the same rank and match on the non-concatenating axis.

  For example, the tensors below work if we concatenate on axis 1, but not on axis 0:

      iex> t1 = Nx.iota({1, 2, 3})
      iex> t2 = Nx.iota({1, 1, 3})
      iex> result = Nx.concatenate([t1, t2], axis: 1)
      iex> Nx.shape(result)
      {1, 3, 3}
      iex> Nx.concatenate([t1, t2], axis: 0)
      ** (ArgumentError) expected all shapes to match {*, 2, 3}, got unmatching shape: {1, 1, 3}

  If the ranks are different, it doesn't work, regardless of the axis choice:

      iex> t1 = Nx.iota({1, 2, 3})
      iex> t2 = Nx.iota({1, 1})
      iex> Nx.concatenate([t1, t2])
      ** (ArgumentError) expected all shapes to match {*, 2, 3}, got unmatching shape: {1, 1}
  """
  @doc type: :ndim
  def concatenate(tensors, opts \\ []) do
    opts = keyword!(opts, axis: 0)
    axis = opts[:axis]

    case flatten_list_or_container(tensors) do
      [] ->
        raise ArgumentError, "no tensors were given to concatenate"

      [t] ->
        t

      [_ | _] = tensors ->
        [%T{vectorized_axes: vectorized_axes} | _] = tensors = broadcast_vectors(tensors)
        offset = length(vectorized_axes)
        tensors = if vectorized_axes != [], do: Enum.map(tensors, &devectorize/1), else: tensors

        {types, [s1 | _] = shapes, [n1 | _] = names} =
          Enum.reduce(tensors, {[], [], []}, fn
            %T{type: t, shape: s, names: n}, {types, shapes, names} ->
              {[t | types], [s | shapes], [n | names]}
          end)

        axis = Nx.Shape.normalize_axis(s1, axis, n1, offset)
        output_type = Enum.reduce(types, fn t1, t2 -> Nx.Type.merge(t1, t2) end)

        {output_shape, output_names} =
          Nx.Shape.concatenate(Enum.reverse(shapes), Enum.reverse(names), axis)

        out = %{hd(tensors) | type: output_type, shape: output_shape, names: output_names}
        result = list_impl!(tensors).concatenate(out, tensors, axis)
        vectorize(result, vectorized_axes)
    end
  end

  defp flatten_list_or_container(list) when is_list(list) do
    list
    |> Enum.reduce([], &flatten_container/2)
    |> Enum.reverse()
  end

  defp flatten_list_or_container(container) do
    container
    |> flatten_container([])
    |> Enum.reverse()
  end

  defp flatten_container(container, acc) do
    if match?(%{}, container) and not match?(%_{}, container) do
      IO.warn(
        "a map has been given to stack/concatenate. Maps do not have a predefined order " <>
          "and therefore there is no guarantee over of the stack/concatenated tensors"
      )
    end

    container
    |> Nx.LazyContainer.traverse(acc, fn template, fun, acc -> {template, [fun.() | acc]} end)
    |> elem(1)
  end

  @doc """
  Stacks a list of tensors with the same shape along a new axis.

  Tensors can be a tuple or any `Nx.Container` or `Nx.LazyContainer`.
  This means you can easily concatenate all columns in a datafrane
  and other data structures. For convenience, this function also allows
  a list of tensors to be given, which may be common outside of `defn`.

  If no axis is provided, defaults to 0. All tensors must have the same
  shape.

  If tensors with mixed types are given, the types will
  be merged to a higher type and all of the tensors will
  be cast to the higher type before concatenating.
  If tensors are named, the names must match.

  ### Options

    * `:axis` - optional index of the axis along which the tensors are stacked. Defaults to 0.
    * `:name` - optional name for the added dimension. Defaults to an unnamed axis.

  ## Examples

  Stacking always creates a new dimension:

      iex> Nx.stack([1, 2, 3])
      #Nx.Tensor<
        s64[3]
        [1, 2, 3]
      >

      iex> Nx.stack([Nx.tensor([1, 2, 3]), Nx.tensor([4, 5, 6])])
      #Nx.Tensor<
        s64[2][3]
        [
          [1, 2, 3],
          [4, 5, 6]
        ]
      >

  The axis option can be given:

      iex> t1 = Nx.iota({2, 1, 4})
      iex> t2 = Nx.iota({2, 1, 4})
      iex> t3 = Nx.iota({2, 1, 4})
      iex> Nx.stack([t1, t2, t3], axis: -1)
      #Nx.Tensor<
        s64[2][1][4][3]
        [
          [
            [
              [0, 0, 0],
              [1, 1, 1],
              [2, 2, 2],
              [3, 3, 3]
            ]
          ],
          [
            [
              [4, 4, 4],
              [5, 5, 5],
              [6, 6, 6],
              [7, 7, 7]
            ]
          ]
        ]
      >

  And a name can be given for the new dimension:

      iex> Nx.stack([Nx.tensor(1), Nx.tensor(2)], name: :x)
      #Nx.Tensor<
        s64[x: 2]
        [1, 2]
      >

  You can also pass any container (or lazy container) as first argument
  and they are recursively traversed:

      iex> Nx.stack({Nx.tensor([1, 2]), {Nx.tensor([3, 4]), Nx.tensor([5, 6])}})
      #Nx.Tensor<
        s64[3][2]
        [
          [1, 2],
          [3, 4],
          [5, 6]
        ]
      >

  """
  @doc type: :ndim, from_backend: false
  def stack(tensors, opts \\ []) do
    opts = keyword!(opts, axis: 0, name: nil)
    axis = opts[:axis]
    name = opts[:name]

    tensors
    |> flatten_list_or_container()
    |> Enum.map(&Nx.new_axis(&1, axis, name))
    |> Nx.concatenate(axis: axis)
  end

  @doc """
  Sorts the tensor along the given axis according
  to the given direction.

  If no axis is given, defaults to `0`.

  ### Options

    * `:axis` - The name or number of the corresponding axis on which the sort
      should be applied
    * `:direction` - Can be `:asc` or `:desc`. Defaults to `:asc`

  ## Examples

      iex> Nx.sort(Nx.tensor([16, 23, 42, 4, 8, 15]))
      #Nx.Tensor<
        s64[6]
        [4, 8, 15, 16, 23, 42]
      >

      iex> t = Nx.tensor([[3, 1, 7], [2, 5, 4]], names: [:x, :y])
      iex> Nx.sort(t, axis: :x)
      #Nx.Tensor<
        s64[x: 2][y: 3]
        [
          [2, 1, 4],
          [3, 5, 7]
        ]
      >

      iex> t = Nx.tensor([[3, 1, 7], [2, 5, 4]], names: [:x, :y])
      iex> Nx.sort(t, axis: :y)
      #Nx.Tensor<
        s64[x: 2][y: 3]
        [
          [1, 3, 7],
          [2, 4, 5]
        ]
      >

      iex> t = Nx.tensor([[3, 1, 7], [2, 5, 4]], names: [:x, :y])
      iex> Nx.sort(t, axis: :y, direction: :asc)
      #Nx.Tensor<
        s64[x: 2][y: 3]
        [
          [1, 3, 7],
          [2, 4, 5]
        ]
      >

      iex> t = Nx.tensor(
      ...>   [
      ...>     [[4, 5], [2, 5], [5, 0]],
      ...>     [[1, 9], [2, 1], [2, 1]],
      ...>     [[0, -1], [-1, 0], [0, -1]],
      ...>     [[-1, 0], [0, -1], [-1, 0]]
      ...>   ],
      ...>   names: [:x, :y, :z]
      ...> )
      iex> Nx.sort(t, axis: :x)
      #Nx.Tensor<
        s64[x: 4][y: 3][z: 2]
        [
          [
            [-1, -1],
            [-1, -1],
            [-1, -1]
          ],
          [
            [0, 0],
            [0, 0],
            [0, 0]
          ],
          [
            [1, 5],
            [2, 1],
            [2, 0]
          ],
          [
            [4, 9],
            [2, 5],
            [5, 1]
          ]
        ]
      >

  Same tensor sorted over different axes:

      iex> t = Nx.tensor(
      ...>   [
      ...>     [
      ...>       [4, 5, 2],
      ...>       [2, 5, 3],
      ...>       [5, 0, 2]
      ...>     ],
      ...>     [
      ...>       [1, 9, 8],
      ...>       [2, 1, 3],
      ...>       [2, 1, 4]
      ...>     ]
      ...>   ],
      ...>   names: [:x, :y, :z]
      ...> )
      iex> Nx.sort(t, axis: :x)
      #Nx.Tensor<
        s64[x: 2][y: 3][z: 3]
        [
          [
            [1, 5, 2],
            [2, 1, 3],
            [2, 0, 2]
          ],
          [
            [4, 9, 8],
            [2, 5, 3],
            [5, 1, 4]
          ]
        ]
      >
      iex> Nx.sort(t, axis: :y)
      #Nx.Tensor<
        s64[x: 2][y: 3][z: 3]
        [
          [
            [2, 0, 2],
            [4, 5, 2],
            [5, 5, 3]
          ],
          [
            [1, 1, 3],
            [2, 1, 4],
            [2, 9, 8]
          ]
        ]
      >
      iex> Nx.sort(t, axis: :z)
      #Nx.Tensor<
        s64[x: 2][y: 3][z: 3]
        [
          [
            [2, 4, 5],
            [2, 3, 5],
            [0, 2, 5]
          ],
          [
            [1, 8, 9],
            [1, 2, 3],
            [1, 2, 4]
          ]
        ]
      >
  """
  @doc type: :ndim
  def sort(tensor, opts \\ []) do
    opts = keyword!(opts, axis: 0, direction: :asc)

    apply_vectorized(tensor, fn tensor, offset ->
      direction =
        case opts[:direction] do
          :asc ->
            :asc

          :desc ->
            :desc

          other ->
            raise ArgumentError,
                  "unknown value for :direction, expected :asc or :desc, got: #{inspect(other)}"
        end

      %T{shape: shape, names: names, type: type} = tensor
      Nx.Shared.raise_complex_not_supported(type, :sort, 2)
      axis = Nx.Shape.normalize_axis(shape, opts[:axis], names, offset)

      impl!(tensor).sort(
        tensor,
        tensor,
        axis: axis,
        direction: direction
      )
    end)
  end

  @doc """
  Returns a tuple of `{values, indices}` for the top `k`
  values in last dimension of the tensor.

  `:k` is an option and must be at least 1, and less than
  or equal to the size of the last dimension of the tensor.
  It defaults to `1`.

  ## Examples

      iex> a = Nx.tensor([1, 2, 3, 4, 5])
      iex> {values, indices} = Nx.top_k(a, k: 2)
      iex> values
      #Nx.Tensor<
        s64[2]
        [5, 4]
      >
      iex> indices
      #Nx.Tensor<
        s64[2]
        [4, 3]
      >

  `:k` defaults to 1:

      iex> a = Nx.tensor([[1.0, 2.0, 3.0], [4.0, 5.0, 6.0]])
      iex> {values, indices} = Nx.top_k(a)
      iex> values
      #Nx.Tensor<
        f32[2][1]
        [
          [3.0],
          [6.0]
        ]
      >
      iex> indices
      #Nx.Tensor<
        s64[2][1]
        [
          [2],
          [2]
        ]
      >

  ## Error cases

      iex> a = Nx.tensor([1, 2, 3, 4, 5])
      iex> Nx.top_k(a, k: 6)
      ** (ArgumentError) top_k input last axis size must be greater than or equal to k, got size=5 and k=6

      iex> a = Nx.tensor(1)
      iex> Nx.top_k(a, k: 1)
      ** (ArgumentError) top_k input must have at least rank 1

  """
  @doc type: :ndim
  def top_k(tensor, opts \\ []) do
    apply_vectorized(tensor, fn tensor ->
      opts = Keyword.validate!(opts, k: 1)
      %T{shape: shape, names: names} = tensor
      {output_shape, output_names} = Nx.Shape.top_k(shape, names, opts[:k])

      out_values = %{tensor | shape: output_shape, names: output_names}
      out_indices = %{tensor | shape: output_shape, names: output_names, type: {:s, 64}}

      Nx.Shared.optional(:top_k, [tensor, opts], {out_values, out_indices}, fn tensor, opts ->
        k = Keyword.fetch!(opts, :k)
        rank = rank(tensor)

        indices = argsort(tensor, axis: rank - 1, direction: :desc)
        values = Nx.take_along_axis(tensor, indices, axis: rank - 1)

        {slice_along_axis(values, 0, k, axis: rank - 1),
         slice_along_axis(indices, 0, k, axis: rank - 1)}
      end)
    end)
  end

  @doc """
  Sorts the tensor along the given axis according
  to the given direction and returns the corresponding indices
  of the original tensor in the new sorted positions.

  If no axis is given, defaults to `0`.

  ## Options

    * `:axis` - The name or number of the corresponding axis on which the sort
      should be applied
    * `:direction` - Can be `:asc` or `:desc`. Defaults to `:asc`

  ## Examples

      iex> Nx.argsort(Nx.tensor([16, 23, 42, 4, 8, 15]))
      #Nx.Tensor<
        s64[6]
        [3, 4, 5, 0, 1, 2]
      >

      iex> t = Nx.tensor([[3, 1, 7], [2, 5, 4]], names: [:x, :y])
      iex> Nx.argsort(t, axis: :x)
      #Nx.Tensor<
        s64[x: 2][y: 3]
        [
          [1, 0, 1],
          [0, 1, 0]
        ]
      >

      iex> t = Nx.tensor([[3, 1, 7], [2, 5, 4]], names: [:x, :y])
      iex> Nx.argsort(t, axis: :y)
      #Nx.Tensor<
        s64[x: 2][y: 3]
        [
          [1, 0, 2],
          [0, 2, 1]
        ]
      >

      iex> t = Nx.tensor([[3, 1, 7], [2, 5, 4]], names: [:x, :y])
      iex> Nx.argsort(t, axis: :y, direction: :asc)
      #Nx.Tensor<
        s64[x: 2][y: 3]
        [
          [1, 0, 2],
          [0, 2, 1]
        ]
      >

  Same tensor sorted over different axes:

      iex> t = Nx.tensor(
      ...>   [
      ...>     [
      ...>       [4, 5, 2],
      ...>       [2, 5, 3],
      ...>       [5, 0, 2]
      ...>     ],
      ...>     [
      ...>       [1, 9, 8],
      ...>       [2, 1, 3],
      ...>       [2, 1, 4]
      ...>     ]
      ...>   ],
      ...>   names: [:x, :y, :z]
      ...> )
      iex> Nx.argsort(t, axis: :x)
      #Nx.Tensor<
        s64[x: 2][y: 3][z: 3]
        [
          [
            [1, 0, 0],
            [0, 1, 0],
            [1, 0, 0]
          ],
          [
            [0, 1, 1],
            [1, 0, 1],
            [0, 1, 1]
          ]
        ]
      >
      iex> Nx.argsort(t, axis: :y)
      #Nx.Tensor<
        s64[x: 2][y: 3][z: 3]
        [
          [
            [1, 2, 0],
            [0, 0, 2],
            [2, 1, 1]
          ],
          [
            [0, 1, 1],
            [1, 2, 2],
            [2, 0, 0]
          ]
        ]
      >
      iex> Nx.argsort(t, axis: :z)
      #Nx.Tensor<
        s64[x: 2][y: 3][z: 3]
        [
          [
            [2, 0, 1],
            [0, 2, 1],
            [1, 2, 0]
          ],
          [
            [0, 2, 1],
            [1, 0, 2],
            [1, 0, 2]
          ]
        ]
      >
  """
  @doc type: :ndim
  def argsort(tensor, opts \\ []) do
    opts = keyword!(opts, axis: 0, direction: :asc)

    apply_vectorized(tensor, fn tensor, offset ->
      direction =
        case opts[:direction] do
          :asc ->
            :asc

          :desc ->
            :desc

          other ->
            raise ArgumentError,
                  "unknown value for :direction, expected :asc or :desc, got: #{inspect(other)}"
        end

      %T{type: type, shape: shape, names: names} = tensor
      axis = Nx.Shape.normalize_axis(shape, opts[:axis], names, offset)

      Nx.Shared.raise_complex_not_supported(type, :argsort, 2)

      impl!(tensor).argsort(
        %{tensor | type: {:s, 64}},
        tensor,
        axis: axis,
        direction: direction
      )
    end)
  end

  ## Utilities

  @doc """
  Serializes the given tensor or container of tensors to iodata.

  You may pass any tensor or `Nx.Container` to serialization.

  `opts` controls the serialization options. For example, you can choose
  to compress the given tensor or container of tensors by passing a
  compression level:

      Nx.serialize(tensor, compressed: 9)

  Compression level corresponds to compression options in `:erlang.term_to_iovec/2`.

  `iodata` is a list of binaries that can be written to any io device,
  such as a file or a socket. You can ensure the result is a binary by
  calling `IO.iodata_to_binary/1`.

  Note: This function cannot be used in `defn`.

  ## Examples

      iex> a = Nx.tensor([1, 2, 3])
      iex> serialized_a = Nx.serialize(a)
      iex> Nx.deserialize(serialized_a)
      #Nx.Tensor<
        s64[3]
        [1, 2, 3]
      >

      iex> container = {Nx.tensor([1, 2, 3]), %{b: Nx.tensor([4, 5, 6])}}
      iex> serialized_container = Nx.serialize(container)
      iex> {a, %{b: b}} = Nx.deserialize(serialized_container)
      iex> a
      #Nx.Tensor<
        s64[3]
        [1, 2, 3]
      >
      iex> b
      #Nx.Tensor<
        s64[3]
        [4, 5, 6]
      >
  """
  @doc type: :conversion
  def serialize(tensor_or_container, opts \\ []) do
    data_term = to_term(tensor_or_container)
    term = {@file_version, System.endianness(), data_term}
    :erlang.term_to_iovec(term, opts)
  end

  defp to_term(tensor_or_container) do
    case tensor_or_container do
      number when is_number(number) when is_struct(number, Complex) ->
        type = Nx.Type.infer(number)
        {:tensor, {}, type, [], [], number_to_binary(number, type)}

      %T{vectorized_axes: vectorized_axes} = tensor ->
        %{shape: shape, names: names} = devectorize(tensor)

        type = type(tensor)
        binary = to_binary(tensor)
        {:tensor, shape, type, names, vectorized_axes, binary}

      other ->
        {module, pairs, meta} = Nx.Container.serialize(other)
        {module, Enum.map(pairs, fn {k, v} -> {k, to_term(v)} end), meta}
    end
  end

  @doc """
  Deserializes a serialized representation of a tensor or a container
  with the given options.

  It is the opposite of `Nx.serialize/2`.

  Note: This function cannot be used in `defn`.

  ## Examples

      iex> a = Nx.tensor([1, 2, 3])
      iex> serialized_a = Nx.serialize(a)
      iex> Nx.deserialize(serialized_a)
      #Nx.Tensor<
        s64[3]
        [1, 2, 3]
      >

      iex> container = {Nx.vectorize(Nx.tensor([1, 2, 3]), :x), %{b: Nx.tensor([4, 5, 6])}}
      iex> serialized_container = Nx.serialize(container)
      iex> {a, %{b: b}} = Nx.deserialize(serialized_container)
      iex> a
      #Nx.Tensor<
        vectorized[x: 3]
        s64
        [1, 2, 3]
      >
      iex> b
      #Nx.Tensor<
        s64[3]
        [4, 5, 6]
      >
  """
  @doc type: :conversion
  def deserialize(data, opts \\ []) do
    data
    |> IO.iodata_to_binary()
    |> :erlang.binary_to_term(opts)
    |> from_term()
  end

  defp from_term({2, endianness, term}), do: from_term_v2(term, endianness)
  defp from_term({1, endianness, term}), do: from_term_v1(term, endianness)

  defp from_term(_) do
    raise ArgumentError, "unable to deserialize binary term to tensor"
  end

  defp from_term_v2(term, endianness) do
    case term do
      {:tensor, flat_shape, {_, size} = type, names, vectorized_axes, binary} ->
        binary
        |> new_byte_order(size, endianness)
        |> from_binary(type)
        |> reshape(flat_shape, names: names)
        |> vectorize(vectorized_axes)

      {:container, container} ->
        {deserialized, :ok} =
          Nx.Container.traverse(container, :ok, fn container_elem, :ok ->
            {from_term_v2(container_elem, endianness), :ok}
          end)

        deserialized

      {module, pairs, metadata} ->
        pairs = Enum.map(pairs, fn {k, v} -> {k, from_term_v2(v, endianness)} end)
        module.deserialize(pairs, metadata)

      _ ->
        raise ArgumentError, "unable to deserialize binary term to tensor"
    end
  end

  defp from_term_v1(term, endianness) do
    case term do
      {:tensor, shape, {_, size} = type, names, binary} ->
        binary
        |> new_byte_order(size, endianness)
        |> from_binary(type)
        |> reshape(shape, names: names)

      {:container, container} ->
        {deserialized, :ok} =
          Nx.Container.traverse(container, :ok, fn container_elem, :ok ->
            {from_term_v1(container_elem, endianness), :ok}
          end)

        deserialized

      {module, pairs, metadata} ->
        pairs = Enum.map(pairs, fn {k, v} -> {k, from_term_v1(v, endianness)} end)
        module.deserialize(pairs, metadata)

      _ ->
        raise ArgumentError, "unable to deserialize binary term to tensor"
    end
  end

  @doc """
  Loads a `.npy` file into a tensor.

  An `.npy` file stores a single array created from Python's
  NumPy library. This function can be useful for loading data
  originally created or intended to be loaded from NumPy into
  Elixir.

  This function will raise if the archive or any of its contents
  are invalid.

  Note: This function cannot be used in `defn`.

  ## Examples

      "array.npy"
      |> File.read!()
      |> Nx.load_numpy!()
      #=>
      #Nx.Tensor<
        s64[3]
        [1, 2, 3]
      >

  """
  @doc type: :conversion
  @spec load_numpy!(data :: binary) :: Nx.Tensor.t()
  def load_numpy!(data)

  def load_numpy!(<<"\x93NUMPY"::binary, major::size(8), minor::size(8), rest::binary>>) do
    load_numpy!(rest, major, minor)
  end

  def load_numpy!(_) do
    raise ArgumentError,
          "unable to parse NumPy file, it may be corrupted" <>
            " or invalid"
  end

  defp load_numpy!(<<header_size::size(16)-little-unsigned, rest::binary>>, 1, 0) do
    do_numpy_to_tensor(rest, header_size)
  end

  defp load_numpy!(<<header_size::size(32)-little-unsigned, rest::binary>>, _, _) do
    do_numpy_to_tensor(rest, header_size)
  end

  defp do_numpy_to_tensor(rest, header_size) when is_binary(rest) do
    <<header::size(header_size)-binary, array::binary>> = rest
    {byte_order, {_, size} = type, shape, fortran_order?} = parse_header(header)
    byte_size_of_array = div(size, 8) * Nx.size(shape)

    <<data::size(byte_size_of_array)-binary>> = array

    data
    |> new_byte_order(size, byte_order)
    |> Nx.from_binary(type)
    |> reshape_with_order(shape, fortran_order?)
  end

  defp parse_header(header) do
    case header do
      "{'descr': " <> <<dtype::size(5)-binary>> <> ", 'fortran_order': False, 'shape': " <> shape ->
        {byte_order, type} = parse_type(dtype)
        {byte_order, type, parse_shape(shape), false}

      "{'descr': " <> <<dtype::size(5)-binary>> <> ", 'fortran_order': True, 'shape': " <> shape ->
        {byte_order, type} = parse_type(dtype)
        {byte_order, type, parse_shape(shape), true}
    end
  end

  defp parse_type(<<?', byte_order, type, size, ?'>>) do
    byte_order =
      case byte_order do
        ?> ->
          :big

        ?< ->
          :little

        # We can't just infer native endianness matches our native endianness
        endianness ->
          raise ArgumentError, "unsupported numpy endianness: #{endianness}"
      end

    type =
      case type do
        ?u -> :u
        ?i -> :s
        ?f -> :f
        _ -> raise "unsupported numpy type: #{type}"
      end

    size = (size - ?0) * 8
    {byte_order, {type, size}}
  end

  defp parse_shape("(" <> shape) do
    shape
    |> String.split(")", parts: 2)
    |> hd()
    |> String.split(",", trim: true)
    |> Enum.map(&(String.trim(&1) |> String.to_integer()))
    |> List.to_tuple()
  end

  defp new_byte_order(binary, size, endianness) do
    if System.endianness() == endianness do
      binary
    else
      data =
        for <<data::size(size)-binary <- binary>> do
          data
          |> :binary.decode_unsigned()
          |> :binary.encode_unsigned(endianness)
        end

      IO.iodata_to_binary(data)
    end
  end

  defp reshape_with_order(tensor, shape, false), do: Nx.reshape(tensor, shape)

  defp reshape_with_order(tensor, shape, true) do
    shape = shape |> Tuple.to_list() |> Enum.reverse() |> List.to_tuple()

    Nx.reshape(tensor, shape) |> Nx.transpose()
  end

  @doc """
  Loads a `.npz` archive into a list of tensors.

  An `.npz` file is a zipped, possibly compressed
  archive containing multiple `.npy` files.

  It returns a list of two elements tuples, where
  the tensor name is first and the serialized tensor
  is second. The list is returned in the same order
  as in the archive. Use `Map.new/1` afterwards if
  you want to access the list elements by name.

  It will raise if the archive or any of its contents
  are invalid.

  Note: This function cannot be used in `defn`.

  ## Examples

      "archive.npz"
      |> File.read!()
      |> Nx.load_numpy_archive!()
      #=>
      [
        {"foo",
         #Nx.Tensor<
           s64[3]
           [1, 2, 3]
         >},
        {"bar",
         #Nx.Tensor<
           f64[5]
           [-1.0, -0.5, 0.0, 0.5, 1.0]
         >}
      ]
  """
  @doc type: :conversion
  @spec load_numpy_archive!(data :: binary) :: [{name :: binary, Nx.Tensor.t()}]
  def load_numpy_archive!(archive) do
    case :zip.unzip(archive, [:memory]) do
      {:ok, files} ->
        Enum.map(files, fn {name, data} ->
          name = to_string(name)

          name =
            if String.ends_with?(name, ".npy") do
              binary_part(name, 0, Kernel.byte_size(name) - 4)
            else
              name
            end

          {name, load_numpy!(data)}
        end)

      _ ->
        raise ArgumentError,
              "unable to parse NumPy archive, it may be corrupted" <>
                " or invalid"
    end
  end

  @doc """
  Finds the variance of a tensor.

  The variance is the average of the squared deviations from the mean.
  The mean is typically calculated as `sum(tensor) / n`, where `n` is the total
  of elements. If, however, `:ddof` (delta degrees of freedom) is specified, the
  divisor `n - ddof` is used instead.

  ## Examples

      iex> Nx.variance(Nx.tensor([[1, 2], [3, 4]]))
      #Nx.Tensor<
        f32
        1.25
      >

      iex> Nx.variance(Nx.tensor([[1, 2], [3, 4]]), ddof: 1)
      #Nx.Tensor<
        f32
        1.6666666269302368
      >

      iex> Nx.variance(Nx.tensor([[1, 2], [3, 4]]), axes: [0])
      #Nx.Tensor<
        f32[2]
        [1.0, 1.0]
      >

      iex> Nx.variance(Nx.tensor([[1, 2], [3, 4]]), axes: [1])
      #Nx.Tensor<
        f32[2]
        [0.25, 0.25]
      >

      iex> Nx.variance(Nx.tensor([[1, 2], [3, 4]]), axes: [0], ddof: 1)
      #Nx.Tensor<
        f32[2]
        [2.0, 2.0]
      >

      iex> Nx.variance(Nx.tensor([[1, 2], [3, 4]]), axes: [1], ddof: 1)
      #Nx.Tensor<
        f32[2]
        [0.5, 0.5]
      >

  ### Keeping axes

      iex> Nx.variance(Nx.tensor([[1, 2], [3, 4]]), axes: [1], keep_axes: true)
      #Nx.Tensor<
        f32[2][1]
        [
          [0.25],
          [0.25]
        ]
      >

  ### Vectorized tensors

      iex> Nx.variance(Nx.tensor([[1, 2], [0, 4]]) |> Nx.vectorize(:x))
      #Nx.Tensor<
        vectorized[x: 2]
        f32
        [0.25, 4.0]
      >
  """
  @doc type: :aggregation
  @spec variance(tensor :: Nx.Tensor.t(), opts :: Keyword.t()) :: Nx.Tensor.t()
  def variance(tensor, opts \\ []) do
    %T{shape: shape, names: names} = tensor = to_tensor(tensor)
    opts = keyword!(opts, [:axes, ddof: 0, keep_axes: false])
    axes = opts[:axes]
    {ddof, opts} = Keyword.pop!(opts, :ddof)

    total =
      if axes do
        mean_den(shape, Nx.Shape.normalize_axes(shape, axes, names))
      else
        size(shape)
      end

    mean = mean(tensor, Keyword.put(opts, :keep_axes, true))

    tensor
    |> subtract(mean)
    |> pow(2)
    |> sum(opts)
    |> divide(total - ddof)
  end

  @doc """
  Finds the standard deviation of a tensor.

  The standard deviation is taken as the square root of the variance.
  If the `:ddof` (delta degrees of freedom) option is given, the divisor
  `n - ddof` is used to calculate the variance. See `variance/2`.

  ## Examples

      iex> Nx.standard_deviation(Nx.tensor([[1, 2], [3, 4]]))
      #Nx.Tensor<
        f32
        1.1180340051651
      >

      iex> Nx.standard_deviation(Nx.tensor([[1, 2], [3, 4]]), ddof: 1)
      #Nx.Tensor<
        f32
        1.29099440574646
      >

      iex> Nx.standard_deviation(Nx.tensor([[1, 2], [10, 20]]), axes: [0])
      #Nx.Tensor<
        f32[2]
        [4.5, 9.0]
      >

      iex> Nx.standard_deviation(Nx.tensor([[1, 2], [10, 20]]), axes: [1])
      #Nx.Tensor<
        f32[2]
        [0.5, 5.0]
      >

      iex> Nx.standard_deviation(Nx.tensor([[1, 2], [10, 20]]), axes: [0], ddof: 1)
      #Nx.Tensor<
        f32[2]
        [6.363961219787598, 12.727922439575195]
      >

      iex> Nx.standard_deviation(Nx.tensor([[1, 2], [10, 20]]), axes: [1], ddof: 1)
      #Nx.Tensor<
        f32[2]
        [0.7071067690849304, 7.071067810058594]
      >

  ### Keeping axes

      iex> Nx.standard_deviation(Nx.tensor([[1, 2], [10, 20]]), keep_axes: true)
      #Nx.Tensor<
        f32[1][1]
        [
          [7.628073215484619]
        ]
      >

  ### Vectorized tensors

      iex> Nx.standard_deviation(Nx.tensor([[1, 2], [0, 4]]) |> Nx.vectorize(:x))
      #Nx.Tensor<
        vectorized[x: 2]
        f32
        [0.5, 2.0]
      >
  """
  @doc type: :aggregation
  @spec standard_deviation(tensor :: Nx.Tensor.t(), opts :: Keyword.t()) :: Nx.Tensor.t()
  def standard_deviation(tensor, opts \\ []) do
    sqrt(variance(tensor, opts))
  end

  @doc """
  Calculates the DFT of the given tensor.

  ## Options

    * `:eps` - Threshold which backends can use for cleaning-up results. Defaults to `1.0e-10`.
    * `:length` - Either a positive integer or `:power_of_two`. Will pad or slice the tensor
      accordingly. `:power_of_two` will automatically pad to the next power of two.

  ## Examples

      iex> Nx.fft(Nx.tensor([1, 1, 0, 0]))
      #Nx.Tensor<
        c64[4]
        [2.0+0.0i, 1.0-1.0i, 0.0+0.0i, 1.0+1.0i]
      >

      iex> Nx.fft(Nx.tensor([1, 1, 0, 0, 0]))
      #Nx.Tensor<
        c64[5]
        [2.0+0.0i, 1.3090169429779053-0.9510565400123596i, 0.19098301231861115-0.5877852439880371i, 0.19098301231861115+0.5877852439880371i, 1.3090169429779053+0.9510565400123596i]
      >

      iex> Nx.fft(Nx.tensor([1, 1, 1, 0, 1, 1]))
      #Nx.Tensor<
        c64[6]
        [5.0+0.0i, 1.0+0.0i, -1.0+0.0i, 1.0+0.0i, -1.0+0.0i, 1.0+0.0i]
      >

  Padding and slicing can be introduced through `:length`:

      iex> Nx.fft(Nx.tensor([1, 1]), length: 4)
      #Nx.Tensor<
        c64[4]
        [2.0+0.0i, 1.0-1.0i, 0.0+0.0i, 1.0+1.0i]
      >

      iex> Nx.fft(Nx.tensor([1, 1, 0]), length: :power_of_two)
      #Nx.Tensor<
        c64[4]
        [2.0+0.0i, 1.0-1.0i, 0.0+0.0i, 1.0+1.0i]
      >

      iex> Nx.fft(Nx.tensor([1, 1, 0, 0, 2, 3]), length: 4)
      #Nx.Tensor<
        c64[4]
        [2.0+0.0i, 1.0-1.0i, 0.0+0.0i, 1.0+1.0i]
      >

  If an N-dimensional tensor is passed, the DFT is applied to its last axis:

      iex> Nx.fft(Nx.tensor([[1, 1, 0, 0, 2, 3], [1, 0, 0, 0, 2, 3]]), length: 4)
      #Nx.Tensor<
        c64[2][4]
        [
          [2.0+0.0i, 1.0-1.0i, 0.0+0.0i, 1.0+1.0i],
          [1.0+0.0i, 1.0+0.0i, 1.0+0.0i, 1.0+0.0i]
        ]
      >

  ## Vectorized tensors

  Vectorized tensors work the same as N-dimensional tensors

      iex> tensor = Nx.tensor([[1, 1, 0, 0, 2, 3], [1, 0, 0, 0, 2, 3]]) |> Nx.vectorize(:x)
      iex> Nx.fft(tensor, length: 4)
      #Nx.Tensor<
        vectorized[x: 2]
        c64[4]
        [
          [2.0+0.0i, 1.0-1.0i, 0.0+0.0i, 1.0+1.0i],
          [1.0+0.0i, 1.0+0.0i, 1.0+0.0i, 1.0+0.0i]
        ]
      >

  ## Error Cases

      iex> Nx.fft(Nx.tensor([1, 1]), length: :invalid)
      ** (RuntimeError) expected an integer or :power_of_two as length, got: :invalid
  """
  @doc type: :ndim
  def fft(tensor, opts \\ []), do: call_fft(tensor, opts, :fft)

  @doc """
  Calculates the Inverse DFT of the given tensor.

  ## Options

    * `:eps` - Threshold which backends can use for cleaning-up results. Defaults to `1.0e-10`.
    * `:length` - Either a positive integer or `:power_of_two`. Will pad or slice the tensor
      accordingly. `:power_of_two` will automatically pad to the next power of two.

  ## Examples

      iex> Nx.ifft(Nx.tensor([2, Complex.new(1, -1), 0, Complex.new(1, 1)]))
      #Nx.Tensor<
        c64[4]
        [1.0+0.0i, 1.0+0.0i, 0.0+0.0i, 0.0+0.0i]
      >

      iex> Nx.ifft(Nx.tensor([5, 1, -1, 1, -1, 1]))
      #Nx.Tensor<
        c64[6]
        [1.0+0.0i, 1.0+0.0i, 1.0+0.0i, 0.0+0.0i, 1.0+0.0i, 1.0+0.0i]
      >

  Padding and slicing can be introduced through `:length`:

      iex> Nx.ifft(Nx.tensor([1, 1]), length: 4)
      #Nx.Tensor<
        c64[4]
        [0.5+0.0i, 0.25+0.25i, 0.0+0.0i, 0.25-0.25i]
      >

      iex> Nx.ifft(Nx.tensor([1, 1, 0]), length: :power_of_two)
      #Nx.Tensor<
        c64[4]
        [0.5+0.0i, 0.25+0.25i, 0.0+0.0i, 0.25-0.25i]
      >

      iex> Nx.ifft(Nx.tensor([1, 1, 0, 0, 2, 3]), length: 4)
      #Nx.Tensor<
        c64[4]
        [0.5+0.0i, 0.25+0.25i, 0.0+0.0i, 0.25-0.25i]
      >

  If an N-dimensional tensor is passed, the Inverse DFT is applied to its last axis:

      iex> Nx.ifft(Nx.tensor([[1, 1, 0, 0, 2, 3], [1, 0, 0, 0, 2, 3]]), length: 4)
      #Nx.Tensor<
        c64[2][4]
        [
          [0.5+0.0i, 0.25+0.25i, 0.0+0.0i, 0.25-0.25i],
          [0.25+0.0i, 0.25+0.0i, 0.25+0.0i, 0.25+0.0i]
        ]
      >

  ## Vectorized tensors

  Vectorized tensors work the same as N-dimensional tensors

      iex> tensor = Nx.tensor([[1, 1, 0, 0, 2, 3], [1, 0, 0, 0, 2, 3]]) |> Nx.vectorize(:x)
      iex> Nx.ifft(tensor, length: 4)
      #Nx.Tensor<
        vectorized[x: 2]
        c64[4]
        [
          [0.5+0.0i, 0.25+0.25i, 0.0+0.0i, 0.25-0.25i],
          [0.25+0.0i, 0.25+0.0i, 0.25+0.0i, 0.25+0.0i]
        ]
      >

  ## Error Cases

      iex> Nx.ifft(Nx.tensor([1, 1]), length: :invalid)
      ** (RuntimeError) expected an integer or :power_of_two as length, got: :invalid
  """
  @doc type: :ndim
  def ifft(tensor, opts \\ []), do: call_fft(tensor, opts, :ifft)

  defp call_fft(tensor, opts, kind) do
    apply_vectorized(tensor, fn tensor ->
      shape = Nx.Shape.fft(tensor.shape)
      n = elem(shape, tuple_size(shape) - 1)
      opts = Keyword.validate!(opts, length: n, eps: 1.0e-10)

      length =
        case opts[:length] do
          :power_of_two ->
            2 ** Kernel.ceil(:math.log2(n))

          n when is_integer(n) and n > 0 ->
            n

          length ->
            raise "expected an integer or :power_of_two as length, got: #{inspect(length)}"
        end

      opts = Keyword.put(opts, :length, length)

      output_shape =
        shape
        |> Tuple.insert_at(tuple_size(shape) - 1, length)
        |> Tuple.delete_at(tuple_size(shape))

      out = to_template(%{tensor | shape: output_shape, type: Nx.Type.to_complex(tensor.type)})
      apply(impl!(tensor), kind, [out, tensor, opts])
    end)
  end

  @doc """
  Creates a tensor of shape `{n}` with linearly spaced samples between `start` and `stop`.

  ## Options

    * `:n` - The number of samples in the tensor.
    * `:name` - Optional name for the output axis.
    * `:type` - Optional type for the output. Defaults to `{:f, 32}`
    * `:endpoint` - Boolean that indicates whether to include `stop`
      as the last point in the output. Defaults to `true`

  ## Examples

      iex> Nx.linspace(5, 8, n: 5)
      #Nx.Tensor<
        f32[5]
        [5.0, 5.75, 6.5, 7.25, 8.0]
      >

      iex> Nx.linspace(0, 10, n: 5, endpoint: false, name: :x)
      #Nx.Tensor<
        f32[x: 5]
        [0.0, 2.0, 4.0, 6.0, 8.0]
      >

  For integer types, the results might not be what's expected.
  When `endpoint: true` (the default), the step is given by
  `step = (stop - start) / (n - 1)`, which means that instead
  of a step of `3` in the example below, we get a step close to
  `3.42`. The results are calculated first and only cast in the
  end, so that the `:endpoint` condition is respected.

      iex> Nx.linspace(0, 24, n: 8, type: {:u, 8}, endpoint: true)
      #Nx.Tensor<
        u8[8]
        [0, 3, 6, 10, 13, 17, 20, 24]
      >

      iex> Nx.linspace(0, 24, n: 8, type: {:s, 64}, endpoint: false)
      #Nx.Tensor<
        s64[8]
        [0, 3, 6, 9, 12, 15, 18, 21]
      >

  One can also pass two higher order tensors with the same shape `{j, k, ...}`, in which case
  the output will be of shape `{j, k, ..., n}`.

    iex> Nx.linspace(Nx.tensor([[[0, 10]]]), Nx.tensor([[[10, 100]]]), n: 10, name: :samples, type: {:u, 8})
    #Nx.Tensor<
      u8[1][1][2][samples: 10]
      [
        [
          [
            [0, 1, 2, 3, 4, 5, 6, 7, 8, 10],
            [10, 20, 30, 40, 50, 60, 70, 80, 90, 100]
          ]
        ]
      ]
    >

  ## Vectorized tensors

      iex> Nx.linspace(0, Nx.vectorize(Nx.tensor([10, 20]), :x), n: 5)
      #Nx.Tensor<
        vectorized[x: 2]
        f32[5]
        [
          [0.0, 2.5, 5.0, 7.5, 10.0],
          [0.0, 5.0, 10.0, 15.0, 20.0]
        ]
      >

      iex> start = Nx.vectorize(Nx.tensor([0, 1]), :x)
      iex> stop = Nx.vectorize(Nx.tensor([10, 20]), :y)
      iex> Nx.linspace(start, stop, n: 5)
      #Nx.Tensor<
        vectorized[x: 2][y: 2]
        f32[5]
        [
          [
            [0.0, 2.5, 5.0, 7.5, 10.0],
            [0.0, 5.0, 10.0, 15.0, 20.0]
          ],
          [
            [1.0, 3.25, 5.5, 7.75, 10.0],
            [1.0, 5.75, 10.5, 15.25, 20.0]
          ]
        ]
      >

      iex> start = Nx.vectorize(Nx.tensor([0, 1]), :x)
      iex> stop = Nx.vectorize(Nx.tensor([10, 10]), :x)
      iex> Nx.linspace(start, stop, n: 5)
      #Nx.Tensor<
        vectorized[x: 2]
        f32[5]
        [
          [0.0, 2.5, 5.0, 7.5, 10.0],
          [1.0, 3.25, 5.5, 7.75, 10.0]
        ]
      >

  ## Error cases

      iex> Nx.linspace(0, 24, n: 1.0)
      ** (ArgumentError) expected n to be a non-negative integer, got: 1.0

      iex> Nx.linspace(Nx.tensor([[0, 1]]), Nx.tensor([1, 2, 3]), n: 2)
      ** (ArgumentError) expected start and stop to have the same shape. Got shapes {1, 2} and {3}
  """
  @doc type: :creation
  def linspace(start, stop, opts \\ []) do
    opts = keyword!(opts, [:n, :name, type: {:f, 32}, endpoint: true])

    [%{vectorized_axes: vectorized_axes} = start, stop] = reshape_vectors([start, stop])

    n = opts[:n]

    unless is_integer(n) and n > 0 do
      raise ArgumentError, "expected n to be a non-negative integer, got: #{inspect(n)}"
    end

    {iota_shape, start, stop} =
      case {start.shape, stop.shape} do
        {shape, shape} ->
          iota_shape = Tuple.insert_at(shape, tuple_size(shape), n)
          {iota_shape, new_axis(start, -1, opts[:name]), new_axis(stop, -1, opts[:name])}

        {start_shape, stop_shape} ->
          raise ArgumentError,
                "expected start and stop to have the same shape. Got shapes #{inspect(start_shape)} and #{inspect(stop_shape)}"
      end

    iota = iota(iota_shape, axis: -1, type: opts[:type], vectorized_axes: vectorized_axes)

    divisor =
      if opts[:endpoint] do
        n - 1
      else
        n
      end

    step = Nx.subtract(stop, start) |> Nx.divide(divisor)

    iota
    |> multiply(step)
    |> add(start)
    |> as_type(opts[:type])
  end

  @doc """
  Pads a tensor of rank 1 or greater along the given axes through periodic reflections.

  ## Options

    * `:padding_config` - A list of tuples in the format `{pre, post}`,
      which specify the length (0 or greater) of the reflection before and
      after the tensor along a each axis.

  See also: `pad/3`

  ## Examples

      iex> Nx.reflect(Nx.tensor([0, 1, 2]), padding_config: [{3, 1}])
      #Nx.Tensor<
        s64[7]
        [1, 2, 1, 0, 1, 2, 1]
      >

      iex> Nx.reflect(Nx.tensor([[0, 1, 2], [3, 4, 5]], names: [:x, :y]), padding_config: [{2, 0}, {2, 1}])
      #Nx.Tensor<
        s64[x: 4][y: 6]
        [
          [2, 1, 0, 1, 2, 1],
          [5, 4, 3, 4, 5, 4],
          [2, 1, 0, 1, 2, 1],
          [5, 4, 3, 4, 5, 4]
        ]
      >
  """
  @doc type: :shape
  def reflect(tensor, opts \\ []) do
    opts = keyword!(opts, [:padding_config])

    apply_vectorized(tensor, fn tensor, offset ->
      padding_config = opts[:padding_config]

      unless padding_config do
        raise ArgumentError, "missing mandatory option :padding_config"
      end

      padding_config = List.duplicate({0, 0}, offset) ++ padding_config

      rank = Nx.rank(tensor)

      unless rank > 0 do
        raise ArgumentError, "expected tensor to have rank greater than 0"
      end

      axes = axes(tensor)

      if rank != length(padding_config) do
        raise ArgumentError, "expected to have one padding_config entry each tensor axis"
      end

      Enum.zip_reduce(
        padding_config,
        axes,
        tensor,
        fn
          {left_padding, right_padding}, axis, tensor
          when left_padding >= 0 and right_padding >= 0 ->
            n = Nx.axis_size(tensor, axis)

            left_padding =
              if(left_padding > 0) do
                idx_period = left_reflect_index_period(n)
                repetitions = div(left_padding, n) + 1

                idx =
                  Nx.tile(idx_period, [repetitions])
                  |> Nx.take(Nx.iota({left_padding}))
                  |> Nx.reverse()

                Nx.take(tensor, idx, axis: axis)
              end

            right_padding =
              if(right_padding > 0) do
                idx_period = right_reflect_index_period(n)
                repetitions = div(right_padding, n) + 1
                idx = idx_period |> Nx.tile([repetitions]) |> Nx.take(Nx.iota({right_padding}))
                Nx.take(tensor, idx, axis: axis)
              end

            case({left_padding, right_padding}) do
              {nil, nil} ->
                tensor

              {nil, right} ->
                Nx.concatenate([tensor, right], axis: axis)

              {left, nil} ->
                Nx.concatenate([left, tensor], axis: axis)

              {left, right} ->
                Nx.concatenate([left, tensor, right], axis: axis)
            end

          padding, axis, _ ->
            raise ArgumentError,
                  "expected padding config for axis #{axis} to be of the format {left, right}, with left and right as non-negative integers, got: #{inspect(padding)}"
        end
      )
    end)
  end

  defp left_reflect_index_period(1), do: Nx.tensor([0])

  defp left_reflect_index_period(n) do
    # Generates the indices for pre-reflecting on the axis
    left = Nx.iota({n - 1}) |> Nx.add(1)
    right = Nx.subtract(n - 2, Nx.iota({n - 1}))
    Nx.concatenate([left, right])
  end

  defp right_reflect_index_period(1), do: Nx.tensor([0])

  defp right_reflect_index_period(n) do
    # Generates the indices for post-reflecting on the axis
    left = Nx.subtract(n - 2, Nx.iota({n - 1}))
    right = Nx.iota({n - 1}) |> Nx.add(1)
    Nx.concatenate([left, right])
  end

  ## Sigils

  @doc """
  A convenient `~M` sigil for building matrices (two-dimensional tensors).

  ## Examples

  Before using sigils, you must first import them:

      import Nx, only: :sigils

  Then you use the sigil to create matrices. The sigil:

      ~M<
        -1 0 0 1
        0 2 0 0
        0 0 3 0
        0 0 0 4
      >

  Is equivalent to:

      Nx.tensor([
        [-1, 0, 0, 1],
        [0, 2, 0, 0],
        [0, 0, 3, 0],
        [0, 0, 0, 4]
      ])

  If the tensor has any complex type, it defaults to c64.
  If the tensor has any float type, it defaults to f32.
  Otherwise, it is s64. You can specify the tensor type
  as a sigil modifier:

      iex> import Nx, only: :sigils
      iex> ~M[0.1 0.2 0.3 0.4]f16
      #Nx.Tensor<
        f16[1][4]
        [
          [0.0999755859375, 0.199951171875, 0.300048828125, 0.39990234375]
        ]
      >
      iex> ~M[1+1i 2-2.0i -3]
      #Nx.Tensor<
        c64[1][3]
        [
          [1.0+1.0i, 2.0-2.0i, -3.0+0.0i]
        ]
      >
      iex> ~M[1 Inf NaN]
      #Nx.Tensor<
        f32[1][3]
        [
          [1.0, Inf, NaN]
        ]
      >
      iex> ~M[1i Inf NaN]
      #Nx.Tensor<
        c64[1][3]
        [
          [0.0+1.0i, Inf+0.0i, NaN+0.0i]
        ]
      >
      iex> ~M[1i Inf+2i NaN-Infi]
      #Nx.Tensor<
        c64[1][3]
        [
          [0.0+1.0i, Inf+2.0i, NaN-Infi]
        ]
      >

  """
  @doc type: :creation
  defmacro sigil_M({:<<>>, _meta, [string]}, modifiers) do
    {numbers, type} = string |> String.trim() |> binary_to_numbers()
    numbers_to_tensor(numbers, type, modifiers)
  end

  @doc """
  A convenient `~V` sigil for building vectors (one-dimensional tensors).

  ## Examples

  Before using sigils, you must first import them:

      import Nx, only: :sigils

  Then you use the sigil to create vectors. The sigil:

      ~V[-1 0 0 1]

  Is equivalent to:

      Nx.tensor([-1, 0, 0, 1])

  If the tensor has any complex type, it defaults to c64.
  If the tensor has any float type, it defaults to f32.
  Otherwise, it is s64. You can specify the tensor type
  as a sigil modifier:

      iex> import Nx, only: :sigils
      iex> ~V[0.1 0.2 0.3 0.4]f16
      #Nx.Tensor<
        f16[4]
        [0.0999755859375, 0.199951171875, 0.300048828125, 0.39990234375]
      >
      iex> ~V[1+1i 2-2.0i -3]
      #Nx.Tensor<
        c64[3]
        [1.0+1.0i, 2.0-2.0i, -3.0+0.0i]
      >
      iex> ~V[1 Inf NaN]
      #Nx.Tensor<
        f32[3]
        [1.0, Inf, NaN]
      >
      iex> ~V[1i Inf NaN]
      #Nx.Tensor<
        c64[3]
        [0.0+1.0i, Inf+0.0i, NaN+0.0i]
      >
      iex> ~V[1i Inf+2i NaN-Infi]
      #Nx.Tensor<
        c64[3]
        [0.0+1.0i, Inf+2.0i, NaN-Infi]
      >
  """
  @doc type: :creation
  defmacro sigil_V({:<<>>, _meta, [string]}, modifiers) do
    string
    |> String.trim()
    |> binary_to_numbers()
    |> case do
      {[numbers], type} ->
        numbers_to_tensor(numbers, type, modifiers)

      _ ->
        raise ArgumentError, "must be one-dimensional"
    end
  end

  defp numbers_to_tensor(numbers, type, modifiers) do
    type =
      case modifiers do
        [unit | size] ->
          Nx.Type.normalize!({List.to_atom([unit]), List.to_integer(size)})

        [] ->
          type
      end

    {shape, binary} = flatten_list(numbers, type)

    quote do
      unquote(binary)
      |> Nx.from_binary(unquote(type))
      |> Nx.reshape(unquote(Macro.escape(shape)))
    end
  end

  defp binary_to_numbers(string) do
    string
    |> String.split(["\n", "\r\n"], trim: true)
    |> Enum.map_reduce({:s, 64}, fn row, type ->
      row
      |> String.split(" ", trim: true)
      |> Enum.map_reduce(type, fn str, type ->
        {module, type} =
          cond do
            elem(type, 0) == :c -> {Complex, type}
            String.contains?(str, ["Inf", "NaN"]) -> {Complex, type}
            String.contains?(str, "i") -> {Complex, {:c, 64}}
            String.contains?(str, ".") -> {Float, {:f, 32}}
            true -> {Integer, type}
          end

        parse_string_to_number(module, str, type)
      end)
    end)
  end

  defp parse_string_to_number(Complex, str, {type_class, _} = type) do
    apply_parse = fn fun ->
      case apply(fun, [str]) do
        :error -> false
        val -> val
      end
    end

    result = Enum.find_value([&Complex.parse/1, &Float.parse/1, &Integer.parse/1], apply_parse)

    case result do
      {%Complex{re: re, im: im}, ""}
      when re in [:nan, :neg_infinity, :infinity] and im == 0 and type_class != :c ->
        {re, Nx.Type.merge(type, {:f, 32})}

      {%Complex{} = num, ""} ->
        {num, Nx.Type.merge(type, {:c, 64})}

      {num, ""} ->
        {Complex.new(num), Nx.Type.merge(type, {:c, 64})}

      _ ->
        raise ArgumentError, "expected a numerical value for tensor, got #{str}"
    end
  end

  defp parse_string_to_number(module, str, type) do
    case module.parse(str) do
      {number, ""} ->
        {number, type}

      _ ->
        raise ArgumentError, "expected a numerical value for tensor, got #{str}"
    end
  end

  ## Helpers

  defp backend!(backend) when is_atom(backend) do
    backend!({backend, []})
  end

  defp backend!({backend, options}) when is_atom(backend) and is_list(options) do
    {backend, backend.init(options)}
  end

  defp backend!(other) do
    raise ArgumentError,
          "backend must be an atom or a tuple {backend, options}, got: #{inspect(other)}"
  end

  defp number_to_binary(number, type), do: match_types([type], do: <<write!(number, 0)>>)

  defp names!(%T{names: names}), do: names
  defp names!(_), do: nil

  defp to_indices(start_indices) do
    all_static? = Enum.all?(start_indices, &is_integer/1)

    if all_static? do
      start_indices
    else
      Enum.with_index(start_indices, fn index, i ->
        %T{shape: idx_shape, type: idx_type} = t = to_tensor(index)

        if t.vectorized_axes != [] do
          raise ArgumentError, "index for axis #{i} must be non-vectorized"
        end

        unless idx_shape == {} do
          raise ArgumentError,
                "index must be scalar, got shape #{inspect(idx_shape)}" <>
                  " for axis #{i}"
        end

        unless Nx.Type.integer?(idx_type) do
          raise ArgumentError,
                "index must be integer type, got #{inspect(idx_type)} for axis #{i}"
        end

        t
      end)
    end
  end
end<|MERGE_RESOLUTION|>--- conflicted
+++ resolved
@@ -6602,13 +6602,6 @@
         {_, _} -> {pred_shape, pred_names}
       end
 
-<<<<<<< HEAD
-    on_true = reshape_tensor_for_broadcasting(on_true, output_shape)
-    on_false = reshape_tensor_for_broadcasting(on_false, output_shape)
-    pred = reshape_tensor_for_broadcasting(pred, output_shape) |> broadcast(output_shape)
-
-=======
->>>>>>> 1dbe87e5
     _ =
       Nx.Shape.broadcast!(
         true_shape,
@@ -13100,10 +13093,6 @@
           [1, 2]
         ]
       >
-<<<<<<< HEAD
-
-=======
->>>>>>> 1dbe87e5
       iex> t = Nx.tensor([[[1, 2]], [[11, 12]]]) |> Nx.vectorize(:x)
       iex> idx = Nx.tensor([0, 1])
       iex> Nx.take(t, idx, axis: 1)
@@ -13154,10 +13143,6 @@
   """
   @doc type: :indexed
   def take(tensor, indices, opts \\ []) when is_list(opts) do
-<<<<<<< HEAD
-    %T{vectorized_axes: tensor_vectorized_axes} = to_tensor(tensor)
-    [tensor, indices] = reshape_vectors([tensor, indices])
-=======
     tensor = to_tensor(tensor)
     indices = to_tensor(indices)
 
@@ -13174,20 +13159,11 @@
       )
       |> hd()
       |> vectorize(target_vectorized_axes)
->>>>>>> 1dbe87e5
 
     unless Nx.Type.integer?(indices.type) do
       raise ArgumentError, "indices must be an integer tensor, got #{inspect(indices.type)}"
     end
 
-<<<<<<< HEAD
-    vectorized_axes =
-      Enum.zip_with(tensor.vectorized_axes, indices.vectorized_axes, &Kernel.max/2)
-
-    offset = length(vectorized_axes)
-
-=======
->>>>>>> 1dbe87e5
     opts = keyword!(opts, axis: 0)
     axis = Nx.Shape.normalize_axis(tensor.shape, opts[:axis], tensor.names)
 
@@ -13200,11 +13176,7 @@
         # taking from, we need to ensure that we squeeze out all common vectorized
         # axes, as well as the 1-sized vectorized axes from indices
         {[], indices_slice_lengths_rev, indices_squeeze_axes_rev, _} =
-<<<<<<< HEAD
-          Enum.reduce(indices.vectorized_axes, {tensor_vectorized_axes, [], [], 0}, fn
-=======
           Enum.reduce(indices.vectorized_axes, {tensor.vectorized_axes, [], [], 0}, fn
->>>>>>> 1dbe87e5
             {_name, s1}, {[], slice_acc, squeeze_acc, axis} ->
               {[], [s1 | slice_acc], squeeze_acc, axis + 1}
 
@@ -13221,11 +13193,7 @@
               {other_axes, [slice | slice_acc], squeeze_acc, axis + 1}
           end)
 
-<<<<<<< HEAD
-        devec_indices = devectorize(indices)
-=======
         devec_indices = devectorize(indices, keep_names: false)
->>>>>>> 1dbe87e5
         starts = List.duplicate(0, rank(devec_indices))
         lengths = Enum.reverse(indices_slice_lengths_rev) ++ Tuple.to_list(indices.shape)
 
@@ -13234,11 +13202,7 @@
           |> slice(starts, lengths)
           |> squeeze(axes: Enum.reverse(indices_squeeze_axes_rev))
 
-<<<<<<< HEAD
-        shape = List.to_tuple(Keyword.values(vectorized_axes) ++ Tuple.to_list(shape))
-=======
         shape = List.to_tuple(Keyword.values(canonical_vectorized_axes) ++ Tuple.to_list(shape))
->>>>>>> 1dbe87e5
         names = List.duplicate(nil, offset) ++ names
         {shape, names, indices}
       else
@@ -13248,14 +13212,6 @@
         {shape, names, indices}
       end
 
-<<<<<<< HEAD
-    tensor = devectorize(tensor)
-    axis = axis + offset
-
-    result = impl!(tensor).take(%{tensor | shape: shape, names: names}, tensor, indices, axis)
-
-    vectorize(result, Keyword.keys(vectorized_axes))
-=======
     tensor_offset = length(tensor.vectorized_axes)
     tensor = devectorize(tensor, keep_names: false)
     axis = axis + tensor_offset
@@ -13263,7 +13219,6 @@
     result = impl!(tensor).take(%{tensor | shape: shape, names: names}, tensor, indices, axis)
 
     vectorize(result, canonical_vectorized_axes)
->>>>>>> 1dbe87e5
   end
 
   @doc """
