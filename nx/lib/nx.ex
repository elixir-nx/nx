--- conflicted
+++ resolved
@@ -4813,13 +4813,6 @@
             {left, reshape(right, Tuple.duplicate(1, tuple_size(other_shape)))}
 
           {{n}, other_shape} ->
-<<<<<<< HEAD
-            target_shape = Tuple.duplicate(1, tuple_size(other_shape)) |> put_elem(0, n)
-            {reshape(left, target_shape), right}
-
-          {other_shape, {n}} ->
-            target_shape = Tuple.duplicate(1, tuple_size(other_shape)) |> put_elem(0, n)
-=======
             rank = tuple_size(other_shape)
             target_shape = Tuple.duplicate(1, rank) |> put_elem(rank - 1, n)
             {reshape(left, target_shape), right}
@@ -4827,7 +4820,6 @@
           {other_shape, {n}} ->
             rank = tuple_size(other_shape)
             target_shape = Tuple.duplicate(1, rank) |> put_elem(rank - 1, n)
->>>>>>> 0abd5635
             {left, reshape(right, target_shape)}
 
           _ ->
@@ -7227,15 +7219,9 @@
         offset = length(vectorized_axes)
         iota_shape = put_elem(indices.shape, tuple_size(indices.shape) - 1, 1)
 
-        iota_shape = put_elem(indices.shape, tuple_size(indices.shape) - 1, 1)
-
         to_concat =
           Enum.reduce((offset - 1)..0//-1, [indices], fn axis, idx ->
-<<<<<<< HEAD
-            [iota(iota_shape, axis: axis) | idx]
-=======
             [Nx.iota(iota_shape, axis: axis) | idx]
->>>>>>> 0abd5635
           end)
 
         n = elem(indices.shape, tuple_size(indices.shape) - 1)
