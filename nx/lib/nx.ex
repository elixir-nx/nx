defmodule Nx do
  @moduledoc """
  Numerical Elixir.

  The `Nx` library is collection of functions and data
  types to work with Numerical Elixir. This module defines
  the main entry point for building and working with said
  data-structures. For example, to create a n-dimensional
  tensor, do:

      iex> t = Nx.tensor([[1, 2], [3, 4]])
      iex> Nx.shape(t)
      {2, 2}

  To implement [the Softmax function](https://en.wikipedia.org/wiki/Softmax_function)
  using this library:

      iex> t = Nx.tensor([[1, 2], [3, 4]])
      iex> Nx.divide(Nx.exp(t), Nx.sum(Nx.exp(t)))
      #Nx.Tensor<
        f64[2][2]
        [
          [0.03205860328008499, 0.08714431874203257],
          [0.23688281808991013, 0.6439142598879722]
        ]
      >

  The `Nx` library also provides the `Nx.Defn` functionality,
  which provides a subset of Elixir tailored for numerical
  computations. For example, it overrides Elixir's default
  operators so they are tensor-aware:

      defn softmax(t) do
        Nx.exp(t) / Nx.sum(Nx.exp(t))
      end

  Code inside `defn` functions can also be given to custom compilers,
  which can compile said functions to use either just-in-time (JIT)
  or ahead-of-time (AOT) compilers, and run on the CPU or in the GPU.
  See `Nx.Defn` for more information.

  ## Creating tensors

  The main APIs for creating tensors are `tensor/2`, `from_binary/2`,
  `iota/2`, `random_uniform/2`, `random_normal/2`, and `broadcast/3`.

  ## Broadcasting

  Broadcasting allows operations on two tensors of different shapes
  to match. For example, most often operations between tensors have
  the same shape:

      iex> a = Nx.tensor([1, 2, 3])
      iex> b = Nx.tensor([10, 20, 30])
      iex> Nx.add(a, b)
      #Nx.Tensor<
        s64[3]
        [11, 22, 33]
      >

  Now let's imagine you want to multiply a large tensor of dimensions
  1000x1000x1000 by 2. If you had to create a similarly large tensor
  only to perform this operation, it would be inefficient. Therefore,
  you can simply multiply this large tensor by the scalar 2, and Nx
  will propagate its dimensions at the time the operation happens,
  without allocating a large intermediate tensor:

      iex> Nx.multiply(Nx.tensor([1, 2, 3]), 2)
      #Nx.Tensor<
        s64[3]
        [2, 4, 6]
      >

  In practice, broadcasting is not restricted only to scalars; it
  is a general algorithm that applies to all dimensions of a tensor.
  When broadcasting, `Nx` compares the shapes of the two tensors,
  starting with the trailing ones, such that:

    * If the dimensions have equal size, then they are compatible

    * If one of the dimensions have size of 1, it is "broadcast"
      to match the dimension of the other

  In case on tensor has more dimensions than the other, the missing
  dimensions are considered to be of size one. Here are some examples
  of how broadcast would work when multiplying two tensors with the
  following shapes:

      s64[3] * s64
      #=> s64[3]

      s64[255][255][3] * s64[3]
      #=> s64[255][255][3]

      s64[2][1] * s[1][2]
      #=> s64[2][2]

      s64[5][1][4][1] * s64[3][4][5]
      #=> s64[5][3][4][5]

  If any of the dimensions do not match or are not 1, an error is
  raised.

  ## Access syntax (slicing)

  Nx tensors implement Elixir's access syntax. This allows developers
  to slice tensors up and easily access sub-dimensions and values.

  Access accepts integers:

      iex> t = Nx.tensor([[1, 2], [3, 4]])
      iex> t[0]
      #Nx.Tensor<
        s64[2]
        [1, 2]
      >
      iex> t[1]
      #Nx.Tensor<
        s64[2]
        [3, 4]
      >
      iex> t[1][1]
      #Nx.Tensor<
        s64
        4
      >

  If a negative index is given, it accesses the element from the back:

      iex> t = Nx.tensor([[1, 2], [3, 4]])
      iex> t[-1][-1]
      #Nx.Tensor<
        s64
        4
      >

  Out of bound access will raise:

      iex> Nx.tensor([1, 2])[2]
      ** (ArgumentError) index 2 is out of bounds for axis 0 in shape {2}

      iex> Nx.tensor([1, 2])[-3]
      ** (ArgumentError) index -3 is out of bounds for axis 0 in shape {2}

  Access also accepts ranges. Ranges in Elixir are inclusive:

      iex> t = Nx.tensor([[1, 2], [3, 4], [5, 6], [7, 8]])
      iex> t[0..1]
      #Nx.Tensor<
        s64[2][2]
        [
          [1, 2],
          [3, 4]
        ]
      >

  Negative positions in ranges read from the back. The right-side of
  the range must be equal or greater than the left-side:

      iex> t = Nx.tensor([[1, 2], [3, 4], [5, 6], [7, 8]])
      iex> t[1..-2]
      #Nx.Tensor<
        s64[2][2]
        [
          [3, 4],
          [5, 6]
        ]
      >

  As you can see, accessing with a range does not eliminate the
  accessed axis, therefore, when wanting to slice across multiple
  axes with ranges, it is often desired to use a list:

      iex> t = Nx.tensor([[1, 2, 3], [4, 5, 6], [7, 8, 9], [10, 11, 12]])
      iex> t[[1..-2, 1..2]]
      #Nx.Tensor<
        s64[2][2]
        [
          [5, 6],
          [8, 9]
        ]
      >

  You can mix both ranges and integers in the list too:

      iex> t = Nx.tensor([[1, 2, 3], [4, 5, 6], [7, 8, 9], [10, 11, 12]])
      iex> t[[1..-2, 2]]
      #Nx.Tensor<
        s64[2]
        [6, 9]
      >

  If the list has less elements than axes, the remaining dimensions
  are returned in full (equivalent to 0..-1):

      iex> t = Nx.tensor([[1, 2, 3], [4, 5, 6], [7, 8, 9], [10, 11, 12]])
      iex> t[[1..2]]
      #Nx.Tensor<
        s64[2][3]
        [
          [4, 5, 6],
          [7, 8, 9]
        ]
      >

  The access syntax also pairs nicely with named tensors. By
  using named tensors, you can pass only the axis you want to
  slice, leaving the other axis intact:

      iex> t = Nx.tensor([[1, 2, 3], [4, 5, 6], [7, 8, 9], [10, 11, 12]], names: [:x, :y])
      iex> t[x: 1..2]
      #Nx.Tensor<
        s64[x: 2][y: 3]
        [
          [4, 5, 6],
          [7, 8, 9]
        ]
      >
      iex> t[x: 1..2, y: 0..1]
      #Nx.Tensor<
        s64[x: 2][y: 2]
        [
          [4, 5],
          [7, 8]
        ]
      >
      iex> t[x: 1, y: 0..1]
      #Nx.Tensor<
        s64[y: 2]
        [4, 5]
      >

  For a more complex slicing rules, including strides, you
  can always fallback to `Nx.slice/4`.

  ## Backends

  The `Nx` library has built-in support for multiple backends.
  A tensor is always handled by a backend, the default device
  being `Nx.BinaryBackend`, which means the tensor is allocated
  as a binary within the Erlang VM.

  Backends have multiple purposes, one of them is to keep the
  tensor allocated elsewhere, such as the GPU. For example,
  with EXLA, one might want to do:

      @defn_compiler {EXLA, platform: :host, run_options: [keep_on_device: true]}
      defn softmax(t) do
        Nx.exp(t) / Nx.sum(Nx.exp(t))
      end

  The `keep_on_device: true` run option will keep the tensor on
  the backend. You can transfer it back to a binary tensor by
  calling `backend_transfer/3`. If you don't intend to use the
  data for some reason, you can explicitly call `backend_deallocate/1`
  to deallocate it.

  To implement your own backend, check the `Nx.Tensor` behaviour.
  """

  import Nx.Shared
  alias Nx.Tensor, as: T

  @type t :: number | Nx.Tensor.t()
  @type shape :: t() | Nx.Tensor.shape()
  @type axis :: Nx.Tensor.axis()
  @type axes :: Nx.Tensor.axes()

  ## Creation API

  @doc """
  Builds a tensor.

  The argument is either a number, which means the tensor is a scalar
  (zero-dimensions), a list of those (the tensor is a vector) or
  a list of n-lists of those, leading to n-dimensional tensors.

  You can also give a tensor as argument, which is just returned as
  is.

  ## Examples

  A number returns a tensor of zero dimensions:

      iex> Nx.tensor(0)
      #Nx.Tensor<
        s64
        0
      >

      iex> Nx.tensor(1.0)
      #Nx.Tensor<
        f64
        1.0
      >

  Giving a list returns a vector (an one-dimensional tensor):

      iex> Nx.tensor([1, 2, 3])
      #Nx.Tensor<
        s64[3]
        [1, 2, 3]
      >

      iex> Nx.tensor([1.2, 2.3, 3.4, 4.5])
      #Nx.Tensor<
        f64[4]
        [1.2, 2.3, 3.4, 4.5]
      >

  The type can be explicitly given. Integers and floats
  bigger than the given size overflow:

      iex> Nx.tensor([300, 301, 302], type: {:s, 8})
      #Nx.Tensor<
        s8[3]
        [44, 45, 46]
      >

  Mixed types get the highest precision type:

      iex> Nx.tensor([1, 2, 3.0])
      #Nx.Tensor<
        f64[3]
        [1.0, 2.0, 3.0]
      >

  Multi-dimensional tensors are also possible:

      iex> Nx.tensor([[1, 2, 3], [4, 5, 6]])
      #Nx.Tensor<
        s64[2][3]
        [
          [1, 2, 3],
          [4, 5, 6]
        ]
      >

      iex> Nx.tensor([[1, 2], [3, 4], [5, 6]])
      #Nx.Tensor<
        s64[3][2]
        [
          [1, 2],
          [3, 4],
          [5, 6]
        ]
      >

      iex> Nx.tensor([[[1, 2], [3, 4], [5, 6]], [[-1, -2], [-3, -4], [-5, -6]]])
      #Nx.Tensor<
        s64[2][3][2]
        [
          [
            [1, 2],
            [3, 4],
            [5, 6]
          ],
          [
            [-1, -2],
            [-3, -4],
            [-5, -6]
          ]
        ]
      >

  Brain-floating points are also supported, although they are
  emulated in Elixir and therefore perform slower without a
  compilation backend:

      iex> Nx.tensor([1, 2, 3], type: {:bf, 16})
      #Nx.Tensor<
        bf16[3]
        [1.0, 2.0, 3.0]
      >

  Given a tensor to `tensor/2` returns the tensor itself:

      iex> t = Nx.tensor([1, 2, 3])
      iex> Nx.tensor(t) == t
      true

  However, if a :type is given and they don't match, an error is
  raised:

      iex> Nx.tensor(Nx.tensor([1, 2, 3]), type: {:f, 64})
      ** (ArgumentError) got a tensor with type {:f, 64} but tensor has type {:s, 64}

  You can also provide names for tensor dimensions. Names are either atoms or `nil`:

      iex> Nx.tensor([[1, 2, 3], [4, 5, 6]], names: [:x, :y])
      #Nx.Tensor<
        s64[x: 2][y: 3]
        [
          [1, 2, 3],
          [4, 5, 6]
        ]
      >

  Names make your code more expressive:

      iex> Nx.tensor([[[1, 2, 3], [4, 5, 6], [7, 8, 9]]], names: [:batch, :height, :width])
      #Nx.Tensor<
        s64[batch: 1][height: 3][width: 3]
        [
          [
            [1, 2, 3],
            [4, 5, 6],
            [7, 8, 9]
          ]
        ]
      >

  You can also leave dimension names as `nil`:

      iex> Nx.tensor([[[1, 2, 3], [4, 5, 6], [7, 8, 9]]], names: [:batch, nil, nil])
      #Nx.Tensor<
        s64[batch: 1][3][3]
        [
          [
            [1, 2, 3],
            [4, 5, 6],
            [7, 8, 9]
          ]
        ]
      >

  However, you must provide a name for every dimension in the tensor:

      iex> Nx.tensor([[[1, 2, 3], [4, 5, 6], [7, 8, 9]]], names: [:batch])
      ** (ArgumentError) invalid names for tensor of rank 3, when specifying names every dimension must have a name or be nil

  ## Options

    * `:type` - sets the type of the tensor. If one is not given,
      one is automatically inferred based on the input. See `Nx.Type`
      and `Nx.Type.infer/1` for more information on types. If a
      tensor is given alongside this option, then it verifies the
      tensor matches the given `:type`

    * `:names` - dimension names. If you wish to specify dimension
      names you must specify a name for every dimension in the tensor.
      Only `nil` and atoms are supported as dimension names.

    * `:backend` - the backend to allocate the tensor on

    * `:backend_options` - options to configure the allocation on the backend

  """
  @doc type: :creation
  def tensor(arg, opts \\ [])

  def tensor(%T{} = t, opts) do
    assert_keys!(opts, [:type, :names, :backend, :backend_options])
    type = opts[:type]

    if type && type != t.type do
      raise ArgumentError,
            "got a tensor with type #{inspect(type)} but tensor has type #{inspect(t.type)}"
    end

    if backend = opts[:backend] do
      backend_options = opts[:backend_options] || []
      impl!(t).backend_transfer(t, backend, backend_options)
    else
      t
    end
  end

  def tensor(arg, opts) do
    assert_keys!(opts, [:type, :names, :backend, :backend_options])
    type = Nx.Type.normalize!(opts[:type] || Nx.Type.infer(arg))
    {shape, data} = flatten(arg, type)

    if data == "" do
      raise "cannot build empty tensor"
    end

    names = Nx.Shape.named_axes!(opts[:names], shape)
    backend = opts[:backend] || Nx.BinaryBackend
    backend_options = opts[:backend_options] || []
    backend.from_binary(%T{shape: shape, type: type, names: names}, data, backend_options)
  end

  defp flatten(list, type) when is_list(list) do
    {dimensions, acc} = flatten_list(list, type, [], [])

    {dimensions |> Enum.reverse() |> List.to_tuple(),
     acc |> Enum.reverse() |> :erlang.list_to_binary()}
  end

  defp flatten(other, type), do: {{}, number_to_binary(other, type)}

  defp flatten_list([], _type, dimensions, acc) do
    {[0 | dimensions], acc}
  end

  defp flatten_list([head | rest], type, parent_dimensions, acc) when is_list(head) do
    {child_dimensions, acc} = flatten_list(head, type, [], acc)

    {n, acc} =
      Enum.reduce(rest, {1, acc}, fn list, {count, acc} ->
        case flatten_list(list, type, [], acc) do
          {^child_dimensions, acc} ->
            {count + 1, acc}

          {other_dimensions, _acc} ->
            raise ArgumentError,
                  "cannot build tensor because lists have different shapes, got " <>
                    inspect(List.to_tuple(child_dimensions)) <>
                    " at position 0 and " <>
                    inspect(List.to_tuple(other_dimensions)) <> " at position #{count + 1}"
        end
      end)

    {child_dimensions ++ [n | parent_dimensions], acc}
  end

  defp flatten_list(list, type, dimensions, acc) do
    {[length(list) | dimensions], Enum.reduce(list, acc, &[number_to_binary(&1, type) | &2])}
  end

  @doc """
  Shortcut for `random_uniform(shape, 0.0, 1.0, opts)`.
  """
  @doc type: :random
  def random_uniform(tensor_or_shape, opts \\ []) do
    random_uniform(tensor_or_shape, 0.0, 1.0, opts)
  end

  @doc """
  Returns a uniformly-distributed random tensor with the given shape.

  The distribution is bounded on the semi-open interval `[min, max)`.
  If `min` and `max` are integers, then the tensor has type `{:s, 64}`.
  Otherwise, a `{:f, 64}` tensor is returned. You can also pass any
  valid type via the `:type` option.

  If a tensor or a number are given, the shape and default type are
  taken from them.

  ## Examples

  ### Generating Floats

      iex> t = Nx.random_uniform({10})
      iex> for <<x::float-64-native <- Nx.to_binary(t)>> do
      ...>   true = x >= 0.0 and x < 1.0
      ...> end
      iex> Nx.shape(t)
      {10}
      iex> Nx.type(t)
      {:f, 64}

      iex> t = Nx.random_uniform({5, 5}, type: {:bf, 16})
      iex> byte_size(Nx.to_binary(t))
      50
      iex> Nx.shape(t)
      {5, 5}
      iex> Nx.type(t)
      {:bf, 16}

      iex> t = Nx.random_uniform({5, 5}, -1.0, 1.0, type: {:f, 32})
      iex> for <<x::float-32-native <- Nx.to_binary(t)>> do
      ...>   true = x >= -1.0 and x < 1.0
      ...> end
      iex> Nx.shape(t)
      {5, 5}
      iex> Nx.type(t)
      {:f, 32}

  ### Generating Integers

      iex> t = Nx.random_uniform({10}, 5, 10, type: {:u, 32})
      iex> for <<x::32-unsigned-native <- Nx.to_binary(t)>> do
      ...>   true = x >= 5 and x < 10
      ...> end
      iex> Nx.shape(t)
      {10}
      iex> Nx.type(t)
      {:u, 32}

      iex> t = Nx.random_uniform({5, 5}, -5, 5, type: {:s, 64})
      iex> for <<x::64-signed-native <- Nx.to_binary(t)>> do
      ...>   true = x >= -5 and x < 5
      ...> end
      iex> Nx.shape(t)
      {5, 5}
      iex> Nx.type(t)
      {:s, 64}

  ### Tensors as shapes

  If given a tensor as a shape, it takes the shape and names from the tensor:

      iex> t = Nx.tensor([[1, 2], [3, 4]], names: [:batch, :data])
      iex> t = Nx.random_uniform(t)
      iex> Nx.shape(t)
      {2, 2}
      iex> Nx.type(t)
      {:f, 64}
      iex> Nx.names(t)
      [:batch, :data]

      iex> t = Nx.tensor([[1, 2], [3, 4]])
      iex> t = Nx.random_uniform(t, type: {:f, 32})
      iex> Nx.shape(t)
      {2, 2}
      iex> Nx.type(t)
      {:f, 32}
      iex> Nx.names(t)
      [nil, nil]

  The same applies to numbers:

      iex> t = Nx.random_uniform(10)
      iex> Nx.shape(t)
      {}
      iex> Nx.type(t)
      {:f, 64}

      iex> t = Nx.random_uniform(10.0)
      iex> Nx.shape(t)
      {}
      iex> Nx.type(t)
      {:f, 64}
      iex> Nx.names(t)
      []

  If you pass `:names` as an option, the resulting tensor will take on those names:

      iex> t = Nx.tensor([[1, 2], [3, 4]], names: [:batch, :data])
      iex> t = Nx.random_uniform(t, names: [:batch, nil])
      iex> Nx.shape(t)
      {2, 2}
      iex> Nx.type(t)
      {:f, 64}
      iex> Nx.names(t)
      [:batch, nil]

  ## Options

    * `:type` - the type of the tensor
    * `:names` - the names of the tensor dimensions
    * `:backend` - the backend to allocate the tensor on

  """
  @doc type: :random
  def random_uniform(tensor_or_shape, min, max, opts \\ [])
      when is_number(min) and is_number(max) do
    assert_keys!(opts, [:type, :names, :backend])
    shape = Nx.shape(tensor_or_shape)
    names = Nx.Shape.named_axes!(opts[:names] || names!(tensor_or_shape), shape)
    type = Nx.Type.normalize!(opts[:type] || Nx.Type.infer(max - min))
    backend = opts[:backend] || Nx.BinaryBackend
    backend.random_uniform(%T{shape: shape, type: type, names: names}, min, max)
  end

  @doc """
  Shortcut for `random_normal(shape, 0.0, 1.0, opts)`.
  """
  @doc type: :random
  def random_normal(tensor_or_shape, opts \\ []) do
    random_normal(tensor_or_shape, 0.0, 1.0, opts)
  end

  @doc """
  Returns a normally-distributed random tensor with the given shape.

  The distribution has mean of `mu` and standard deviation of
  `sigma`. Return type is one of `{:bf, 16}`, `{:f, 32}` or `{:f, 64}`.

  If a tensor or a number are given, the shape is taken from the tensor.

  ## Examples

      iex> t = Nx.random_normal({10})
      iex> Nx.shape(t)
      {10}
      iex> Nx.type(t)
      {:f, 64}

      iex> t = Nx.random_normal({5, 5}, 2.0, 1.0, type: {:bf, 16})
      iex> Nx.shape(t)
      {5, 5}
      iex> Nx.type(t)
      {:bf, 16}

      iex> t = Nx.random_normal({3, 3, 3}, -1.0, 1.0, type: {:f, 32})
      iex> Nx.shape(t)
      {3, 3, 3}
      iex> Nx.type(t)
      {:f, 32}

  If given a tensor as a shape, it takes the shape, names, and default type
  from the tensor:

      iex> t = Nx.tensor([[1.0, 2.0], [3.0, 4.0]], names: [:batch, :data])
      iex> t = Nx.random_normal(t)
      iex> Nx.shape(t)
      {2, 2}
      iex> Nx.type(t)
      {:f, 64}
      iex> Nx.names(t)
      [:batch, :data]

      iex> t = Nx.tensor([[1.0, 2.0], [3.0, 4.0]])
      iex> t = Nx.random_normal(t, type: {:f, 32})
      iex> Nx.shape(t)
      {2, 2}
      iex> Nx.type(t)
      {:f, 32}
      iex> Nx.names(t)
      [nil, nil]

  The same applies to numbers:

      iex> t = Nx.random_normal(10.0)
      iex> Nx.shape(t)
      {}
      iex> Nx.type(t)
      {:f, 64}
      iex> Nx.names(t)
      []

  If you pass the `:names` option, the resulting tensor will take on those names:

      iex> t = Nx.tensor([[1, 2], [3, 4]], names: [:batch, :data])
      iex> t = Nx.random_normal(t, names: [:batch, nil])
      iex> Nx.shape(t)
      {2, 2}
      iex> Nx.type(t)
      {:f, 64}
      iex> Nx.names(t)
      [:batch, nil]

  ## Options

    * `:type` - the type of the tensor
    * `:names` - the names of the tensor dimensions
    * `:backend` - the backend to allocate the tensor on

  """
  @doc type: :random
  def random_normal(tensor_or_shape, mu, sigma, opts \\ [])
      when is_float(mu) and is_float(sigma) do
    assert_keys!(opts, [:type, :names, :backend])
    shape = Nx.shape(tensor_or_shape)
    names = Nx.Shape.named_axes!(opts[:names] || names!(tensor_or_shape), shape)
    type = Nx.Type.normalize!(opts[:type] || {:f, 64})
    backend = opts[:backend] || Nx.BinaryBackend
    backend.random_normal(%T{shape: shape, type: type, names: names}, mu, sigma)
  end

  @doc """
  Creates a tensor with the given shape which increments
  along the provided axis. You may optionally provide dimension
  names.

  If no axis is provided, index counts up at each element.

  If a tensor or a number are given, the shape and names are taken from the tensor.

  ## Examples

      iex> Nx.iota({})
      #Nx.Tensor<
        s64
        0
      >

      iex> Nx.iota({5})
      #Nx.Tensor<
        s64[5]
        [0, 1, 2, 3, 4]
      >

      iex> Nx.iota({3, 2, 3}, names: [:batch, :height, :width])
      #Nx.Tensor<
        s64[batch: 3][height: 2][width: 3]
        [
          [
            [0, 1, 2],
            [3, 4, 5]
          ],
          [
            [6, 7, 8],
            [9, 10, 11]
          ],
          [
            [12, 13, 14],
            [15, 16, 17]
          ]
        ]
      >

      iex> Nx.iota({3, 3}, axis: 1, names: [:batch, nil])
      #Nx.Tensor<
        s64[batch: 3][3]
        [
          [0, 1, 2],
          [0, 1, 2],
          [0, 1, 2]
        ]
      >

      iex> Nx.iota({3, 3}, axis: -1)
      #Nx.Tensor<
        s64[3][3]
        [
          [0, 1, 2],
          [0, 1, 2],
          [0, 1, 2]
        ]
      >

      iex> Nx.iota({3, 4, 3}, axis: 0, type: {:f, 64})
      #Nx.Tensor<
        f64[3][4][3]
        [
          [
            [0.0, 0.0, 0.0],
            [0.0, 0.0, 0.0],
            [0.0, 0.0, 0.0],
            [0.0, 0.0, 0.0]
          ],
          [
            [1.0, 1.0, 1.0],
            [1.0, 1.0, 1.0],
            [1.0, 1.0, 1.0],
            [1.0, 1.0, 1.0]
          ],
          [
            [2.0, 2.0, 2.0],
            [2.0, 2.0, 2.0],
            [2.0, 2.0, 2.0],
            [2.0, 2.0, 2.0]
          ]
        ]
      >

      iex> Nx.iota({1, 3, 2}, axis: 2)
      #Nx.Tensor<
        s64[1][3][2]
        [
          [
            [0, 1],
            [0, 1],
            [0, 1]
          ]
        ]
      >

  ## Options

    * `:type` - the type of the tensor
    * `:axis` - an axis to repeat the iota over
    * `:names` - the names of the tensor dimensions
    * `:backend` - the backend to allocate the tensor on

  """
  @doc type: :creation
  def iota(tensor_or_shape, opts \\ []) do
    assert_keys!(opts, [:type, :axis, :names, :backend])
    shape = Nx.shape(tensor_or_shape)
    names = Nx.Shape.named_axes!(opts[:names] || names!(tensor_or_shape), shape)
    type = Nx.Type.normalize!(opts[:type] || {:s, 64})
    backend = opts[:backend] || Nx.BinaryBackend

    if axis = opts[:axis] do
      axis = Nx.Shape.normalize_axis(shape, axis, names)
      backend.iota(%T{type: type, shape: shape, names: names}, axis)
    else
      backend.iota(%T{type: type, shape: shape, names: names}, nil)
    end
  end

  @doc """
  Creates the identity matrix of size `n`.

  ## Examples

      iex> Nx.eye(2)
      #Nx.Tensor<
        s64[2][2]
        [
          [1, 0],
          [0, 1]
        ]
      >

      iex> Nx.eye(3, type: {:f, 32}, names: [:height, :width])
      #Nx.Tensor<
        f32[height: 3][width: 3]
        [
          [1.0, 0.0, 0.0],
          [0.0, 1.0, 0.0],
          [0.0, 0.0, 1.0]
        ]
      >

  The first argument can also be a tensor or a shape of a square
  matrix:

      iex> Nx.eye(Nx.iota({2, 2}))
      #Nx.Tensor<
        s64[2][2]
        [
          [1, 0],
          [0, 1]
        ]
      >

      iex> Nx.eye({1, 1})
      #Nx.Tensor<
        s64[1][1]
        [
          [1]
        ]
      >

  ## Options

    * `:type` - the type of the tensor
    * `:names` - the names of the tensor dimensions
    * `:backend` - the backend to allocate the tensor on

  """
  @doc type: :creation
  def eye(n_or_shape_or_tensor, opts \\ [])

  def eye(n, opts) when is_integer(n) and n > 0 do
    eye({n, n}, opts)
  end

  def eye(shape_or_tensor, opts) do
    assert_keys!(opts, [:type, :names, :backend])

    shape =
      case shape(shape_or_tensor) do
        {n, n} -> {n, n}
        other -> raise ArgumentError, "eye/2 expects a square matrix, got: #{inspect(other)}"
      end

    names = Nx.Shape.named_axes!(opts[:names], shape)
    type = Nx.Type.normalize!(opts[:type] || {:s, 64})
    backend = opts[:backend] || Nx.BinaryBackend
    backend.eye(%T{type: type, shape: shape, names: names})
  end

  @doc """
  Creates a one-dimensional tensor from a `binary` with the given `type`.

  If the binary size does not match its type, an error is raised.

  ## Examples

      iex> Nx.from_binary(<<1, 2, 3, 4>>, {:s, 8})
      #Nx.Tensor<
        s8[4]
        [1, 2, 3, 4]
      >

      iex> Nx.from_binary(<<12.3::float-64-native>>, {:f, 64})
      #Nx.Tensor<
        f64[1]
        [12.3]
      >

      iex> Nx.from_binary(<<1, 2, 3, 4>>, {:f, 64})
      ** (ArgumentError) binary does not match the given size

  ## Options

    * `:backend` - the backend to allocate the tensor on
    * `:backend_options` - options to configure the allocation on the backend
  """
  @doc type: :creation
  def from_binary(binary, type, opts \\ []) when is_binary(binary) do
    assert_keys!(opts, [:backend, :backend_options])
    {_, size} = Nx.Type.normalize!(type)
    dim = div(bit_size(binary), size)

    if binary == "" do
      raise ArgumentError, "cannot build an empty tensor"
    end

    if rem(bit_size(binary), size) != 0 do
      raise ArgumentError, "binary does not match the given size"
    end

    backend = opts[:backend] || Nx.BinaryBackend
    backend_options = opts[:backend_options] || []
    backend.from_binary(%T{type: type, shape: {dim}, names: [nil]}, binary, backend_options)
  end

  ## Conversions

  @doc """
  Returns the underlying tensor as a binary.

  It returns the in-memory binary representation of
  the tensor in a row-major fashion. The binary is
  in the system endianess, which has to be taken into
  account if the binary is meant to be serialized to
  other systems.

  ## Options

    * `:limit` - limit the number of entries represented in the binary

  ## Examples

      iex> Nx.to_binary(1)
      <<1::64-native>>

      iex> Nx.to_binary(Nx.tensor([1.0, 2.0, 3.0]))
      <<1.0::float-native, 2.0::float-native, 3.0::float-native>>

      iex> Nx.to_binary(Nx.tensor([1.0, 2.0, 3.0]), limit: 2)
      <<1.0::float-native, 2.0::float-native>>

  """
  @doc type: :conversion
  def to_binary(tensor, opts \\ []) do
    assert_keys!(opts, [:limit])
    tensor = tensor!(tensor)
    limit = if limit = opts[:limit], do: Kernel.min(size(tensor), limit), else: size(tensor)
    impl!(tensor).to_binary(tensor, limit)
  end

  @doc """
  Returns the underlying tensor as a flat list.

  ## Examples

      iex> Nx.to_flat_list(1)
      [1]

      iex> Nx.to_flat_list(Nx.tensor([1.0, 2.0, 3.0]))
      [1.0, 2.0, 3.0]

      iex> Nx.to_flat_list(Nx.tensor([1.0, 2.0, 3.0]), limit: 2)
      [1.0, 2.0]

  """
  @doc type: :conversion
  def to_flat_list(tensor, opts \\ []) do
    assert_keys!(opts, [:limit])
    %{type: {_, size} = type} = tensor = tensor(tensor)

    # TODO: Simplify loop once nonfinite are officially supported in the VM
    for <<part::size(size)-bitstring <- to_binary(tensor, Keyword.take(opts, [:limit]))>> do
      match_types [type] do
        <<match!(var, 0)>> = part
        read!(var, 0)
      end
    end
  end

  @doc """
  Converts the underlying tensor to a list of tensors.

  The first dimension (axis 0) is divided by `batch_size`.
  In case the dimension cannot be evenly divided by
  `batch_size`, it raises an `ArgumentError`.

  ## Examples

      iex> [first, second] = Nx.to_batched_list(Nx.iota({2, 2, 2}), 1)
      iex> first
      #Nx.Tensor<
        s64[1][2][2]
        [
          [
            [0, 1],
            [2, 3]
          ]
        ]
      >
      iex> second
      #Nx.Tensor<
        s64[1][2][2]
        [
          [
            [4, 5],
            [6, 7]
          ]
        ]
      >

      iex> [first, second, third] = Nx.to_batched_list(Nx.iota({6, 2}, names: [:x, :y]), 2)
      iex> first
      #Nx.Tensor<
        s64[x: 2][y: 2]
        [
          [0, 1],
          [2, 3]
        ]
      >
      iex> second
      #Nx.Tensor<
        s64[x: 2][y: 2]
        [
          [4, 5],
          [6, 7]
        ]
      >
      iex> third
      #Nx.Tensor<
        s64[x: 2][y: 2]
        [
          [8, 9],
          [10, 11]
        ]
      >

  In case the dimension cannot be evenly divided by `batch_size`,
  it raises an `ArgumentError`:

      iex> Nx.to_batched_list(Nx.iota({3, 2}), 2)
      ** (ArgumentError) cannot batch because axis 0 of size 3 is not divisible by batch_size 2
  """
  @doc type: :conversion
  def to_batched_list(tensor, batch_size) when is_integer(batch_size) and batch_size >= 1 do
    %{shape: shape} = tensor!(tensor)

    if shape == {} do
      raise ArgumentError, "cannot batch scalar tensor #{inspect(tensor)}"
    end

    higher = elem(shape, 0)

    if rem(higher, batch_size) != 0 do
      raise ArgumentError,
            "cannot batch because axis 0 of size #{higher} " <>
              "is not divisible by batch_size #{batch_size}"
    end

    impl!(tensor).to_batched_list(%{tensor | shape: put_elem(shape, 0, batch_size)}, tensor)
  end

  @doc """
  Returns the underlying tensor as a scalar.

  If the tensor has a dimension, it raises.

    ## Examples

      iex> Nx.to_scalar(1)
      1

      iex> Nx.to_scalar(Nx.tensor([1.0, 2.0, 3.0]))
      ** (ArgumentError) cannot convert tensor of shape {3} to scalar

  """
  @doc type: :conversion
  def to_scalar(tensor)

  def to_scalar(number) when is_number(number), do: number

  def to_scalar(tensor) do
    tensor = Nx.tensor(tensor)

    if tensor.shape != {} do
      raise ArgumentError, "cannot convert tensor of shape #{inspect(tensor.shape)} to scalar"
    end

    match_types [tensor.type] do
      <<match!(x, 0)>> = Nx.to_binary(tensor)
      read!(x, 0)
    end
  end

  @doc ~S"""
  Returns a heatmap struct with the tensor data.

  On terminals, coloring is done via ANSI colors. If ANSI
  is not enabled, the tensor is normalized to show numbers
  between 0 and 9.

  ## Terminal coloring

  Coloring is enabled by default on most Unix terminals.
  They are also available on Windows consoles from Windows
  10, although it must be explicitly enabled for the current
  user in the registry by running the following command:

      reg add HKCU\Console /v VirtualTerminalLevel /t REG_DWORD /d 1

  After running the command above, you must restart your current
  console.

  ## Options

    * `:ansi_enabled` - forces ansi to be enabled or disabled.
      Defaults to `IO.ANSI.enabled?/0`

    * `:ansi_whitespace` - which whitespace character to use when
      printing. By default it uses `"\u3000"`, which is a full-width
      whitespace which often prints more precise shapes

  """
  @doc type: :conversion
  def to_heatmap(tensor, opts \\ []) when is_list(opts) do
    tensor = tensor!(tensor)

    if tensor.shape == {} do
      raise ArgumentError, "cannot show heatmap for scalar tensors, got: #{inspect(tensor)}"
    end

    %Nx.Heatmap{tensor: tensor!(tensor), opts: opts}
  end

  ## Reflection operations (do not invoke the backend)

  @doc """
  Changes the type of a tensor.

  Note it is not possible to cast from floats to integers.
  Use `round/1`, `floor/1`, and `ceil/1` instead.

  Casting from a higher precision may lead to an overflow
  or underflow, which is platform and compiler dependent
  behaviour.

  ## Examples

      iex> Nx.as_type(Nx.tensor([0, 1, 2], names: [:data]), {:f, 32})
      #Nx.Tensor<
        f32[data: 3]
        [0.0, 1.0, 2.0]
      >

      iex> Nx.as_type(Nx.tensor([0.0, 1.0, 2.0], names: [:data]), {:bf, 16})
      #Nx.Tensor<
        bf16[data: 3]
        [0.0, 1.0, 2.0]
      >

  """
  @doc type: :type
  def as_type(tensor, type) do
    tensor = tensor!(tensor)
    new_type = Nx.Type.normalize!(type)

    if tensor.type == new_type do
      tensor
    else
      impl!(tensor).as_type(%{tensor | type: new_type}, tensor)
    end
  end

  @doc """
  Changes the shape of a tensor.

  The new shape is either a tuple or a tensor which we will
  retrieve the current shape from. The shapes must be compatible:
  the product of each dimension in the shape must be equal.

  Reshaping only changes the tensor metadata, it doesn't copy
  the underlying structure.

  Reshape is a destructive operation with respect to names. You
  can optionally provide `:names` for each of the dimensions
  in the reshaped tensor. If you do not provide `:names`, they
  will be taken from the tensor the shape is taken from or
  all of the dimension names will be set to `nil`.

  ## Examples

      iex> t = Nx.tensor([1, 2, 3, 4], names: [:x])
      iex> Nx.reshape(t, {2, 2}, names: [:x, :y])
      #Nx.Tensor<
        s64[x: 2][y: 2]
        [
          [1, 2],
          [3, 4]
        ]
      >

  The shape can also be an existing tensor:

      iex> shape = Nx.tensor([[0], [0], [0], [0]], names: [:x, :y])
      iex> Nx.reshape(Nx.tensor([1, 2, 3, 4]), shape)
      #Nx.Tensor<
        s64[x: 4][y: 1]
        [
          [1],
          [2],
          [3],
          [4]
        ]
      >

  Even a scalar can be transformed into a 3-dimensional tensor:

      iex> t = Nx.tensor(1)
      iex> Nx.reshape(t, {1, 1, 1}, names: [:x, :y, :z])
      #Nx.Tensor<
        s64[x: 1][y: 1][z: 1]
        [
          [
            [1]
          ]
        ]
      >

  """
  @doc type: :shape
  def reshape(tensor, new_shape, opts \\ []) do
    %T{shape: old_shape} = tensor = tensor!(tensor)
    new_names = opts[:names] || names!(new_shape)
    new_shape = shape(new_shape)

    names = Nx.Shape.named_axes!(new_names, new_shape)

    if size(old_shape) != size(new_shape) do
      raise ArgumentError,
            "cannot reshape, current shape #{inspect(old_shape)} is not compatible with " <>
              "new shape #{inspect(new_shape)}"
    end

    if old_shape == new_shape do
      %{tensor | names: names}
    else
      impl!(tensor).reshape(%{tensor | shape: new_shape, names: names}, tensor, new_shape)
    end
  end

  @doc """
  Adds a new `axis` of size 1 with optional `name`.

  ## Examples

      iex> t = Nx.tensor([[1, 2, 3], [4, 5, 6]])
      iex> Nx.new_axis(t, 0, :new)
      #Nx.Tensor<
        s64[new: 1][2][3]
        [
          [
            [1, 2, 3],
            [4, 5, 6]
          ]
        ]
      >
      iex> Nx.new_axis(t, 1, :new)
      #Nx.Tensor<
        s64[2][new: 1][3]
        [
          [
            [1, 2, 3]
          ],
          [
            [4, 5, 6]
          ]
        ]
      >
      iex> Nx.new_axis(t, 2, :new)
      #Nx.Tensor<
        s64[2][3][new: 1]
        [
          [
            [1],
            [2],
            [3]
          ],
          [
            [4],
            [5],
            [6]
          ]
        ]
      >

  Axis can also be negative, which will start from the back:

      iex> t = Nx.tensor([[1, 2, 3], [4, 5, 6]])
      iex> Nx.new_axis(t, -1, :new)
      #Nx.Tensor<
        s64[2][3][new: 1]
        [
          [
            [1],
            [2],
            [3]
          ],
          [
            [4],
            [5],
            [6]
          ]
        ]
      >

  """
  @doc type: :shape
  def new_axis(tensor, axis, name \\ nil) when is_integer(axis) do
    %{shape: shape, names: names} = tensor = tensor!(tensor)
    rank = tuple_size(shape)
    norm = if axis < 0, do: axis + rank + 1, else: axis

    if norm not in 0..tuple_size(shape) do
      raise ArgumentError,
            "new axis position for shape #{inspect(shape)} must be " <>
              "a number between #{-rank - 1} and #{rank}, got: #{axis}"
    end

    new_shape = Tuple.insert_at(shape, norm, 1)
    new_names = List.insert_at(names, norm, name)
    impl!(tensor).reshape(%{tensor | shape: new_shape, names: new_names}, tensor, new_shape)
  end

  @doc """
  Squeezes the given size `1` dimensions out of the tensor.

  If no axes are given, squeezes all size `1` dimensions
  from the tensor.

  While this is equivalent to a reshape which eliminates
  the size `1` axes, squeeze preserves important information
  about which axes were squeezed out which can then be used
  later on in transformations.

  ## Examples

      iex> Nx.squeeze(Nx.tensor([[[[[1]]]]]))
      #Nx.Tensor<
        s64
        1
      >

      iex> Nx.squeeze(Nx.tensor([[[[1]]], [[[2]]]], names: [:x, :y, :z, :i]))
      #Nx.Tensor<
        s64[x: 2]
        [1, 2]
      >

      iex> Nx.squeeze(Nx.tensor([[1, 2, 3]], names: [:x, :y]), axes: [:x])
      #Nx.Tensor<
        s64[y: 3]
        [1, 2, 3]
      >

      iex> Nx.squeeze(Nx.tensor([[1], [2]], names: [:x, :y]), axes: [:y])
      #Nx.Tensor<
        s64[x: 2]
        [1, 2]
      >

  ### Error cases

      iex> Nx.squeeze(Nx.tensor([[1, 2, 3], [4, 5, 6]]), axes: [1])
      ** (ArgumentError) cannot squeeze dimensions whose sizes are not 1, got 3 for dimension 1

      iex> Nx.squeeze(Nx.tensor([[[[[1]]]]]), axes: [0, 0])
      ** (ArgumentError) axes [0, 0] must be unique integers between 0 and 4
  """
  @doc type: :shape
  def squeeze(tensor, opts \\ []) do
    assert_keys!(opts, [:axes])
    %T{shape: old_shape, names: names} = tensor = tensor!(tensor)
    axes = opts[:axes] || Nx.Shape.squeeze_axes(old_shape)
    axes = Nx.Shape.normalize_axes(old_shape, axes, names)
    {new_shape, new_names} = Nx.Shape.squeeze(old_shape, axes, names)

    if old_shape == new_shape do
      tensor
    else
      impl!(tensor).squeeze(%{tensor | shape: new_shape, names: new_names}, tensor, axes)
    end
  end

  @doc """
  Broadcasts `tensor` to the given `broadcast_shape`.

  The new shape is either a tuple or a tensor which we will
  retrieve the current shape from. The broadcast shape must
  be of equal or higher rank than the current shape.

  An optional `:axes` can be given to customize how broadcasting
  happens. `axes` must be a list with the same length as the
  tensor shape. Each `axis` in the list maps to the dimension
  in the broadcast shape that must match. For example, an axis
  of `[1, 2]` says the 0 dimension of the tensor matches to
  the 1 dimension of the broadcast shape and the 1 dimension
  of the tensor matches the 2 dimension of the broadcast shape.
  Each matching dimension must either be 1, for implicit
  broadcasting, or match the dimension in the broadcast shape.

  Broadcasting is destructive with respect to names. You can
  optionally provide new `:names` for the new tensor. If you
  pass a tensor with named dimensions, the new tensor will
  inherit names from that tensor.

  ## Examples

  ### Without axes

  ## Examples

      iex> Nx.broadcast(1, {1, 2, 3})
      #Nx.Tensor<
        s64[1][2][3]
        [
          [
            [1, 1, 1],
            [1, 1, 1]
          ]
        ]
      >

      iex> Nx.broadcast(Nx.tensor([[1], [2]], names: [:x, :y]), Nx.tensor([[10, 20], [30, 40]], names: [:i, :j]))
      #Nx.Tensor<
        s64[i: 2][j: 2]
        [
          [1, 1],
          [2, 2]
        ]
      >

      iex> Nx.broadcast(Nx.tensor([[1, 2]], names: [:x, :y]), Nx.tensor([[10, 20], [30, 40]], names: [:i, :j]))
      #Nx.Tensor<
        s64[i: 2][j: 2]
        [
          [1, 2],
          [1, 2]
        ]
      >

  Note that, even if there is no broadcasting because the
  shape is the name, names are discarded if none are given:

      iex> Nx.broadcast(Nx.iota({2, 2}, names: [:x, :y]), {2, 2})
      #Nx.Tensor<
        s64[2][2]
        [
          [0, 1],
          [2, 3]
        ]
      >

      iex> Nx.broadcast(Nx.iota({2, 2}, names: [:x, :y]), {2, 2}, names: [:i, :j])
      #Nx.Tensor<
        s64[i: 2][j: 2]
        [
          [0, 1],
          [2, 3]
        ]
      >

  ### With axes

  Using the default broadcast rules, we cannot broadcast a
  tensor of shape (3) to the shape (3, 2), because the lower
  dimensions must match. But with `Nx.broadcast/3` we can
  configure how the dimensions match:

      iex> t = Nx.tensor([1, 2, 3])
      iex> Nx.broadcast(t, {3, 2}, axes: [0], names: [:x, :y])
      #Nx.Tensor<
        s64[x: 3][y: 2]
        [
          [1, 1],
          [2, 2],
          [3, 3]
        ]
      >

  Or a more complex example:

      iex> t = Nx.tensor([1, 2, 3])
      iex> Nx.broadcast(t, {2, 3, 2}, axes: [1], names: [:x, :y, :z])
      #Nx.Tensor<
        s64[x: 2][y: 3][z: 2]
        [
          [
            [1, 1],
            [2, 2],
            [3, 3]
          ],
          [
            [1, 1],
            [2, 2],
            [3, 3]
          ]
        ]
      >

  """
  @doc type: :shape
  def broadcast(tensor, shape, opts \\ []) do
    assert_keys!(opts, [:axes, :names])

    tensor = tensor!(tensor)
    broadcast_names = opts[:names] || names!(shape)
    broadcast_shape = shape(shape)
    opts_axes = opts[:axes]

    axes =
      if opts_axes do
        Nx.Shape.normalize_axes(broadcast_shape, opts_axes, tensor.names)
      else
        Nx.Shape.broadcast_axes(tensor.shape, broadcast_shape)
      end

    broadcast_names = Nx.Shape.named_axes!(broadcast_names, broadcast_shape)
    out = %{tensor | names: broadcast_names, shape: broadcast_shape}

    if tensor.shape == broadcast_shape and is_nil(opts_axes) do
      out
    else
      _ = Nx.Shape.broadcast!(tensor.shape, broadcast_shape, axes)
      impl!(tensor).broadcast(out, tensor, broadcast_shape, axes)
    end
  end

  @doc """
  Pads a tensor with a given value.

  You must specify a padding configuration. A padding
  configuration is a list of tuples consisting of
  `{pad_width_low, pad_width_high, pad_width_interior}`
  for each dimension in the input tensor. The padding
  configuration must be of the same length as the tensor shape.

  Padding widths can be negative. If they are negative,
  the tensor is clipped on either end according to the
  padding width. Interior padding widths cannot be negative.

  ## Examples

      iex> Nx.pad(Nx.tensor(1), 0, [])
      #Nx.Tensor<
        s64
        1
      >

      iex> Nx.pad(Nx.tensor([1, 2, 3], names: [:data]), 0, [{1, 1, 0}])
      #Nx.Tensor<
        s64[data: 5]
        [0, 1, 2, 3, 0]
      >

      iex> Nx.pad(Nx.tensor([[1, 2, 3], [4, 5, 6]]), 0, [{0, 0, 1}, {0, 0, 1}])
      #Nx.Tensor<
        s64[3][5]
        [
          [1, 0, 2, 0, 3],
          [0, 0, 0, 0, 0],
          [4, 0, 5, 0, 6]
        ]
      >

      iex> Nx.pad(Nx.tensor([[1, 2, 3], [4, 5, 6]]), 0, [{1, 1, 0}, {1, 1, 0}])
      #Nx.Tensor<
        s64[4][5]
        [
          [0, 0, 0, 0, 0],
          [0, 1, 2, 3, 0],
          [0, 4, 5, 6, 0],
          [0, 0, 0, 0, 0]
        ]
      >

      iex> tensor = Nx.tensor([[[1, 2], [3, 4]], [[5, 6], [7, 8]]])
      iex> Nx.pad(tensor, 0, [{0, 2, 0}, {1, 1, 0}, {1, 0, 0}])
      #Nx.Tensor<
        s64[4][4][3]
        [
          [
            [0, 0, 0],
            [0, 1, 2],
            [0, 3, 4],
            [0, 0, 0]
          ],
          [
            [0, 0, 0],
            [0, 5, 6],
            [0, 7, 8],
            [0, 0, 0]
          ],
          [
            [0, 0, 0],
            [0, 0, 0],
            [0, 0, 0],
            [0, 0, 0]
          ],
          [
            [0, 0, 0],
            [0, 0, 0],
            [0, 0, 0],
            [0, 0, 0]
          ]
        ]
      >

      iex> tensor = Nx.tensor([[[1, 2], [3, 4]], [[5, 6], [7, 8]]])
      iex> Nx.pad(tensor, 0, [{1, 0, 0}, {1, 1, 0}, {0, 1, 0}])
      #Nx.Tensor<
        s64[3][4][3]
        [
          [
            [0, 0, 0],
            [0, 0, 0],
            [0, 0, 0],
            [0, 0, 0]
          ],
          [
            [0, 0, 0],
            [1, 2, 0],
            [3, 4, 0],
            [0, 0, 0]
          ],
          [
            [0, 0, 0],
            [5, 6, 0],
            [7, 8, 0],
            [0, 0, 0]
          ]
        ]
      >

      iex> tensor = Nx.tensor([[[1.0, 2.0], [3.0, 4.0]], [[5.0, 6.0], [7.0, 8.0]]])
      iex> Nx.pad(tensor, 0.0, [{1, 2, 0}, {1, 0, 0}, {0, 1, 0}])
      #Nx.Tensor<
        f64[5][3][3]
        [
          [
            [0.0, 0.0, 0.0],
            [0.0, 0.0, 0.0],
            [0.0, 0.0, 0.0]
          ],
          [
            [0.0, 0.0, 0.0],
            [1.0, 2.0, 0.0],
            [3.0, 4.0, 0.0]
          ],
          [
            [0.0, 0.0, 0.0],
            [5.0, 6.0, 0.0],
            [7.0, 8.0, 0.0]
          ],
          [
            [0.0, 0.0, 0.0],
            [0.0, 0.0, 0.0],
            [0.0, 0.0, 0.0]
          ],
          [
            [0.0, 0.0, 0.0],
            [0.0, 0.0, 0.0],
            [0.0, 0.0, 0.0]
          ]
        ]
      >

      iex> Nx.pad(Nx.tensor([0, 1, 2, 3, 0]), 0, [{-1, -1, 0}])
      #Nx.Tensor<
        s64[3]
        [1, 2, 3]
      >

      iex> tensor = Nx.tensor([
      ...>   [[0, 0, 0], [0, 0, 0], [0, 0, 0], [0, 0, 0]],
      ...>   [[0, 0, 0], [1, 2, 0], [3, 4, 0], [0, 0, 0]],
      ...>   [[0, 0, 0], [5, 6, 0], [7, 8, 0], [0, 0, 0]]
      ...> ])
      iex> Nx.pad(tensor, 0, [{-1, 0, 0}, {-1, -1, 0}, {0, -1, 0}])
      #Nx.Tensor<
        s64[2][2][2]
        [
          [
            [1, 2],
            [3, 4]
          ],
          [
            [5, 6],
            [7, 8]
          ]
        ]
      >

      iex> Nx.pad(Nx.tensor([[0, 1, 2, 3], [0, 4, 5, 6]]), 0, [{0, 0, 0}, {-1, 1, 0}])
      #Nx.Tensor<
        s64[2][4]
        [
          [1, 2, 3, 0],
          [4, 5, 6, 0]
        ]
      >

      iex> Nx.pad(Nx.tensor([[0, 1, 2], [3, 4, 5]], type: {:f, 32}), 0, [{-1, 2, 0}, {1, -1, 0}])
      #Nx.Tensor<
        f32[3][3]
        [
          [0.0, 3.0, 4.0],
          [0.0, 0.0, 0.0],
          [0.0, 0.0, 0.0]
        ]
      >

  """
  @doc type: :shape
  def pad(tensor, pad_value, padding_config) when is_list(padding_config) do
    tensor = tensor!(tensor)
    pad_value = tensor!(pad_value)

    output_type = binary_type(tensor, pad_value)

    if pad_value.shape != {} do
      raise ArgumentError, "padding value must be a scalar"
    end

    shape = Nx.Shape.pad(tensor.shape, padding_config)

    out = %{tensor | type: output_type, shape: shape}
    impl!(tensor).pad(out, tensor, pad_value, padding_config)
  end

  ## Reflection

  @doc """
  Returns the type of the tensor.

  See `Nx.Type` for more information.

  ## Examples

      iex> Nx.type(Nx.tensor([1, 2, 3]))
      {:s, 64}

      iex> Nx.type(Nx.tensor([1, 2, 3], type: {:f, 32}))
      {:f, 32}

      iex> Nx.type(1)
      {:s, 64}

      iex> Nx.type(1.0)
      {:f, 64}
  """
  @doc type: :type
  def type(tensor) do
    %T{type: type} = tensor!(tensor)
    type
  end

  @doc """
  Returns the shape of the tensor as a tuple.

  The size of this tuple gives the rank of the tensor.

  If a shape as a tuple is given, it returns the shape itself.

  ### Examples

      iex> Nx.shape(Nx.tensor(1))
      {}

      iex> Nx.shape(Nx.tensor([[1, 2, 3], [4, 5, 6]]))
      {2, 3}

      iex> Nx.shape(1)
      {}

      iex> Nx.shape({1, 2, 3})
      {1, 2, 3}

  """
  @doc type: :shape
  def shape(shape) when is_tuple(shape), do: validate_shape(shape, tuple_size(shape))
  def shape(%T{shape: shape}), do: shape
  def shape(number) when is_number(number), do: {}

  def shape(other) do
    raise ArgumentError,
          "expected a shape. A shape is a n-element tuple with the size of each dimension. " <>
            "Alternatively, you can pass a tensor (or a number) and the shape will be retrieved from the tensor. " <>
            "Got: #{inspect(other)}"
  end

  defp validate_shape(shape, 0), do: shape

  defp validate_shape(shape, pos) do
    dim = :erlang.element(pos, shape)

    if is_integer(dim) and dim > 0 do
      validate_shape(shape, pos - 1)
    else
      raise ArgumentError,
            "invalid dimension #{inspect(dim)} in shape #{inspect(shape)}. Each dimension must be a positive integer"
    end
  end

  @doc """
  Returns the rank of a tensor.

  If a tuple is given as a shape, it computes the rank
  of the given tuple.

  ### Examples

      iex> Nx.rank(Nx.tensor(1))
      0

      iex> Nx.rank(Nx.tensor([[1, 2, 3], [4, 5, 6]]))
      2

      iex> Nx.rank(1)
      0

      iex> Nx.rank({1, 2, 3})
      3

  """
  @doc type: :shape
  def rank(shape) when is_tuple(shape), do: tuple_size(shape)
  def rank(tensor), do: tuple_size(shape(tensor))

  @doc """
  Returns how many elements they are in the tensor.

  If a tuple is given as a shape, it computes the size
  of the given tuple.

  ### Examples

      iex> Nx.size(Nx.tensor([[1, 2, 3], [4, 5, 6]]))
      6

      iex> Nx.size(1)
      1

      iex> Nx.size({1, 2, 3})
      6

  """
  @doc type: :shape
  def size(shape) when is_tuple(shape), do: tuple_product(shape, tuple_size(shape))
  def size(tensor), do: size(shape(tensor))

  @doc """
  Returns all of the axes in a tensor.

  If a shape is given, it returns the axes for the given shape.

  ### Examples

      iex> Nx.axes(Nx.tensor([[1, 2, 3], [4, 5, 6]]))
      [0, 1]

      iex> Nx.axes(1)
      []

      iex> Nx.axes({1, 2, 3})
      [0, 1, 2]

  """
  @doc type: :shape
  def axes(shape), do: count_up(rank(shape), 0)

  @doc """
  Returns all of the names in a tensor.

  ### Examples

      iex> Nx.names(Nx.tensor([[1, 2, 3], [4, 5, 6]], names: [:batch, :data]))
      [:batch, :data]

      iex> Nx.names(Nx.tensor([1, 2, 3]))
      [nil]

      iex> Nx.names(5)
      []
  """
  @doc type: :shape
  def names(%T{names: names}), do: names
  def names(a) when is_number(a), do: []

  defp count_up(0, _n), do: []
  defp count_up(i, n), do: [n | count_up(i - 1, n + 1)]

  # TODO: Use Tuple.product on Elixir v1.12
  defp tuple_product(_tuple, 0), do: 1
  defp tuple_product(tuple, i), do: :erlang.element(i, tuple) * tuple_product(tuple, i - 1)

  ## Backend API

  @doc """
  Transfers data to the given backend.

  If a backend is not given, `Nx.Tensor` is used, which means
  the current  tensor implementation will pick the most appropriate
  backend.

  For Elixir's builtin tensor, transferring to another backend will
  call `new_backend.from_binary(tensor, binary, opts)`. Transferring
  from a mutable backend, such as GPU memory, often means the data
  is also deallocated from the device.

  For convenience, this function accepts a tuple as argument
  and transfers all tensors in the tuple. This behaviour exists
  as it is common to transfer data from tuples before and after
  `defn` functions.

  ## Examples

  Move a tensor to an EXLA device (such as the GPU):

      device_tensor = Nx.backend_transfer(tensor, EXLA.DeviceBackend, client: :cuda)

  Read the device tensor back to an Elixir tensor:

      tensor = Nx.backend_transfer(device_tensor)

  """
  @doc type: :conversion
  def backend_transfer(tuple_or_tensor, backend \\ Nx.Tensor, opts \\ [])

  def backend_transfer(tuple, backend, opts) when is_tuple(tuple) do
    tuple
    |> Tuple.to_list()
    |> Enum.map(&backend_transfer(&1, backend, opts))
    |> List.to_tuple()
  end

  def backend_transfer(tensor, backend, opts) do
    tensor = tensor!(tensor)
    impl!(tensor).backend_transfer(tensor, backend, opts)
  end

  @doc """
  Deallocates data in a device.

  It returns either `:ok` or `:already_deallocated`.

  For convenience, this function accepts a tuple as argument
  and deallocates all devices in the tuple. This behaviour
  exists as it is common to de-allocate data from tuples after
  `defn` functions.
  """
  @doc type: :conversion
  def backend_deallocate(tuple_or_tensor)

  def backend_deallocate(tuple) when is_tuple(tuple) do
    tuple
    |> Tuple.to_list()
    |> Enum.map(&backend_deallocate/1)
    |> List.to_tuple()
  end

  def backend_deallocate(tensor) do
    tensor = tensor!(tensor)
    impl!(tensor).backend_deallocate(tensor)
  end

  ## Element-wise binary ops

  defp element_wise_bin_op(left, right, op, fun) do
    type = binary_type(left, right) |> fun.()
    %T{shape: left_shape, names: left_names} = left = tensor!(left)
    %T{shape: right_shape, names: right_names} = right = tensor!(right)

    {shape, names} = Nx.Shape.binary_broadcast(left_shape, left_names, right_shape, right_names)

    apply(impl!(left, right), op, [%{left | type: type, shape: shape, names: names}, left, right])
  end

  defp element_wise_pred_op(left, right, op) do
    %T{shape: left_shape, names: left_names} = left = tensor!(left)
    %T{shape: right_shape, names: right_names} = right = tensor!(right)

    {shape, names} = Nx.Shape.binary_broadcast(left_shape, left_names, right_shape, right_names)

    out = %{left | type: {:u, 8}, shape: shape, names: names}
    apply(impl!(left, right), op, [out, left, right])
  end

  @doc """
  Element-wise addition of two tensors.

  If a number is given, it is converted to a tensor.

  It will broadcast tensors whenever the dimensions do
  not match and broadcasting is possible.

  ## Examples

  ### Adding scalars

      iex> Nx.add(1, 2)
      #Nx.Tensor<
        s64
        3
      >

      iex> Nx.add(1, 2.2)
      #Nx.Tensor<
        f64
        3.2
      >

  ### Adding a scalar to a tensor

      iex> Nx.add(Nx.tensor([1, 2, 3], names: [:data]), 1)
      #Nx.Tensor<
        s64[data: 3]
        [2, 3, 4]
      >

      iex> Nx.add(1, Nx.tensor([1, 2, 3], names: [:data]))
      #Nx.Tensor<
        s64[data: 3]
        [2, 3, 4]
      >

  Given a float scalar converts the tensor to a float:

      iex> Nx.add(Nx.tensor([1, 2, 3], names: [:data]), 1.0)
      #Nx.Tensor<
        f64[data: 3]
        [2.0, 3.0, 4.0]
      >

      iex> Nx.add(Nx.tensor([1.0, 2.0, 3.0], names: [:data]), 1)
      #Nx.Tensor<
        f64[data: 3]
        [2.0, 3.0, 4.0]
      >

      iex> Nx.add(Nx.tensor([1.0, 2.0, 3.0], type: {:f, 32}, names: [:data]), 1)
      #Nx.Tensor<
        f32[data: 3]
        [2.0, 3.0, 4.0]
      >

  Unsigned tensors become signed and double their size if a
  negative number is given:

      iex> Nx.add(Nx.tensor([0, 1, 2], type: {:u, 8}, names: [:data]), -1)
      #Nx.Tensor<
        s16[data: 3]
        [-1, 0, 1]
      >

  ### Adding tensors of the same shape

      iex> Nx.add(Nx.tensor([[1, 2], [3, 4]], names: [:x, :y]), Nx.tensor([[10, 20], [30, 40]], names: [nil, :y]))
      #Nx.Tensor<
        s64[x: 2][y: 2]
        [
          [11, 22],
          [33, 44]
        ]
      >

  ### Adding tensors with broadcasting

      iex> Nx.add(Nx.tensor([[1], [2]], names: [nil, :y]), Nx.tensor([[10, 20]], names: [:x, nil]))
      #Nx.Tensor<
        s64[x: 2][y: 2]
        [
          [11, 21],
          [12, 22]
        ]
      >

      iex> Nx.add(Nx.tensor([[10, 20]], names: [:x, nil]), Nx.tensor([[1], [2]], names: [nil, :y]))
      #Nx.Tensor<
        s64[x: 2][y: 2]
        [
          [11, 21],
          [12, 22]
        ]
      >

      iex> Nx.add(Nx.tensor([[1], [2]], names: [:x, nil]), Nx.tensor([[10, 20], [30, 40]]))
      #Nx.Tensor<
        s64[x: 2][2]
        [
          [11, 21],
          [32, 42]
        ]
      >

      iex> Nx.add(Nx.tensor([[1, 2]]), Nx.tensor([[10, 20], [30, 40]]))
      #Nx.Tensor<
        s64[2][2]
        [
          [11, 22],
          [31, 42]
        ]
      >

  """
  @doc type: :element
  def add(left, right), do: element_wise_bin_op(left, right, :add, & &1)

  @doc """
  Element-wise subtraction of two tensors.

  If a number is given, it is converted to a tensor.

  It will broadcast tensors whenever the dimensions do
  not match and broadcasting is possible.

  ## Examples

  ### Subtracting scalars

      iex> Nx.subtract(1, 2)
      #Nx.Tensor<
        s64
        -1
      >

  ### Subtracting tensors and scalars

      iex> Nx.subtract(Nx.tensor([1, 2, 3], names: [:data]), 1)
      #Nx.Tensor<
        s64[data: 3]
        [0, 1, 2]
      >

      iex> Nx.subtract(1, Nx.tensor([1.0, 2.0, 3.0], names: [:data]))
      #Nx.Tensor<
        f64[data: 3]
        [0.0, -1.0, -2.0]
      >

  ### Subtracting tensors

      iex> Nx.subtract(Nx.tensor([[1], [2]], names: [:x, :y]), Nx.tensor([[10, 20]], names: [:x, :y]))
      #Nx.Tensor<
        s64[x: 2][y: 2]
        [
          [-9, -19],
          [-8, -18]
        ]
      >

      iex> Nx.subtract(Nx.tensor([[1], [2]], type: {:s, 8}, names: [:x, nil]), Nx.tensor([[10, 20]], type: {:s, 8}, names: [nil, :y]))
      #Nx.Tensor<
        s8[x: 2][y: 2]
        [
          [-9, -19],
          [-8, -18]
        ]
      >

      iex> Nx.subtract(Nx.tensor([[1], [2]], type: {:f, 32}, names: [nil, :y]), Nx.tensor([[10, 20]], type: {:f, 32}, names: [:x, nil]))
      #Nx.Tensor<
        f32[x: 2][y: 2]
        [
          [-9.0, -19.0],
          [-8.0, -18.0]
        ]
      >

  """
  @doc type: :element
  def subtract(left, right), do: element_wise_bin_op(left, right, :subtract, & &1)

  @doc """
  Element-wise multiplication of two tensors.

  If a number is given, it is converted to a tensor.

  It will broadcast tensors whenever the dimensions do
  not match and broadcasting is possible.

  ## Examples

  ### Multiplying scalars

      iex> Nx.multiply(1, 2)
      #Nx.Tensor<
        s64
        2
      >

  ### Multiplying tensors and scalars

      iex> Nx.multiply(Nx.tensor([1, 2, 3], names: [:data]), 1)
      #Nx.Tensor<
        s64[data: 3]
        [1, 2, 3]
      >

      iex> Nx.multiply(1, Nx.tensor([1.0, 2.0, 3.0], names: [:data]))
      #Nx.Tensor<
        f64[data: 3]
        [1.0, 2.0, 3.0]
      >

  ### Multiplying tensors

      iex> Nx.multiply(Nx.tensor([[1], [2]], names: [:x, :y]), Nx.tensor([[10, 20]], names: [:x, :y]))
      #Nx.Tensor<
        s64[x: 2][y: 2]
        [
          [10, 20],
          [20, 40]
        ]
      >

      iex> Nx.multiply(Nx.tensor([[1], [2]], type: {:s, 8}, names: [:x, nil]), Nx.tensor([[10, 20]], type: {:s, 8}, names: [nil, :y]))
      #Nx.Tensor<
        s8[x: 2][y: 2]
        [
          [10, 20],
          [20, 40]
        ]
      >

      iex> Nx.multiply(Nx.tensor([[1], [2]], type: {:f, 32}, names: [nil, :y]), Nx.tensor([[10, 20]], type: {:f, 32}, names: [:x, nil]))
      #Nx.Tensor<
        f32[x: 2][y: 2]
        [
          [10.0, 20.0],
          [20.0, 40.0]
        ]
      >

  """
  @doc type: :element
  def multiply(left, right), do: element_wise_bin_op(left, right, :multiply, & &1)

  @doc """
  Element-wise power of two tensors.

  If a number is given, it is converted to a tensor.

  It will broadcast tensors whenever the dimensions do
  not match and broadcasting is possible.

  If both tensors are integers and the exponent is
  negative, it will raise, but it may trigger undefined
  behaviour on some compilers.

  ## Examples

  ### Power of scalars

      iex> Nx.power(2, 4)
      #Nx.Tensor<
        s64
        16
      >

  ### Power of tensors and scalars

      iex> Nx.power(Nx.tensor([1, 2, 3], names: [:data]), 2)
      #Nx.Tensor<
        s64[data: 3]
        [1, 4, 9]
      >

      iex> Nx.power(2, Nx.tensor([1.0, 2.0, 3.0], names: [:data]))
      #Nx.Tensor<
        f64[data: 3]
        [2.0, 4.0, 8.0]
      >

  ### Power of tensors

      iex> Nx.power(Nx.tensor([[2], [3]], names: [:x, nil]), Nx.tensor([[4, 5]], names: [nil, :y]))
      #Nx.Tensor<
        s64[x: 2][y: 2]
        [
          [16, 32],
          [81, 243]
        ]
      >

  """
  @doc type: :element
  def power(left, right), do: element_wise_bin_op(left, right, :power, & &1)

  @doc """
  Element-wise remainder of two tensors.

  If a number is given, it is converted to a tensor.

  It will broadcast tensors whenever the dimensions do
  not match and broadcasting is possible.

  ## Examples

  ### Remainder of scalars

      iex> Nx.remainder(1, 2)
      #Nx.Tensor<
        s64
        1
      >

  ### Remainder of tensors and scalars

      iex> Nx.remainder(Nx.tensor([1, 2, 3], names: [:data]), 2)
      #Nx.Tensor<
        s64[data: 3]
        [1, 0, 1]
      >

      iex> Nx.remainder(2, Nx.tensor([1.0, 2.0, 3.0], names: [:data]))
      #Nx.Tensor<
        f64[data: 3]
        [0.0, 0.0, 2.0]
      >

  ### Remainder of tensors

      iex> Nx.remainder(Nx.tensor([[10], [20]], names: [:x, :y]), Nx.tensor([[3, 4]], names: [nil, :y]))
      #Nx.Tensor<
        s64[x: 2][y: 2]
        [
          [1, 2],
          [2, 0]
        ]
      >

  """
  @doc type: :element
  def remainder(left, right), do: element_wise_bin_op(left, right, :remainder, & &1)

  @doc """
  Element-wise division of two tensors.

  If a number is given, it is converted to a tensor.

  It always returns a float tensor. If any of the input
  tensors are not float, they are converted to f64.
  Division by zero raises, but it may trigger undefined
  behaviour on some compilers.

  It will broadcast tensors whenever the dimensions do
  not match and broadcasting is possible.

  ## Examples

  ### Dividing scalars

      iex> Nx.divide(1, 2)
      #Nx.Tensor<
        f64
        0.5
      >

  ### Dividing tensors and scalars

      iex> Nx.divide(Nx.tensor([1, 2, 3], names: [:data]), 1)
      #Nx.Tensor<
        f64[data: 3]
        [1.0, 2.0, 3.0]
      >

      iex> Nx.divide(1, Nx.tensor([1.0, 2.0, 3.0], names: [:data]))
      #Nx.Tensor<
        f64[data: 3]
        [1.0, 0.5, 0.3333333333333333]
      >

  ### Dividing tensors

      iex> Nx.divide(Nx.tensor([[1], [2]], names: [:x, nil]), Nx.tensor([[10, 20]], names: [nil, :y]))
      #Nx.Tensor<
        f64[x: 2][y: 2]
        [
          [0.1, 0.05],
          [0.2, 0.1]
        ]
      >

      iex> Nx.divide(Nx.tensor([[1], [2]], type: {:s, 8}), Nx.tensor([[10, 20]], type: {:s, 8}, names: [:x, :y]))
      #Nx.Tensor<
        f32[x: 2][y: 2]
        [
          [0.10000000149011612, 0.05000000074505806],
          [0.20000000298023224, 0.10000000149011612]
        ]
      >

      iex> Nx.divide(Nx.tensor([[1], [2]], type: {:f, 32}, names: [:x, nil]), Nx.tensor([[10, 20]], type: {:f, 32}, names: [nil, :y]))
      #Nx.Tensor<
        f32[x: 2][y: 2]
        [
          [0.10000000149011612, 0.05000000074505806],
          [0.20000000298023224, 0.10000000149011612]
        ]
      >

  """
  @doc type: :element
  def divide(left, right), do: element_wise_bin_op(left, right, :divide, &Nx.Type.to_floating/1)

  defp assert_quotient_type!(type) do
    if Nx.Type.integer?(type) do
      type
    else
      raise ArgumentError,
            "quotient expects integer tensors as inputs and outputs an integer tensor, " <>
              "got: #{inspect(type)}"
    end
  end

  @doc """
  Element-wise integer division of two tensors.

  If a number is given, it is converted to a tensor.

  It always returns an integer tensor. Input tensors and
  numbers must be integer types. Division by zero raises,
  but it may trigger undefined behaviour on some compilers.

  It will broadcast tensors whenever the dimensions do
  not match and broadcasting is possible.

  ## Caveat for `grad`

  The `grad` operation is not supported for `quotient/2`.
  Since integer division is, by definition, a closed operation
  for the set of integers and grad involves floating points,
  `grad` is undefined.

  If you need to support gradients, you might consider using
  floor division, but beware of precision errors caused by
  floating points:

      a |> Nx.divide(b) |> Nx.floor()

  ## Examples

  ### Integer dividing scalars

      iex> Nx.quotient(11, 2)
      #Nx.Tensor<
        s64
        5
      >

  ### Integer dividing tensors and scalars

      iex> Nx.quotient(Nx.tensor([2, 4, 5], names: [:data]), 2)
      #Nx.Tensor<
        s64[data: 3]
        [1, 2, 2]
      >

      iex> Nx.quotient(10, Nx.tensor([1, 2, 3], names: [:data]))
      #Nx.Tensor<
        s64[data: 3]
        [10, 5, 3]
      >

  ### Dividing tensors

      iex> Nx.quotient(Nx.tensor([[10, 20]], names: [nil, :y]), Nx.tensor([[1], [2]], names: [:x, nil]))
      #Nx.Tensor<
        s64[x: 2][y: 2]
        [
          [10, 20],
          [5, 10]
        ]
      >

      iex> Nx.quotient(Nx.tensor([[10, 20]], type: {:s, 8}, names: [:x, :y]), Nx.tensor([[1], [2]], type: {:s, 8}))
      #Nx.Tensor<
        s8[x: 2][y: 2]
        [
          [10, 20],
          [5, 10]
        ]
      >

      iex> Nx.quotient(Nx.tensor([[10, 20]], type: {:u, 8}, names: [:x, :y]), Nx.tensor([[1], [2]], type: {:u, 32}))
      #Nx.Tensor<
        u32[x: 2][y: 2]
        [
          [10, 20],
          [5, 10]
        ]
      >

  """
  @doc type: :element
  def quotient(left, right),
    do: element_wise_bin_op(left, right, :quotient, &assert_quotient_type!/1)

  @doc """
  Element-wise arc tangent of two tensors.

  If a number is given, it is converted to a tensor.

  It always returns a float tensor. If any of the input
  tensors are not float, they are converted to f64.

  It will broadcast tensors whenever the dimensions do
  not match and broadcasting is possible.

  ## Examples

  ### Arc tangent between scalars

      iex> Nx.atan2(1, 2)
      #Nx.Tensor<
        f64
        0.4636476090008061
      >

  ### Arc tangent between tensors and scalars

      iex> Nx.atan2(Nx.tensor([1, 2, 3], names: [:data]), 1)
      #Nx.Tensor<
        f64[data: 3]
        [0.7853981633974483, 1.1071487177940904, 1.2490457723982544]
      >

      iex> Nx.atan2(1, Nx.tensor([1.0, 2.0, 3.0], names: [:data]))
      #Nx.Tensor<
        f64[data: 3]
        [0.7853981633974483, 0.4636476090008061, 0.3217505543966422]
      >

  ### Arc tangent between tensors

      # Note there is a bug in Erlang/OTP 23.0 and earlier where the compiler
      # optimizes -0.0 away as 0.0. So we do: -1.0*(Integer.parse("0")|>elem(0))
      iex> pos_and_neg_zero_x = Nx.multiply(Nx.tensor([[-1.0], [1.0]]), 0.0)
      iex> pos_and_neg_zero_y = Nx.multiply(Nx.tensor([-1.0, 1.0]), 0.0)
      iex> t = Nx.atan2(pos_and_neg_zero_x, pos_and_neg_zero_y)
      iex> Nx.to_binary(t)
      <<-3.141592653589793::float-64-native, (-1.0*(Integer.parse("0")|>elem(0)))::float-64-native,
        3.141592653589793::float-64-native, 0.0::float-64-native>>
      iex> Nx.shape(t)
      {2, 2}

  """
  @doc type: :element
  def atan2(left, right), do: element_wise_bin_op(left, right, :atan2, &Nx.Type.to_floating/1)

  @doc """
  Element-wise maximum of two tensors.

  If a number is given, it is converted to a tensor.

  It will broadcast tensors whenever the dimensions do
  not match and broadcasting is possible.

  ## Examples

  ### Max between scalars

      iex> Nx.max(1, 2)
      #Nx.Tensor<
        s64
        2
      >

  ### Max between tensors and scalars

      iex> Nx.max(Nx.tensor([1, 2, 3], names: [:data]), 1)
      #Nx.Tensor<
        s64[data: 3]
        [1, 2, 3]
      >

      iex> Nx.max(1, Nx.tensor([1.0, 2.0, 3.0], names: [:data]))
      #Nx.Tensor<
        f64[data: 3]
        [1.0, 2.0, 3.0]
      >

  ### Max between tensors

      iex> Nx.max(Nx.tensor([[1], [2]], names: [:x, :y]), Nx.tensor([[10, 20]]))
      #Nx.Tensor<
        s64[x: 2][y: 2]
        [
          [10, 20],
          [10, 20]
        ]
      >

      iex> Nx.max(Nx.tensor([[1], [2]], type: {:s, 8}, names: [:x, nil]), Nx.tensor([[10, 20]], type: {:s, 8}))
      #Nx.Tensor<
        s8[x: 2][2]
        [
          [10, 20],
          [10, 20]
        ]
      >

      iex> Nx.max(Nx.tensor([[1], [2]], type: {:f, 32}, names: [:x, nil]), Nx.tensor([[10, 20]], type: {:f, 32}, names: [nil, :y]))
      #Nx.Tensor<
        f32[x: 2][y: 2]
        [
          [10.0, 20.0],
          [10.0, 20.0]
        ]
      >

  """
  @doc type: :element
  def max(left, right), do: element_wise_bin_op(left, right, :max, & &1)

  @doc """
  Element-wise minimum of two tensors.

  If a number is given, it is converted to a tensor.

  It will broadcast tensors whenever the dimensions do
  not match and broadcasting is possible.

  ## Examples

  ### Min between scalars

      iex> Nx.min(1, 2)
      #Nx.Tensor<
        s64
        1
      >

  ### Min between tensors and scalars

      iex> Nx.min(Nx.tensor([1, 2, 3], names: [:data]), 1)
      #Nx.Tensor<
        s64[data: 3]
        [1, 1, 1]
      >

      iex> Nx.min(1, Nx.tensor([1.0, 2.0, 3.0], names: [:data]))
      #Nx.Tensor<
        f64[data: 3]
        [1.0, 1.0, 1.0]
      >

  ### Min between tensors

      iex> Nx.min(Nx.tensor([[1], [2]], names: [:x, nil]), Nx.tensor([[10, 20]]))
      #Nx.Tensor<
        s64[x: 2][2]
        [
          [1, 1],
          [2, 2]
        ]
      >

      iex> Nx.min(Nx.tensor([[1], [2]], type: {:s, 8}, names: [:x, :y]), Nx.tensor([[10, 20]], type: {:s, 8}))
      #Nx.Tensor<
        s8[x: 2][y: 2]
        [
          [1, 1],
          [2, 2]
        ]
      >

      iex> Nx.min(Nx.tensor([[1], [2]], type: {:f, 32}, names: [:x, nil]), Nx.tensor([[10, 20]], type: {:f, 32}, names: [nil, :y]))
      #Nx.Tensor<
        f32[x: 2][y: 2]
        [
          [1.0, 1.0],
          [2.0, 2.0]
        ]
      >

  """
  @doc type: :element
  def min(left, right), do: element_wise_bin_op(left, right, :min, & &1)

  ## Bitwise ops

  defp assert_bitwise_type!(type) do
    if Nx.Type.integer?(type) do
      type
    else
      raise ArgumentError,
            "bitwise operators expect integer tensors as inputs and outputs an integer tensor, " <>
              "got: #{inspect(type)}"
    end
  end

  @doc """
  Element-wise bitwise AND of two tensors.

  Only integer tensors are supported. If a float or
  complex tensor is given, an error is raised.

  It will broadcast tensors whenever the dimensions do
  not match and broadcasting is possible.

  ## Examples

  ### bitwise and between scalars

      iex> Nx.bitwise_and(1, 0)
      #Nx.Tensor<
        s64
        0
      >

  ### bitwise and between tensors and scalars

      iex> Nx.bitwise_and(Nx.tensor([0, 1, 2], names: [:data]), 1)
      #Nx.Tensor<
        s64[data: 3]
        [0, 1, 0]
      >

      iex> Nx.bitwise_and(Nx.tensor([0, -1, -2], names: [:data]), -1)
      #Nx.Tensor<
        s64[data: 3]
        [0, -1, -2]
      >

  ### bitwise and between tensors

      iex> Nx.bitwise_and(Nx.tensor([0, 0, 1, 1], names: [:data]), Nx.tensor([0, 1, 0, 1]))
      #Nx.Tensor<
        s64[data: 4]
        [0, 0, 0, 1]
      >

  ### Error cases

      iex> Nx.bitwise_and(Nx.tensor([0, 0, 1, 1]), 1.0)
      ** (ArgumentError) bitwise operators expect integer tensors as inputs and outputs an integer tensor, got: {:f, 64}
  """
  @doc type: :element
  def bitwise_and(left, right),
    do: element_wise_bin_op(left, right, :bitwise_and, &assert_bitwise_type!/1)

  @doc """
  Element-wise bitwise OR of two tensors.

  Only integer tensors are supported. If a float or
  complex tensor is given, an error is raised.

  It will broadcast tensors whenever the dimensions do
  not match and broadcasting is possible.

  ## Examples

  ### bitwise or between scalars

      iex> Nx.bitwise_or(1, 0)
      #Nx.Tensor<
        s64
        1
      >

  ### bitwise or between tensors and scalars

      iex> Nx.bitwise_or(Nx.tensor([0, 1, 2], names: [:data]), 1)
      #Nx.Tensor<
        s64[data: 3]
        [1, 1, 3]
      >

      iex> Nx.bitwise_or(Nx.tensor([0, -1, -2], names: [:data]), -1)
      #Nx.Tensor<
        s64[data: 3]
        [-1, -1, -1]
      >

  ### bitwise or between tensors

      iex> Nx.bitwise_or(Nx.tensor([0, 0, 1, 1], names: [:data]), Nx.tensor([0, 1, 0, 1], names: [:data]))
      #Nx.Tensor<
        s64[data: 4]
        [0, 1, 1, 1]
      >

  ### Error cases

      iex> Nx.bitwise_or(Nx.tensor([0, 0, 1, 1]), 1.0)
      ** (ArgumentError) bitwise operators expect integer tensors as inputs and outputs an integer tensor, got: {:f, 64}
  """
  @doc type: :element
  def bitwise_or(left, right),
    do: element_wise_bin_op(left, right, :bitwise_or, &assert_bitwise_type!/1)

  @doc """
  Element-wise bitwise XOR of two tensors.

  Only integer tensors are supported. If a float or complex
  tensor is given, an error is raised.

  It will broadcast tensors whenever the dimensions do
  not match and broadcasting is possible.

  ## Examples

  ### Bitwise xor between scalars

      iex> Nx.bitwise_xor(1, 0)
      #Nx.Tensor<
        s64
        1
      >

  ### Bitwise xor and between tensors and scalars

      iex> Nx.bitwise_xor(Nx.tensor([1, 2, 3], names: [:data]), 2)
      #Nx.Tensor<
        s64[data: 3]
        [3, 0, 1]
      >

      iex> Nx.bitwise_xor(Nx.tensor([-1, -2, -3], names: [:data]), 2)
      #Nx.Tensor<
        s64[data: 3]
        [-3, -4, -1]
      >

  ### Bitwise xor between tensors

      iex> Nx.bitwise_xor(Nx.tensor([0, 0, 1, 1]), Nx.tensor([0, 1, 0, 1], names: [:data]))
      #Nx.Tensor<
        s64[data: 4]
        [0, 1, 1, 0]
      >

  ### Error cases

      iex> Nx.bitwise_xor(Nx.tensor([0, 0, 1, 1]), 1.0)
      ** (ArgumentError) bitwise operators expect integer tensors as inputs and outputs an integer tensor, got: {:f, 64}
  """
  @doc type: :element
  def bitwise_xor(left, right),
    do: element_wise_bin_op(left, right, :bitwise_xor, &assert_bitwise_type!/1)

  @doc """
  Element-wise left shift of two tensors.

  Only integer tensors are supported. If a float or complex
  tensor is given, an error is raised. If the right side
  is negative, it will raise, but it may trigger undefined
  behaviour on some compilers.

  It will broadcast tensors whenever the dimensions do
  not match and broadcasting is possible.

  ## Examples

  ### Left shift between scalars

      iex> Nx.left_shift(1, 0)
      #Nx.Tensor<
        s64
        1
      >

  ### Left shift between tensors and scalars

      iex> Nx.left_shift(Nx.tensor([1, 2, 3], names: [:data]), 2)
      #Nx.Tensor<
        s64[data: 3]
        [4, 8, 12]
      >

  ### Left shift between tensors

      iex> Nx.left_shift(Nx.tensor([1, 1, -1, -1], names: [:data]), Nx.tensor([1, 2, 3, 4], names: [:data]))
      #Nx.Tensor<
        s64[data: 4]
        [2, 4, -8, -16]
      >

  ### Error cases

      iex> Nx.left_shift(Nx.tensor([0, 0, 1, 1]), 1.0)
      ** (ArgumentError) bitwise operators expect integer tensors as inputs and outputs an integer tensor, got: {:f, 64}

      iex> Nx.left_shift(Nx.tensor(1), -1)
      ** (ArgumentError) cannot left shift by -1
  """
  @doc type: :element
  def left_shift(left, right),
    do: element_wise_bin_op(left, right, :left_shift, &assert_bitwise_type!/1)

  @doc """
  Element-wise right shift of two tensors.

  Only integer tensors are supported. If a float or complex
  tensor is given, an error is raised. If the right side
  is negative, it will raise, but it may trigger undefined
  behaviour on some compilers.

  It performs an arithmetic shift if the tensor is made of
  signed integers, it performs a logical shift otherwise.
  In other words, it preserves the sign for signed integers.

  It will broadcast tensors whenever the dimensions do
  not match and broadcasting is possible.

  ## Examples

  ### Right shift between scalars

      iex> Nx.right_shift(1, 0)
      #Nx.Tensor<
        s64
        1
      >

  ### Right shift between tensors and scalars

      iex> Nx.right_shift(Nx.tensor([2, 4, 8], names: [:data]), 2)
      #Nx.Tensor<
        s64[data: 3]
        [0, 1, 2]
      >

  ### Right shift between tensors

      iex> Nx.right_shift(Nx.tensor([16, 32, -64, -128], names: [:data]), Nx.tensor([1, 2, 3, 4]))
      #Nx.Tensor<
        s64[data: 4]
        [8, 8, -8, -8]
      >

  ### Error cases

      iex> Nx.right_shift(Nx.tensor([0, 0, 1, 1]), 1.0)
      ** (ArgumentError) bitwise operators expect integer tensors as inputs and outputs an integer tensor, got: {:f, 64}

      iex> Nx.right_shift(Nx.tensor(1), -1)
      ** (ArgumentError) cannot right shift by -1
  """
  @doc type: :element
  def right_shift(left, right),
    do: element_wise_bin_op(left, right, :right_shift, &assert_bitwise_type!/1)

  @doc """
  Element-wise equality comparison of two tensors.

  If a number is given, it is converted to a tensor.

  It will broadcast tensors whenever the dimensions do
  not match and broadcasting is possible.

  ## Examples

  ### Comparison of scalars

      iex> Nx.equal(1, 2)
      #Nx.Tensor<
        u8
        0
      >

  ### Comparison of tensors and scalars

      iex> Nx.equal(1, Nx.tensor([1, 2, 3], names: [:data]))
      #Nx.Tensor<
        u8[data: 3]
        [1, 0, 0]
      >

  ### Comparison of tensors

      iex> Nx.equal(Nx.tensor([1, 2, 3], names: [:data]), Nx.tensor([1, 2, 5]))
      #Nx.Tensor<
        u8[data: 3]
        [1, 1, 0]
      >

      iex> Nx.equal(Nx.tensor([[1.0, 2.0, 3.0], [4.0, 5.0, 6.0]], names: [:x, nil]), Nx.tensor([1, 2, 3]))
      #Nx.Tensor<
        u8[x: 2][3]
        [
          [1, 1, 1],
          [0, 0, 0]
        ]
      >
  """
  @doc type: :element
  def equal(left, right), do: element_wise_pred_op(left, right, :equal)

  @doc """
  Element-wise logical and of two tensors.

  Zero is considered false, any other number is considered
  true.

  It will broadcast tensors whenever the dimensions do
  not match and broadcasting is possible.

  ## Examples

      iex> Nx.logical_and(1, Nx.tensor([-1, 0, 1], names: [:data]))
      #Nx.Tensor<
        u8[data: 3]
        [1, 0, 1]
      >

      iex> Nx.logical_and(Nx.tensor([-1, 0, 1], names: [:data]), Nx.tensor([[-1], [0], [1]]))
      #Nx.Tensor<
        u8[3][data: 3]
        [
          [1, 0, 1],
          [0, 0, 0],
          [1, 0, 1]
        ]
      >

      iex> Nx.logical_and(Nx.tensor([-1.0, 0.0, 1.0], names: [:data]), Nx.tensor([[-1], [0], [1]]))
      #Nx.Tensor<
        u8[3][data: 3]
        [
          [1, 0, 1],
          [0, 0, 0],
          [1, 0, 1]
        ]
      >
  """
  @doc type: :element
  def logical_and(left, right), do: element_wise_pred_op(left, right, :logical_and)

  @doc """
  Element-wise logical or of two tensors.

  Zero is considered false, any other number is considered
  true.

  It will broadcast tensors whenever the dimensions do
  not match and broadcasting is possible.

  ## Examples

      iex> Nx.logical_or(0, Nx.tensor([-1, 0, 1], names: [:data]))
      #Nx.Tensor<
        u8[data: 3]
        [1, 0, 1]
      >

      iex> Nx.logical_or(Nx.tensor([-1, 0, 1], names: [:data]), Nx.tensor([[-1], [0], [1]]))
      #Nx.Tensor<
        u8[3][data: 3]
        [
          [1, 1, 1],
          [1, 0, 1],
          [1, 1, 1]
        ]
      >

      iex> Nx.logical_or(Nx.tensor([-1.0, 0.0, 1.0], names: [:data]), Nx.tensor([[-1], [0], [1]]))
      #Nx.Tensor<
        u8[3][data: 3]
        [
          [1, 1, 1],
          [1, 0, 1],
          [1, 1, 1]
        ]
      >
  """
  @doc type: :element
  def logical_or(left, right), do: element_wise_pred_op(left, right, :logical_or)

  @doc """
  Element-wise logical xor of two tensors.

  Zero is considered false, any other number is considered
  true.

  It will broadcast tensors whenever the dimensions do
  not match and broadcasting is possible.

  ## Examples

      iex> Nx.logical_xor(0, Nx.tensor([-1, 0, 1], names: [:data]))
      #Nx.Tensor<
        u8[data: 3]
        [1, 0, 1]
      >

      iex> Nx.logical_xor(Nx.tensor([-1, 0, 1], names: [:data]), Nx.tensor([[-1], [0], [1]]))
      #Nx.Tensor<
        u8[3][data: 3]
        [
          [0, 1, 0],
          [1, 0, 1],
          [0, 1, 0]
        ]
      >

      iex> Nx.logical_xor(Nx.tensor([-1.0, 0.0, 1.0], names: [:data]), Nx.tensor([[-1], [0], [1]]))
      #Nx.Tensor<
        u8[3][data: 3]
        [
          [0, 1, 0],
          [1, 0, 1],
          [0, 1, 0]
        ]
      >

  """
  @doc type: :element
  def logical_xor(left, right), do: element_wise_pred_op(left, right, :logical_xor)

  @doc """
  Element-wise logical not a tensor.

  Zero is considered false, any other number is considered
  true.

  ## Examples

      iex> Nx.logical_not(Nx.tensor([-1, 0, 1], names: [:data]))
      #Nx.Tensor<
        u8[data: 3]
        [0, 1, 0]
      >

      iex> Nx.logical_not(Nx.tensor([-1.0, 0.0, 1.0], names: [:data]))
      #Nx.Tensor<
        u8[data: 3]
        [0, 1, 0]
      >

  """
  @doc type: :element
  def logical_not(tensor) do
    tensor = tensor!(tensor)
    type = tensor.type
    out = %T{shape: {}, type: type, names: []}
    zero = Nx.BinaryBackend.from_binary(out, number_to_binary(0, type), [])
    element_wise_pred_op(tensor, zero, :equal)
  end

  @doc """
  Element-wise not-equal comparison of two tensors.

  If a number is given, it is converted to a tensor.

  It will broadcast tensors whenever the dimensions do
  not match and broadcasting is possible.

  ## Examples

  ### Comparison of scalars

      iex> Nx.not_equal(1, 2)
      #Nx.Tensor<
        u8
        1
      >

  ### Comparison of tensor and scalar

      iex> Nx.not_equal(Nx.tensor([1, 2, 3], names: [:data]), Nx.tensor(1))
      #Nx.Tensor<
        u8[data: 3]
        [0, 1, 1]
      >

  ### Comparison of tensors

      iex> Nx.not_equal(Nx.tensor([1, 1, 2]), Nx.tensor([1, 2, 3], names: [:data]))
      #Nx.Tensor<
        u8[data: 3]
        [0, 1, 1]
      >

      iex> Nx.not_equal(Nx.tensor([[1, 4, 2], [4, 5, 6]], names: [:x, :y]), Nx.tensor([[1, 3, 2], [4, 2, 1]], names: [:x, :y]))
      #Nx.Tensor<
        u8[x: 2][y: 3]
        [
          [0, 1, 0],
          [0, 1, 1]
        ]
      >
  """
  @doc type: :element
  def not_equal(left, right), do: element_wise_pred_op(left, right, :not_equal)

  @doc """
  Element-wise greater than comparison of two tensors.

  If a number is given, it is converted to a tensor.

  It will broadcast tensors whenever the dimensions do
  not match and broadcasting is possible.

  ## Examples

  ### Comparison of scalars

      iex> Nx.greater(1, 2)
      #Nx.Tensor<
        u8
        0
      >

  ### Comparison of tensors and scalars

      iex> Nx.greater(1, Nx.tensor([1, 2, 3], names: [:data]))
      #Nx.Tensor<
        u8[data: 3]
        [0, 0, 0]
      >

  ### Comparison of tensors

      iex> Nx.greater(Nx.tensor([1, 2, 3], names: [:data]), Nx.tensor([1, 2, 2]))
      #Nx.Tensor<
        u8[data: 3]
        [0, 0, 1]
      >

      iex> Nx.greater(Nx.tensor([[1.0, 2.0, 3.0], [4.0, 5.0, 6.0]], names: [:x, :y]), Nx.tensor([1, 2, 3]))
      #Nx.Tensor<
        u8[x: 2][y: 3]
        [
          [0, 0, 0],
          [1, 1, 1]
        ]
      >
  """
  @doc type: :element
  def greater(left, right), do: element_wise_pred_op(left, right, :greater)

  @doc """
  Element-wise less than comparison of two tensors.

  If a number is given, it is converted to a tensor.

  It will broadcast tensors whenever the dimensions do
  not match and broadcasting is possible.

  ## Examples

  ### Comparison of scalars

      iex> Nx.less(1, 2)
      #Nx.Tensor<
        u8
        1
      >

  ### Comparison of tensors and scalars

      iex> Nx.less(1, Nx.tensor([1, 2, 3], names: [:data]))
      #Nx.Tensor<
        u8[data: 3]
        [0, 1, 1]
      >

  ### Comparison of tensors

      iex> Nx.less(Nx.tensor([1, 2, 1]), Nx.tensor([1, 2, 2], names: [:data]))
      #Nx.Tensor<
        u8[data: 3]
        [0, 0, 1]
      >

      iex> Nx.less(Nx.tensor([[1.0, 2.0, 3.0], [4.0, 2.0, 1.0]], names: [:x, :y]), Nx.tensor([1, 2, 3]))
      #Nx.Tensor<
        u8[x: 2][y: 3]
        [
          [0, 0, 0],
          [0, 0, 1]
        ]
      >
  """
  @doc type: :element
  def less(left, right), do: element_wise_pred_op(left, right, :less)

  @doc """
  Element-wise greater than or equal comparison of two tensors.

  If a number is given, it is converted to a tensor.

  It will broadcast tensors whenever the dimensions do
  not match and broadcasting is possible.

  ## Examples

  ### Comparison of scalars

      iex> Nx.greater_equal(1, 2)
      #Nx.Tensor<
        u8
        0
      >

  ### Comparison of tensors and scalars

      iex> Nx.greater_equal(1, Nx.tensor([1, 2, 3], names: [:data]))
      #Nx.Tensor<
        u8[data: 3]
        [1, 0, 0]
      >

  ### Comparison of tensors

      iex> Nx.greater_equal(Nx.tensor([1, 2, 3], names: [:data]), Nx.tensor([1, 2, 2]))
      #Nx.Tensor<
        u8[data: 3]
        [1, 1, 1]
      >

      iex> Nx.greater_equal(Nx.tensor([[1.0, 2.0, 3.0], [4.0, 5.0, 6.0]], names: [:x, :y]), Nx.tensor([1, 2, 3]))
      #Nx.Tensor<
        u8[x: 2][y: 3]
        [
          [1, 1, 1],
          [1, 1, 1]
        ]
      >
  """
  @doc type: :element
  def greater_equal(left, right), do: element_wise_pred_op(left, right, :greater_equal)

  @doc """
  Element-wise less than or equal comparison of two tensors.

  If a number is given, it is converted to a tensor.

  It will broadcast tensors whenever the dimensions do
  not match and broadcasting is possible.

  ## Examples

  ### Comparison of scalars

      iex> Nx.less_equal(1, 2)
      #Nx.Tensor<
        u8
        1
      >

  ### Comparison of tensors and scalars

      iex> Nx.less_equal(1, Nx.tensor([1, 2, 3], names: [:data]))
      #Nx.Tensor<
        u8[data: 3]
        [1, 1, 1]
      >

  ### Comparison of tensors

      iex> Nx.less_equal(Nx.tensor([1, 2, 3], names: [:data]), Nx.tensor([1, 2, 2]))
      #Nx.Tensor<
        u8[data: 3]
        [1, 1, 0]
      >

      iex> Nx.less_equal(Nx.tensor([[1.0, 2.0, 3.0], [4.0, 5.0, 6.0]]), Nx.tensor([1, 2, 3], names: [:y]))
      #Nx.Tensor<
        u8[2][y: 3]
        [
          [1, 1, 1],
          [0, 0, 0]
        ]
      >
  """
  @doc type: :element
  def less_equal(left, right), do: element_wise_pred_op(left, right, :less_equal)

  @doc """
  Constructs a tensor from two tensors, based on a predicate.

  The resulting tensor is built by evaluating each element of
  `pred` and returning either the corresponding element from
  `on_true` or `on_false`.

  `pred` must either be `1` or `0` or a tensor of predicates
  with a shape that matches the largest shape between `s1` or `s2`.

  If the shape of `on_true` or `on_false` do not match the shape of
  `pred`, attempts to broadcast both so they match the shape of `pred`.

  ## Examples

      iex> Nx.select(1, Nx.tensor([1, 2, 3], names: [:x]), Nx.tensor([4, 5, 6], names: [:x]))
      #Nx.Tensor<
        s64[x: 3]
        [1, 2, 3]
      >

      iex> Nx.select(0, Nx.tensor([1, 2, 3], names: [:y]), Nx.tensor([4, 5, 6], names: [:y]))
      #Nx.Tensor<
        s64[y: 3]
        [4, 5, 6]
      >

      iex> Nx.select(0, Nx.tensor([[1, 2]], names: [:x, :y]), Nx.tensor([[3], [4]], names: [:x, :y]))
      #Nx.Tensor<
        s64[x: 2][y: 2]
        [
          [3, 3],
          [4, 4]
        ]
      >

      iex> Nx.select(Nx.tensor([0, 1, 0], names: [:x]), Nx.tensor([1, 2, 3], names: [:y]), Nx.tensor([4, 5, 6], names: [:z]))
      #Nx.Tensor<
        s64[x: 3]
        [4, 2, 6]
      >

      iex> x = Nx.tensor([2, 4, 6], names: [:x])
      iex> y = Nx.tensor([3, 2, 1])
      iex> Nx.select(Nx.greater(x, y), Nx.tensor([2, 4, 6], names: [:i]), Nx.tensor([1, 3, 5], names: [:j]))
      #Nx.Tensor<
        s64[x: 3]
        [1, 4, 6]
      >

      iex> x = Nx.tensor([2, 4, 6, 8, 10], names: [:x])
      iex> y = Nx.tensor([1, 6, 2, 11, 2], names: [:x])
      iex> Nx.select(Nx.greater(x, y), Nx.tensor(2), Nx.tensor([1, 3, 5, 7, 9], names: [:x]))
      #Nx.Tensor<
        s64[x: 5]
        [2, 3, 2, 7, 2]
      >
  """
  @doc type: :element
  def select(pred, on_true, on_false) do
    output_type = binary_type(on_true, on_false)

    %T{shape: pred_shape, names: pred_names} = pred = tensor!(pred)
    %T{shape: true_shape, names: true_names} = on_true = tensor!(on_true)
    %T{shape: false_shape, names: false_names} = on_false = tensor!(on_false)

    {output_shape, output_names} =
      case pred_shape do
        {} ->
          Nx.Shape.binary_broadcast(true_shape, true_names, false_shape, false_names)

        _ ->
          {pred_shape, pred_names}
      end

    _ =
      Nx.Shape.broadcast!(
        true_shape,
        output_shape,
        Nx.Shape.broadcast_axes(true_shape, output_shape)
      )

    _ =
      Nx.Shape.broadcast!(
        false_shape,
        output_shape,
        Nx.Shape.broadcast_axes(false_shape, output_shape)
      )

    out = %{pred | shape: output_shape, type: output_type, names: output_names}
    impl!(pred, on_true, on_false).select(out, pred, on_true, on_false)
  end

  ## Unary ops

  for {name, {desc, code}} <- Nx.Shared.unary_math_funs() do
    formula = code |> Macro.to_string() |> String.replace("var!(x)", "x")

    {{one, _}, {two, _}, {three, _}} =
      if name in [:acos, :asin, :atan, :atanh, :erf_inv] do
        {Code.eval_quoted(code, x: 0.1), Code.eval_quoted(code, x: 0.5),
         Code.eval_quoted(code, x: 0.9)}
      else
        {Code.eval_quoted(code, x: 1), Code.eval_quoted(code, x: 2), Code.eval_quoted(code, x: 3)}
      end

    first_val =
      if name in [:acos, :asin, :atan, :atanh, :erf_inv],
        do: 0.1,
        else: 1

    list_of_vals =
      if name in [:acos, :asin, :atan, :atanh, :erf_inv],
        do: [0.1, 0.5, 0.9],
        else: [1.0, 2.0, 3.0]

    @doc """
    Calculates the #{desc} of each element in the tensor.

    It is equivalent to:

        #{formula}

    ## Examples

        iex> Nx.#{name}(#{first_val})
        #Nx.Tensor<
          f64
          #{one}
        >

        iex> Nx.#{name}(Nx.tensor(#{inspect(list_of_vals)}, names: [:x]))
        #Nx.Tensor<
          f64[x: 3]
          [#{one}, #{two}, #{three}]
        >

    """
    @doc type: :element
    def unquote(name)(tensor) do
      tensor = tensor!(tensor)
      type = Nx.Type.to_floating(tensor.type)
      impl!(tensor).unquote(name)(%{tensor | type: type}, tensor)
    end
  end

  @doc """
  Negates each element in the tensor.

  ## Examples

      iex> Nx.negate(1)
      #Nx.Tensor<
        s64
        -1
      >

      iex> Nx.negate(Nx.tensor([-1, 0, 1]))
      #Nx.Tensor<
        s64[3]
        [1, 0, -1]
      >

      iex> Nx.negate(Nx.tensor([1.0, 2.0, 3.0], type: {:f, 32}))
      #Nx.Tensor<
        f32[3]
        [-1.0, -2.0, -3.0]
      >

  If an unsigned tensor is given, it works as `bitwise_not`:

      iex> Nx.negate(Nx.tensor([0, 1, 2], type: {:u, 8}, names: [:x]))
      #Nx.Tensor<
        u8[x: 3]
        [0, 255, 254]
      >

  """
  @doc type: :element
  def negate(tensor) do
    tensor = tensor!(tensor)
    impl!(tensor).negate(tensor, tensor)
  end

  @doc """
  Computes the sign of each element in the tensor.

  If a number is less than zero, it returns -1.
  If a number is more than zero, it returns 1.
  Otherwise it returns zero (which may either be
  positive or negative for floats).

  ## Examples

      iex> Nx.sign(Nx.tensor([-2, -1, 0, 1, 2], names: [:x]))
      #Nx.Tensor<
        s64[x: 5]
        [-1, -1, 0, 1, 1]
      >

  """
  @doc type: :element
  def sign(tensor) do
    tensor = tensor!(tensor)
    impl!(tensor).sign(tensor, tensor)
  end

  @doc """
  Computes the absolute value of each element in the tensor.

  ## Examples

      iex> Nx.abs(Nx.tensor([-2, -1, 0, 1, 2], names: [:x]))
      #Nx.Tensor<
        s64[x: 5]
        [2, 1, 0, 1, 2]
      >

  """
  @doc type: :element
  def abs(tensor) do
    tensor = tensor!(tensor)

    case tensor.type do
      {:u, _} -> tensor
      _ -> impl!(tensor).abs(tensor, tensor)
    end
  end

  @doc """
  Applies bitwise not to each element in the tensor.

  ## Examples

      iex> Nx.bitwise_not(1)
      #Nx.Tensor<
        s64
        -2
      >

      iex> Nx.bitwise_not(Nx.tensor([-1, 0, 1], type: {:s, 8}, names: [:x]))
      #Nx.Tensor<
        s8[x: 3]
        [0, -1, -2]
      >

      iex> Nx.bitwise_not(Nx.tensor([0, 1, 254, 255], type: {:u, 8}, names: [:x]))
      #Nx.Tensor<
        u8[x: 4]
        [255, 254, 1, 0]
      >

  ### Error cases

      iex> Nx.bitwise_not(Nx.tensor([0.0, 1.0]))
      ** (ArgumentError) bitwise operators expect integer tensors as inputs and outputs an integer tensor, got: {:f, 64}
  """
  @doc type: :element
  def bitwise_not(tensor) do
    tensor = tensor!(tensor)
    assert_bitwise_type!(tensor.type)
    impl!(tensor).bitwise_not(tensor, tensor)
  end

  @doc """
  Computes the bitwise population count of each element in the tensor.

  ## Examples

      iex> Nx.population_count(1)
      #Nx.Tensor<
        s64
        1
      >

      iex> Nx.population_count(-128)
      #Nx.Tensor<
        s64
        57
      >

      iex> Nx.population_count(Nx.tensor([0, 1, 254, 255], names: [:x]))
      #Nx.Tensor<
        s64[x: 4]
        [0, 1, 7, 8]
      >

      iex> Nx.population_count(Nx.tensor([0, 1, 126, 127, -1, -127, -128], type: {:s, 8}, names: [:x]))
      #Nx.Tensor<
        s8[x: 7]
        [0, 1, 6, 7, 8, 2, 1]
      >

  ### Error cases

      iex> Nx.population_count(Nx.tensor([0.0, 1.0]))
      ** (ArgumentError) bitwise operators expect integer tensors as inputs and outputs an integer tensor, got: {:f, 64}
  """
  @doc type: :element
  def population_count(tensor) do
    tensor = tensor!(tensor)
    assert_bitwise_type!(tensor.type)
    impl!(tensor).population_count(tensor, tensor)
  end

  @doc """
  Counts the number of leading zeros of each element in the tensor.

  ## Examples

      iex> Nx.count_leading_zeros(1)
      #Nx.Tensor<
        s64
        63
      >

      iex> Nx.count_leading_zeros(-1)
      #Nx.Tensor<
        s64
        0
      >

      iex> Nx.count_leading_zeros(Nx.tensor([0, 0xF, 0xFF, 0xFFFF], names: [:x]))
      #Nx.Tensor<
        s64[x: 4]
        [64, 60, 56, 48]
      >

      iex> Nx.count_leading_zeros(Nx.tensor([0xF000000000000000, 0x0F00000000000000], names: [:x]))
      #Nx.Tensor<
        s64[x: 2]
        [0, 4]
      >

      iex> Nx.count_leading_zeros(Nx.tensor([0, 0xF, 0xFF, 0xFFFF], type: {:s, 32}, names: [:x]))
      #Nx.Tensor<
        s32[x: 4]
        [32, 28, 24, 16]
      >

      iex> Nx.count_leading_zeros(Nx.tensor([0, 0xF, 0xFF, 0xFFFF], type: {:s, 16}, names: [:x]))
      #Nx.Tensor<
        s16[x: 4]
        [16, 12, 8, 0]
      >

      iex> Nx.count_leading_zeros(Nx.tensor([0, 1, 2, 4, 8, 16, 32, 64, -1, -128], type: {:s, 8}, names: [:x]))
      #Nx.Tensor<
        s8[x: 10]
        [8, 7, 6, 5, 4, 3, 2, 1, 0, 0]
      >

      iex> Nx.count_leading_zeros(Nx.tensor([0, 1, 2, 4, 8, 16, 32, 64, 128], type: {:u, 8}, names: [:x]))
      #Nx.Tensor<
        u8[x: 9]
        [8, 7, 6, 5, 4, 3, 2, 1, 0]
      >

  ### Error cases

      iex> Nx.count_leading_zeros(Nx.tensor([0.0, 1.0]))
      ** (ArgumentError) bitwise operators expect integer tensors as inputs and outputs an integer tensor, got: {:f, 64}
  """
  @doc type: :element
  def count_leading_zeros(tensor) do
    tensor = tensor!(tensor)
    assert_bitwise_type!(tensor.type)
    impl!(tensor).count_leading_zeros(tensor, tensor)
  end

  for {name, desc} <- [floor: "floor", ceil: "ceil", round: "round (away from zero)"] do
    [res1, res2, res3, res4] = Enum.map([-1.5, -0.5, 0.5, 1.5], &apply(:erlang, name, [&1]))

    @doc """
    Calculates the #{desc} of each element in the tensor.

    If a non-floating tensor is given, it is returned as is.
    If a floating tensor is given, then we apply the operation,
    but keep its type.

    ## Examples

        iex> Nx.#{name}(Nx.tensor([-1, 0, 1], names: [:x]))
        #Nx.Tensor<
          s64[x: 3]
          [-1, 0, 1]
        >

        iex> Nx.#{name}(Nx.tensor([-1.5, -0.5, 0.5, 1.5], names: [:x]))
        #Nx.Tensor<
          f64[x: 4]
          [#{res1}.0, #{res2}.0, #{res3}.0, #{res4}.0]
        >

    """
    @doc type: :element
    def unquote(name)(tensor) do
      case tensor!(tensor) do
        %T{type: {type, _}} = tensor when type in [:s, :u] -> tensor
        %T{} = tensor -> impl!(tensor).unquote(name)(tensor, tensor)
      end
    end
  end

  ## Aggregate ops

  @doc """
  Returns a scalar tensor of value 1 if all of the
  tensor values are not zero. Otherwise the value is 0.

  If the `:axes` option is given, it aggregates over
  the given dimensions, effectively removing them.
  `axes: [0]` implies aggregating over the highest order
  dimension and so forth. If the axis is negative, then
  counts the axis from the back. For example, `axes: [-1]`
  will always aggregate all rows.

  You may optionally set `:keep_axes` to true, which will
  retain the rank of the input tensor by setting the reduced
  axes to size 1.

  ## Examples

      iex> Nx.all?(Nx.tensor([0, 1, 2]))
      #Nx.Tensor<
        u8
        0
      >

      iex> Nx.all?(Nx.tensor([[-1, 0, 1], [2, 3, 4]], names: [:x, :y]), axes: [:x])
      #Nx.Tensor<
        u8[y: 3]
        [1, 0, 1]
      >

      iex> Nx.all?(Nx.tensor([[-1, 0, 1], [2, 3, 4]], names: [:x, :y]), axes: [:y])
      #Nx.Tensor<
        u8[x: 2]
        [0, 1]
      >
  """
  @doc type: :aggregation
  def all?(tensor, opts \\ []) do
    aggregate_axes_op(tensor!(tensor), :all?, {:u, 8}, opts)
  end

  @doc """
  Returns a scalar tensor of value 1 if any of the
  tensor values are not zero. Otherwise the value is 0.

  If the `:axes` option is given, it aggregates over
  the given dimensions, effectively removing them.
  `axes: [0]` implies aggregating over the highest order
  dimension and so forth. If the axis is negative, then
  counts the axis from the back. For example, `axes: [-1]`
  will always aggregate all rows.

  You may optionally set `:keep_axes` to true, which will
  retain the rank of the input tensor by setting the reduced
  axes to size 1.

  ## Examples

      iex> Nx.any?(Nx.tensor([0, 1, 2]))
      #Nx.Tensor<
        u8
        1
      >

      iex> Nx.any?(Nx.tensor([[0, 1, 0], [0, 1, 2]], names: [:x, :y]), axes: [:x])
      #Nx.Tensor<
        u8[y: 3]
        [0, 1, 1]
      >

      iex> Nx.any?(Nx.tensor([[0, 1, 0], [0, 1, 2]], names: [:x, :y]), axes: [:y])
      #Nx.Tensor<
        u8[x: 2]
        [1, 1]
      >
  """
  @doc type: :aggregation
  def any?(tensor, opts \\ []) do
    aggregate_axes_op(tensor!(tensor), :any?, {:u, 8}, opts)
  end

  @doc """
  Returns the sum for the tensor.

  If the `:axes` option is given, it aggregates over
  the given dimensions, effectively removing them.
  `axes: [0]` implies aggregating over the highest order
  dimension and so forth. If the axis is negative, then
  counts the axis from the back. For example, `axes: [-1]`
  will always aggregate all rows.

  You may optionally set `:keep_axes` to true, which will
  retain the rank of the input tensor by setting the summed
  axes to size 1.

  ## Examples

      iex> Nx.sum(Nx.tensor(42))
      #Nx.Tensor<
        s64
        42
      >

      iex> Nx.sum(Nx.tensor([1, 2, 3], names: [:x]))
      #Nx.Tensor<
        s64
        6
      >

      iex> Nx.sum(Nx.tensor([[1.0, 2.0], [3.0, 4.0]], names: [:x, :y]))
      #Nx.Tensor<
        f64
        10.0
      >

  Giving a tensor with low precision casts it to a higher
  precision to make sure the sum does not overflow:

      iex> Nx.sum(Nx.tensor([[101, 102], [103, 104]], type: {:u, 8}, names: [:x, :y]))
      #Nx.Tensor<
        u64
        410
      >

      iex> Nx.sum(Nx.tensor([[101, 102], [103, 104]], type: {:s, 8}, names: [:x, :y]))
      #Nx.Tensor<
        s64
        410
      >

  ### Aggregating over an axis

      iex> Nx.sum(Nx.tensor([1, 2, 3], names: [:x]), axes: [0])
      #Nx.Tensor<
        s64
        6
      >

      iex> Nx.sum(Nx.tensor([[[1, 2, 3], [4, 5, 6]], [[7, 8, 9], [10, 11, 12]]], names: [:x, :y, :z]), axes: [:x])
      #Nx.Tensor<
        s64[y: 2][z: 3]
        [
          [8, 10, 12],
          [14, 16, 18]
        ]
      >

      iex> Nx.sum(Nx.tensor([[[1, 2, 3], [4, 5, 6]], [[7, 8, 9], [10, 11, 12]]], names: [:x, :y, :z]), axes: [:y])
      #Nx.Tensor<
        s64[x: 2][z: 3]
        [
          [5, 7, 9],
          [17, 19, 21]
        ]
      >

      iex> Nx.sum(Nx.tensor([[[1, 2, 3], [4, 5, 6]], [[7, 8, 9], [10, 11, 12]]], names: [:x, :y, :z]), axes: [:z])
      #Nx.Tensor<
        s64[x: 2][y: 2]
        [
          [6, 15],
          [24, 33]
        ]
      >

      iex> Nx.sum(Nx.tensor([[[1, 2, 3], [4, 5, 6]], [[7, 8, 9], [10, 11, 12]]], names: [:x, :y, :z]), axes: [:x, :z])
      #Nx.Tensor<
        s64[y: 2]
        [30, 48]
      >

      iex> Nx.sum(Nx.tensor([[[1, 2, 3], [4, 5, 6]], [[7, 8, 9], [10, 11, 12]]], names: [:x, :y, :z]), axes: [:z])
      #Nx.Tensor<
        s64[x: 2][y: 2]
        [
          [6, 15],
          [24, 33]
        ]
      >

      iex> Nx.sum(Nx.tensor([[[1, 2, 3], [4, 5, 6]], [[7, 8, 9], [10, 11, 12]]], names: [:x, :y, :z]), axes: [-3])
      #Nx.Tensor<
        s64[y: 2][z: 3]
        [
          [8, 10, 12],
          [14, 16, 18]
        ]
      >

  ### Keeping axes

      iex> Nx.sum(Nx.tensor([[[1, 2, 3], [4, 5, 6]], [[7, 8, 9], [10, 11, 12]]], names: [:x, :y, :z]), axes: [:z], keep_axes: true)
      #Nx.Tensor<
        s64[x: 2][y: 2][z: 1]
        [
          [
            [6],
            [15]
          ],
          [
            [24],
            [33]
          ]
        ]
      >

  ### Errors

      iex> Nx.sum(Nx.tensor([[1, 2]]), axes: [2])
      ** (ArgumentError) given axis (2) invalid for shape with rank 2

  """
  @doc type: :aggregation
  def sum(tensor, opts \\ []) do
    tensor = tensor!(tensor)
    type = Nx.Type.to_aggregate(tensor.type)
    aggregate_axes_op(tensor, :sum, type, opts)
  end

  @doc """
  Returns the mean for the tensor.

  If the `:axis` option is given, it aggregates over
  that dimension, effectively removing it. `axes: [0]`
  implies aggregating over the highest order dimension
  and so forth. If the axis is negative, then counts
  the axis from the back. For example, `axes: [-1]` will
  always aggregate all rows.

  You may optionally set `:keep_axes` to true, which will
  retain the rank of the input tensor by setting the averaged
  axes to size 1.

  ## Examples

      iex> Nx.mean(Nx.tensor(42))
      #Nx.Tensor<
        f64
        42.0
      >

      iex> Nx.mean(Nx.tensor([1, 2, 3]))
      #Nx.Tensor<
        f64
        2.0
      >

  ### Aggregating over an axis

      iex> Nx.mean(Nx.tensor([1, 2, 3], names: [:x]), axes: [0])
      #Nx.Tensor<
        f64
        2.0
      >

      iex> Nx.mean(Nx.tensor([1, 2, 3], type: {:u, 8}, names: [:x]), axes: [:x])
      #Nx.Tensor<
        f64
        2.0
      >

      iex> Nx.mean(Nx.tensor([[[1, 2, 3], [4, 5, 6]], [[7, 8, 9], [10, 11, 12]]], names: [:x, :y, :z]), axes: [:x])
      #Nx.Tensor<
        f64[y: 2][z: 3]
        [
          [4.0, 5.0, 6.0],
          [7.0, 8.0, 9.0]
        ]
      >

      iex> Nx.mean(Nx.tensor([[[1, 2, 3], [4, 5, 6]], [[7, 8, 9], [10, 11, 12]]], names: [:x, :y, :z]), axes: [:x, :z])
      #Nx.Tensor<
        f64[y: 2]
        [5.0, 8.0]
      >

      iex> Nx.mean(Nx.tensor([[[1, 2, 3], [4, 5, 6]], [[7, 8, 9], [10, 11, 12]]], names: [:x, :y, :z]), axes: [-1])
      #Nx.Tensor<
        f64[x: 2][y: 2]
        [
          [2.0, 5.0],
          [8.0, 11.0]
        ]
      >

  ### Keeping axes

      iex> Nx.mean(Nx.tensor([[[1, 2, 3], [4, 5, 6]], [[7, 8, 9], [10, 11, 12]]], names: [:x, :y, :z]), axes: [-1], keep_axes: true)
      #Nx.Tensor<
        f64[x: 2][y: 2][z: 1]
        [
          [
            [2.0],
            [5.0]
          ],
          [
            [8.0],
            [11.0]
          ]
        ]
      >

  """
  @doc type: :aggregation
  def mean(tensor, opts \\ []) do
    %T{shape: shape, names: names} = tensor = tensor!(tensor)

    mean_den =
      if axes = opts[:axes] do
        mean_den(shape, Nx.Shape.normalize_axes(shape, axes, names))
      else
        mean_den(shape, nil)
      end

    divide(sum(tensor, opts), mean_den)
  end

  defp mean_den(shape, nil), do: size(shape)
  defp mean_den(_shape, []), do: 1

  defp mean_den(shape, [axis | axes]) when axis >= 0,
    do: elem(shape, axis) * mean_den(shape, axes)

  @doc """
  Returns the product for the tensor.

  If the `:axes` option is given, it aggregates over
  the given dimensions, effectively removing them.
  `axes: [0]` implies aggregating over the highest order
  dimension and so forth. If the axis is negative, then
  counts the axis from the back. For example, `axes: [-1]`
  will always aggregate all rows.

  You may optionally set `:keep_axes` to true, which will
  retain the rank of the input tensor by setting the multiplied
  axes to size 1.

  ## Examples

      iex> Nx.product(Nx.tensor(42))
      #Nx.Tensor<
        s64
        42
      >

      iex> Nx.product(Nx.tensor([1, 2, 3], names: [:x]))
      #Nx.Tensor<
        s64
        6
      >

      iex> Nx.product(Nx.tensor([[1.0, 2.0], [3.0, 4.0]], names: [:x, :y]))
      #Nx.Tensor<
        f64
        24.0
      >

  Giving a tensor with low precision casts it to a higher
  precision to make sure the sum does not overflow:

      iex> Nx.product(Nx.tensor([[10, 20], [30, 40]], type: {:u, 8}, names: [:x, :y]))
      #Nx.Tensor<
        u64
        240000
      >

      iex> Nx.product(Nx.tensor([[10, 20], [30, 40]], type: {:s, 8}, names: [:x, :y]))
      #Nx.Tensor<
        s64
        240000
      >

  ### Aggregating over an axis

      iex> Nx.product(Nx.tensor([1, 2, 3], names: [:x]), axes: [0])
      #Nx.Tensor<
        s64
        6
      >

      iex> Nx.product(Nx.tensor([[[1, 2, 3], [4, 5, 6]], [[7, 8, 9], [10, 11, 12]]], names: [:x, :y, :z]), axes: [:x])
      #Nx.Tensor<
        s64[y: 2][z: 3]
        [
          [7, 16, 27],
          [40, 55, 72]
        ]
      >

      iex> Nx.product(Nx.tensor([[[1, 2, 3], [4, 5, 6]], [[7, 8, 9], [10, 11, 12]]], names: [:x, :y, :z]), axes: [:y])
      #Nx.Tensor<
        s64[x: 2][z: 3]
        [
          [4, 10, 18],
          [70, 88, 108]
        ]
      >

      iex> Nx.product(Nx.tensor([[[1, 2, 3], [4, 5, 6]], [[7, 8, 9], [10, 11, 12]]], names: [:x, :y, :z]), axes: [:x, :z])
      #Nx.Tensor<
        s64[y: 2]
        [3024, 158400]
      >

      iex> Nx.product(Nx.tensor([[[1, 2, 3], [4, 5, 6]], [[7, 8, 9], [10, 11, 12]]], names: [:x, :y, :z]), axes: [:z])
      #Nx.Tensor<
        s64[x: 2][y: 2]
        [
          [6, 120],
          [504, 1320]
        ]
      >

      iex> Nx.product(Nx.tensor([[[1, 2, 3], [4, 5, 6]], [[7, 8, 9], [10, 11, 12]]], names: [:x, :y, :z]), axes: [-3])
      #Nx.Tensor<
        s64[y: 2][z: 3]
        [
          [7, 16, 27],
          [40, 55, 72]
        ]
      >

  ### Keeping axes

      iex> Nx.product(Nx.tensor([[[1, 2, 3], [4, 5, 6]], [[7, 8, 9], [10, 11, 12]]], names: [:x, :y, :z]), axes: [:z], keep_axes: true)
      #Nx.Tensor<
        s64[x: 2][y: 2][z: 1]
        [
          [
            [6],
            [120]
          ],
          [
            [504],
            [1320]
          ]
        ]
      >

  ### Errors

      iex> Nx.product(Nx.tensor([[1, 2]]), axes: [2])
      ** (ArgumentError) given axis (2) invalid for shape with rank 2
  """
  @doc type: :aggregation
  def product(tensor, opts \\ []) do
    tensor = tensor!(tensor)
    type = Nx.Type.to_aggregate(tensor.type)
    aggregate_axes_op(tensor, :product, type, opts)
  end

  @doc """
  Returns the maximum values of the tensor.

  If the `:axes` option is given, it aggregates over
  the given dimensions, effectively removing them.
  `axes: [0]` implies aggregating over the highest order
  dimension and so forth. If the axis is negative, then
  counts the axis from the back. For example, `axes: [-1]`
  will always aggregate all rows.

  You may optionally set `:keep_axes` to true, which will
  retain the rank of the input tensor by setting the reduced
  axes to size 1.

  ## Examples

      iex> Nx.reduce_max(Nx.tensor(42))
      #Nx.Tensor<
        s64
        42
      >

      iex> Nx.reduce_max(Nx.tensor(42.0))
      #Nx.Tensor<
        f64
        42.0
      >

      iex> Nx.reduce_max(Nx.tensor([1, 2, 3]))
      #Nx.Tensor<
        s64
        3
      >

  ### Aggregating over an axis

      iex> Nx.reduce_max(Nx.tensor([[3, 1, 4], [2, 1, 1]], names: [:x, :y]), axes: [:x])
      #Nx.Tensor<
        s64[y: 3]
        [3, 1, 4]
      >

      iex> Nx.reduce_max(Nx.tensor([[3, 1, 4], [2, 1, 1]], names: [:x, :y]), axes: [:y])
      #Nx.Tensor<
        s64[x: 2]
        [4, 2]
      >

      iex> Nx.reduce_max(Nx.tensor([[[1, 2], [4, 5]], [[2, 4], [3, 8]]], names: [:x, :y, :z]), axes: [:x, :z])
      #Nx.Tensor<
        s64[y: 2]
        [4, 8]
      >

  ### Keeping axes

      iex> Nx.reduce_max(Nx.tensor([[[1, 2], [4, 5]], [[2, 4], [3, 8]]], names: [:x, :y, :z]), axes: [:x, :z], keep_axes: true)
      #Nx.Tensor<
        s64[x: 1][y: 2][z: 1]
        [
          [
            [4],
            [8]
          ]
        ]
      >

  """
  @doc type: :aggregation
  def reduce_max(tensor, opts \\ []) do
    tensor = tensor!(tensor)
    aggregate_axes_op(tensor, :reduce_max, tensor.type, opts)
  end

  @doc """
  Returns the minimum values of the tensor.

  If the `:axes` option is given, it aggregates over
  the given dimensions, effectively removing them.
  `axes: [0]` implies aggregating over the highest order
  dimension and so forth. If the axis is negative, then
  counts the axis from the back. For example, `axes: [-1]`
  will always aggregate all rows.

  You may optionally set `:keep_axes` to true, which will
  retain the rank of the input tensor by setting the reduced
  axes to size 1.

  ## Examples

      iex> Nx.reduce_min(Nx.tensor(42))
      #Nx.Tensor<
        s64
        42
      >

      iex> Nx.reduce_min(Nx.tensor(42.0))
      #Nx.Tensor<
        f64
        42.0
      >

      iex> Nx.reduce_min(Nx.tensor([1, 2, 3]))
      #Nx.Tensor<
        s64
        1
      >

  ### Aggregating over an axis

      iex> Nx.reduce_min(Nx.tensor([[3, 1, 4], [2, 1, 1]], names: [:x, :y]), axes: [:x])
      #Nx.Tensor<
        s64[y: 3]
        [2, 1, 1]
      >

      iex> Nx.reduce_min(Nx.tensor([[3, 1, 4], [2, 1, 1]], names: [:x, :y]), axes: [:y])
      #Nx.Tensor<
        s64[x: 2]
        [1, 1]
      >

      iex> Nx.reduce_min(Nx.tensor([[[1, 2], [4, 5]], [[2, 4], [3, 8]]], names: [:x, :y, :z]), axes: [:x, :z])
      #Nx.Tensor<
        s64[y: 2]
        [1, 3]
      >

  ### Keeping axes

      iex> Nx.reduce_min(Nx.tensor([[[1, 2], [4, 5]], [[2, 4], [3, 8]]], names: [:x, :y, :z]), axes: [:x, :z], keep_axes: true)
      #Nx.Tensor<
        s64[x: 1][y: 2][z: 1]
        [
          [
            [1],
            [3]
          ]
        ]
      >

  """
  @doc type: :aggregation
  def reduce_min(tensor, opts \\ []) do
    tensor = tensor!(tensor)
    aggregate_axes_op(tensor, :reduce_min, tensor.type, opts)
  end

  defp aggregate_axes_op(%T{shape: shape, names: names} = tensor, op, type, opts) do
    assert_keys!(opts, [:axes, :keep_axes])
    keep_axes = opts[:keep_axes] || false

    {shape, names, axes} =
      cond do
        axes = opts[:axes] ->
          axes = Nx.Shape.normalize_axes(shape, axes, names)
          {new_shape, new_names} = Nx.Shape.contract(shape, axes, names, keep_axes)
          {new_shape, new_names, axes}

        keep_axes ->
          shape = Tuple.duplicate(1, Nx.rank(shape))
          {shape, names, nil}

        true ->
          {{}, [], nil}
      end

    apply(impl!(tensor), op, [
      %{tensor | type: type, shape: shape, names: names},
      tensor,
      [axes: axes, keep_axes: keep_axes]
    ])
  end

  @doc """
  Returns the indices of the maximum values.

  ## Options

    * `:axis` - the axis to aggregate on. If no axis is given,
      returns the index of the absolute maximum value in the tensor.

    * `:tie_break` - how to break ties. one of `:high`, or `:low`.
      default behavior is to always return the lower index.

  ## Examples

      iex> Nx.argmax(4)
      #Nx.Tensor<
        s64
        0
      >

      iex> Nx.argmax(Nx.tensor([[[4, 2, 3], [1, -5, 3]], [[6, 2, 3], [4, 8, 3]]]))
      #Nx.Tensor<
        s64
        10
      >

  If a tensor of floats is given, it still returns integers:

      iex> Nx.argmax(Nx.tensor([2.0, 4.0]))
      #Nx.Tensor<
        s64
        1
      >

  ### Aggregating over an axis

      iex> Nx.argmax(Nx.tensor([[[4, 2, 3], [1, -5, 3]], [[6, 2, 3], [4, 8, 3]]], names: [:x, :y, :z]), axis: :x)
      #Nx.Tensor<
        s64[y: 2][z: 3]
        [
          [1, 0, 0],
          [1, 1, 0]
        ]
      >

      iex> Nx.argmax(Nx.tensor([[[4, 2, 3], [1, -5, 3]], [[6, 2, 3], [4, 8, 3]]], names: [:x, :y, :z]), axis: :y)
      #Nx.Tensor<
        s64[x: 2][z: 3]
        [
          [0, 0, 0],
          [0, 1, 0]
        ]
      >

      iex> Nx.argmax(Nx.tensor([[[4, 2, 3], [1, -5, 3]], [[6, 2, 3], [4, 8, 3]]], names: [:x, :y, :z]), axis: :z)
      #Nx.Tensor<
        s64[x: 2][y: 2]
        [
          [0, 2],
          [0, 1]
        ]
      >

  ### Tie breaks

      iex> Nx.argmax(Nx.tensor([[[4, 2, 3], [1, -5, 3]], [[6, 2, 3], [4, 8, 3]]], names: [:x, :y, :z]), tie_break: :low, axis: :y)
      #Nx.Tensor<
        s64[x: 2][z: 3]
        [
          [0, 0, 0],
          [0, 1, 0]
        ]
      >

      iex> Nx.argmax(Nx.tensor([[[4, 2, 3], [1, -5, 3]], [[6, 2, 3], [4, 8, 3]]], names: [:x, :y, :z]), tie_break: :high, axis: :y)
      #Nx.Tensor<
        s64[x: 2][z: 3]
        [
          [0, 0, 1],
          [0, 1, 1]
        ]
      >
  """
  @doc type: :aggregation
  def argmax(tensor, opts \\ []) do
    argmin_or_max(tensor, :argmax, opts)
  end

  @doc """
  Returns the indices of the minimum values.

  ## Options

    * `:axis` - the axis to aggregate on. If no axis is given,
      returns the index of the absolute minimum value in the tensor.

    * `:tie_break` - how to break ties. one of `:high`, or `:low`.
      Default behavior is to always return the lower index.

  ## Examples

      iex> Nx.argmin(4)
      #Nx.Tensor<
        s64
        0
      >

      iex> Nx.argmin(Nx.tensor([[[4, 2, 3], [1, -5, 3]], [[6, 2, 3], [4, 8, 3]]]))
      #Nx.Tensor<
        s64
        4
      >

  If a tensor of floats is given, it still returns integers:

      iex> Nx.argmin(Nx.tensor([2.0, 4.0]))
      #Nx.Tensor<
        s64
        0
      >

  ### Aggregating over an axis

      iex> Nx.argmin(Nx.tensor([[[4, 2, 3], [1, -5, 3]], [[6, 2, 3], [4, 8, 3]]], names: [:x, :y, :z]), axis: :x)
      #Nx.Tensor<
        s64[y: 2][z: 3]
        [
          [0, 0, 0],
          [0, 0, 0]
        ]
      >

      iex> Nx.argmin(Nx.tensor([[[4, 2, 3], [1, -5, 3]], [[6, 2, 3], [4, 8, 3]]], names: [:x, :y, :z]), axis: 1)
      #Nx.Tensor<
        s64[x: 2][z: 3]
        [
          [1, 1, 0],
          [1, 0, 0]
        ]
      >

      iex> Nx.argmin(Nx.tensor([[[4, 2, 3], [1, -5, 3]], [[6, 2, 3], [4, 8, 3]]], names: [:x, :y, :z]), axis: :z)
      #Nx.Tensor<
        s64[x: 2][y: 2]
        [
          [1, 1],
          [1, 2]
        ]
      >

  ### Tie breaks

      iex> Nx.argmin(Nx.tensor([[[4, 2, 3], [1, -5, 3]], [[6, 2, 3], [4, 8, 3]]], names: [:x, :y, :z]), tie_break: :low, axis: :y)
      #Nx.Tensor<
        s64[x: 2][z: 3]
        [
          [1, 1, 0],
          [1, 0, 0]
        ]
      >

      iex> Nx.argmin(Nx.tensor([[[4, 2, 3], [1, -5, 3]], [[6, 2, 3], [4, 8, 3]]], names: [:x, :y, :z]), tie_break: :high, axis: :y)
      #Nx.Tensor<
        s64[x: 2][z: 3]
        [
          [1, 1, 1],
          [1, 0, 1]
        ]
      >
  """
  @doc type: :aggregation
  def argmin(tensor, opts \\ []) do
    argmin_or_max(tensor, :argmin, opts)
  end

  defp argmin_or_max(tensor, op, opts) do
    assert_keys!(opts, [:axis, :tie_break])

    tie_break =
      case opts[:tie_break] || :low do
        :high ->
          :high

        :low ->
          :low

        other ->
          raise ArgumentError,
                "unknown value for :tie_break, expected :high or :low, got: #{inspect(other)}"
      end

    %{shape: shape, names: names} = tensor = tensor!(tensor)

    {shape, names, axis} =
      if axis = opts[:axis] do
        axis = Nx.Shape.normalize_axis(shape, axis, names)
        {new_shape, new_names} = Nx.Shape.contract(shape, [axis], names, false)
        {new_shape, new_names, axis}
      else
        {{}, [], nil}
      end

    out = %{tensor | type: {:s, 64}, shape: shape, names: names}
    opts = [tie_break: tie_break, axis: axis]
    apply(impl!(tensor), op, [out, tensor, opts])
  end

  defp aggregate_window_op(tensor, window_dimensions, opts, op)
       when is_tuple(window_dimensions) and is_list(opts) do
    assert_keys!(opts, [:padding, :strides, :window_dilations])
    %T{shape: shape} = tensor = tensor!(tensor)

    strides = opts[:strides] || 1
    padding = opts[:padding] || :valid
    dilations = opts[:window_dilations] || List.duplicate(1, rank(tensor.shape))

    strides =
      if is_integer(strides),
        do: List.duplicate(strides, rank(tensor.shape)),
        else: strides

    dilations =
      if is_integer(dilations),
        do: List.duplicate(dilations, rank(tensor.shape)),
        else: dilations

    # Cheat to calculate shape for dilated window
    window_padding_config =
      for d <- dilations do
        {0, 0, d - 1}
      end

    padding_config =
      case padding do
        :valid ->
          for _ <- 0..(tuple_size(shape) - 1), do: {0, 0}

        :same ->
          Nx.Shape.calculate_padding(shape, window_dimensions, strides)

        config when is_list(config) ->
          config

        _ ->
          raise ArgumentError,
                "invalid padding configuration, padding must be" <>
                  " :valid or :same, or a padding configuration for" <>
                  " the spatial dimensions of the input tensor"
      end

    padded_shape = Nx.Shape.pad(shape, Enum.map(padding_config, &Tuple.append(&1, 0)))
    dilated_shape = Nx.Shape.pad(window_dimensions, window_padding_config)
    output_shape = Nx.Shape.window(padded_shape, dilated_shape, strides)

    out = %{tensor | shape: output_shape}
    opts = [padding: padding_config, strides: strides, window_dilations: dilations]
    apply(impl!(tensor), op, [out, tensor, window_dimensions, opts])
  end

  @doc """
  Sums over each window of size `window_dimensions` in the
  given tensor, producing a tensor that contains the same
  number of elements as valid positions of the window.

  You may optionally specify `:strides` which is a tuple
  of non-zero steps to take along each axis between
  each window.

  You may also optionally specify `:padding` which is either
  one of `:valid` (no padding) or `:same` (pad so output shape
  is the same as input shape) or a general padding configuration
  for each dimension in the input tensor. Your padding configuration
  cannot include any negative pad values. You may only specify
  padding for the high and low edges of the given dimension. Pads
  with `0`.

  ## Examples

      iex> Nx.window_sum(Nx.tensor([[[1, 2, 3], [4, 5, 6]], [[1, 2, 3], [4, 5, 6]]]), {1, 2, 1})
      #Nx.Tensor<
        s64[2][1][3]
        [
          [
            [5, 7, 9]
          ],
          [
            [5, 7, 9]
          ]
        ]
      >

      iex> Nx.window_sum(Nx.tensor([[[1, 2, 3], [4, 5, 6]], [[1, 2, 3], [4, 5, 6]]]),
      ...>  {2, 2, 1}, strides: [1, 2, 3], padding: [{0, 1}, {2, 0}, {1, 1}])
      #Nx.Tensor<
        s64[2][2][2]
        [
          [
            [0, 0],
            [0, 18]
          ],
          [
            [0, 0],
            [0, 9]
          ]
        ]
      >

      iex> Nx.window_sum(Nx.tensor([[[4.0, 2.0, 3.0], [2.0, 5.0, 6.5]], [[1.2, 2.2, 3.2], [4.0, 5.0, 6.2]]]),
      ...>  {2, 1, 1}, strides: [2, 1, 1], padding: [{1, 1}, {0, 0}, {1, 1}])
      #Nx.Tensor<
        f64[2][2][5]
        [
          [
            [0.0, 4.0, 2.0, 3.0, 0.0],
            [0.0, 2.0, 5.0, 6.5, 0.0]
          ],
          [
            [0.0, 1.2, 2.2, 3.2, 0.0],
            [0.0, 4.0, 5.0, 6.2, 0.0]
          ]
        ]
      >

      iex> Nx.window_sum(Nx.tensor([[[4, 2, 1, 3], [4, 2, 1, 7]], [[1, 2, 5, 7], [1, 8, 9, 2]]]),
      ...>  {1, 1, 2}, [strides: [2, 1, 1], padding: :valid, window_dilations: [1, 2, 1]])
      #Nx.Tensor<
        s64[1][2][3]
        [
          [
            [6, 3, 4],
            [6, 3, 8]
          ]
        ]
      >

      iex> Nx.window_sum(Nx.tensor([[[4, 2, 1, 3], [4, 2, 1, 7]], [[1, 2, 5, 7], [1, 8, 9, 2]]]),
      ...>  {1, 1, 2}, [strides: [2, 1, 1], padding: :valid, window_dilations: [1, 2, 2]])
      #Nx.Tensor<
        s64[1][2][2]
        [
          [
            [5, 5],
            [5, 9]
          ]
        ]
      >

      iex> Nx.window_sum(Nx.tensor([[[4, 2, 1, 3], [4, 2, 1, 7]], [[1, 2, 5, 7], [1, 8, 9, 2]]]),
      ...>  {2, 1, 2}, [strides: [2, 1, 1], padding: [{2, 1}, {3, 1}, {1, 0}], window_dilations: [1, 2, 2]])
      #Nx.Tensor<
        s64[2][6][3]
        [
          [
            [0, 0, 0],
            [0, 0, 0],
            [0, 0, 0],
            [0, 0, 0],
            [0, 0, 0],
            [0, 0, 0]
          ],
          [
            [0, 0, 0],
            [0, 0, 0],
            [0, 0, 0],
            [4, 11, 14],
            [10, 15, 19],
            [0, 0, 0]
          ]
        ]
      >
  """
  @doc type: :aggregation
  def window_sum(tensor, window_dimensions, opts \\ []),
    do: aggregate_window_op(tensor, window_dimensions, opts, :window_sum)

  @doc """
  Averages over each window of size `window_dimensions` in the
  given tensor, producing a tensor that contains the same
  number of elements as valid positions of the window.

  You may optionally specify `:strides` which is a tuple
  of non-zero steps to take along each axis between
  each window.

  You may also optionally specify `:padding` which is either
  one of `:valid` (no padding) or `:same` (pad so output shape
  is the same as input shape) or a general padding configuration
  for each dimension in the input tensor. Your padding configuration
  cannot include any negative pad values. You may only specify
  padding for the high and low edges of the given dimension. Pads
  with `0`.

  ## Examples

      iex> Nx.window_mean(Nx.tensor([[[1, 2, 3], [4, 5, 6]], [[1, 2, 3], [4, 5, 6]]]), {1, 2, 1})
      #Nx.Tensor<
        f64[2][1][3]
        [
          [
            [2.5, 3.5, 4.5]
          ],
          [
            [2.5, 3.5, 4.5]
          ]
        ]
      >

      iex> Nx.window_mean(Nx.tensor([[[1, 2, 3], [4, 5, 6]], [[1, 2, 3], [4, 5, 6]]]),
      ...>  {2, 2, 1}, strides: [1, 2, 3], padding: [{0, 1}, {2, 0}, {1, 1}])
      #Nx.Tensor<
        f64[2][2][2]
        [
          [
            [0.0, 0.0],
            [0.0, 4.5]
          ],
          [
            [0.0, 0.0],
            [0.0, 2.25]
          ]
        ]
      >

      iex> Nx.window_mean(Nx.tensor([[[4.0, 2.0, 3.0], [2.0, 5.0, 6.5]], [[1.2, 2.2, 3.2], [4.0, 5.0, 6.2]]]),
      ...>  {2, 1, 1}, strides: [2, 1, 1], padding: [{1, 1}, {0, 0}, {1, 1}])
      #Nx.Tensor<
        f64[2][2][5]
        [
          [
            [0.0, 2.0, 1.0, 1.5, 0.0],
            [0.0, 1.0, 2.5, 3.25, 0.0]
          ],
          [
            [0.0, 0.6, 1.1, 1.6, 0.0],
            [0.0, 2.0, 2.5, 3.1, 0.0]
          ]
        ]
      >

      iex> Nx.window_mean(Nx.tensor([[[4, 2, 1, 3], [4, 2, 1, 7]], [[1, 2, 5, 7], [1, 8, 9, 2]]]),
      ...>  {1, 1, 2}, [strides: [2, 1, 1], padding: :valid, window_dilations: [1, 2, 1]])
      #Nx.Tensor<
        f64[1][2][3]
        [
          [
            [3.0, 1.5, 2.0],
            [3.0, 1.5, 4.0]
          ]
        ]
      >

      iex> Nx.window_mean(Nx.tensor([[[4, 2, 1, 3], [4, 2, 1, 7]], [[1, 2, 5, 7], [1, 8, 9, 2]]]),
      ...>  {1, 1, 2}, [strides: [2, 1, 1], padding: :valid, window_dilations: [1, 2, 2]])
      #Nx.Tensor<
        f64[1][2][2]
        [
          [
            [2.5, 2.5],
            [2.5, 4.5]
          ]
        ]
      >
  """
  @doc type: :aggregation
  def window_mean(tensor, window_dimensions, opts \\ []) do
    divide(window_sum(tensor, window_dimensions, opts), size(window_dimensions))
  end

  @doc """
  Returns the maximum over each window of size `window_dimensions`
  in the given tensor, producing a tensor that contains the same
  number of elements as valid positions of the window.

  You may optionally specify `:strides` which is a tuple
  of non-zero steps to take along each axis between
  each window.

  You may also optionally specify `:padding` which is either
  one of `:valid` (no padding) or `:same` (pad so output shape
  is the same as input shape) or a general padding configuration
  for each dimension in the input tensor. Your padding configuration
  cannot include any negative pad values. You may only specify
  padding for the high and low edges of the given dimension. Pads
  with the minimum value for the type of the given tensor.

  ## Examples

      iex> Nx.window_max(Nx.tensor([[[1, 2, 3], [4, 5, 6]], [[1, 2, 3], [4, 5, 6]]]), {1, 2, 1})
      #Nx.Tensor<
        s64[2][1][3]
        [
          [
            [4, 5, 6]
          ],
          [
            [4, 5, 6]
          ]
        ]
      >

      iex> Nx.window_max(Nx.tensor([[[1, 2, 3], [4, 5, 6]], [[1, 2, 3], [4, 5, 6]]]),
      ...>  {2, 2, 1}, strides: [1, 2, 3], padding: [{0, 1}, {2, 0}, {1, 1}])
      #Nx.Tensor<
        s64[2][2][2]
        [
          [
            [-9223372036854775808, -9223372036854775808],
            [-9223372036854775808, 6]
          ],
          [
            [-9223372036854775808, -9223372036854775808],
            [-9223372036854775808, 6]
          ]
        ]
      >

      iex> Nx.window_max(Nx.tensor([[[4.0, 2.0, 3.0], [2.0, 5.0, 6.5]], [[1.2, 2.2, 3.2], [4.0, 5.0, 6.2]]]),
      ...>  {2, 1, 1}, strides: [2, 1, 1], padding: [{1, 1}, {0, 0}, {1, 1}])
      #Nx.Tensor<
        f64[2][2][5]
        [
          [
            [-1.7976931348623157e308, 4.0, 2.0, 3.0, -1.7976931348623157e308],
            [-1.7976931348623157e308, 2.0, 5.0, 6.5, -1.7976931348623157e308]
          ],
          [
            [-1.7976931348623157e308, 1.2, 2.2, 3.2, -1.7976931348623157e308],
            [-1.7976931348623157e308, 4.0, 5.0, 6.2, -1.7976931348623157e308]
          ]
        ]
      >

      iex> Nx.window_max(Nx.tensor([[[4, 2, 1, 3], [4, 2, 1, 7]], [[1, 2, 5, 7], [1, 8, 9, 2]]]),
      ...>  {1, 1, 2}, [strides: [2, 1, 1], padding: :valid, window_dilations: [1, 2, 2]])
      #Nx.Tensor<
        s64[1][2][2]
        [
          [
            [4, 3],
            [4, 7]
          ]
        ]
      >
  """
  @doc type: :aggregation
  def window_max(tensor, window_dimensions, opts \\ []),
    do: aggregate_window_op(tensor, window_dimensions, opts, :window_max)

  @doc """
  Returns the minimum over each window of size `window_dimensions`
  in the given tensor, producing a tensor that contains the same
  number of elements as valid positions of the window.

  You may optionally specify `:strides` which is a tuple
  of non-zero steps to take along each axis between
  each window.

  You may also optionally specify `:padding` which is either
  one of `:valid` (no padding) or `:same` (pad so output shape
  is the same as input shape) or a general padding configuration
  for each dimension in the input tensor. Your padding configuration
  cannot include any negative pad values. You may only specify
  padding for the high and low edges of the given dimension. Pads
  with the maximum value for the type of the given tensor.

  ## Examples

      iex> Nx.window_min(Nx.tensor([[[1, 2, 3], [4, 5, 6]], [[1, 2, 3], [4, 5, 6]]]), {1, 2, 1})
      #Nx.Tensor<
        s64[2][1][3]
        [
          [
            [1, 2, 3]
          ],
          [
            [1, 2, 3]
          ]
        ]
      >

      iex> Nx.window_min(Nx.tensor([[[1, 2, 3], [4, 5, 6]], [[1, 2, 3], [4, 5, 6]]]),
      ...>  {2, 2, 1}, strides: [1, 2, 3], padding: [{0, 1}, {2, 0}, {1, 1}])
      #Nx.Tensor<
        s64[2][2][2]
        [
          [
            [9223372036854775807, 9223372036854775807],
            [9223372036854775807, 3]
          ],
          [
            [9223372036854775807, 9223372036854775807],
            [9223372036854775807, 3]
          ]
        ]
      >

      iex> Nx.window_min(Nx.tensor([[[4.0, 2.0, 3.0], [2.0, 5.0, 6.5]], [[1.2, 2.2, 3.2], [4.0, 5.0, 6.2]]]),
      ...>  {2, 1, 1}, strides: [2, 1, 1], padding: [{1, 1}, {0, 0}, {1, 1}])
      #Nx.Tensor<
        f64[2][2][5]
        [
          [
            [1.7976931348623157e308, 4.0, 2.0, 3.0, 1.7976931348623157e308],
            [1.7976931348623157e308, 2.0, 5.0, 6.5, 1.7976931348623157e308]
          ],
          [
            [1.7976931348623157e308, 1.2, 2.2, 3.2, 1.7976931348623157e308],
            [1.7976931348623157e308, 4.0, 5.0, 6.2, 1.7976931348623157e308]
          ]
        ]
      >

      iex> Nx.window_min(Nx.tensor([[[4, 2, 1, 3], [4, 2, 1, 7]], [[1, 2, 5, 7], [1, 8, 9, 2]]]),
      ...>  {1, 1, 2}, [strides: [2, 1, 1], padding: :valid, window_dilations: [1, 2, 2]])
      #Nx.Tensor<
        s64[1][2][2]
        [
          [
            [1, 2],
            [1, 2]
          ]
        ]
      >
  """
  @doc type: :aggregation
  def window_min(tensor, window_dimensions, opts \\ []),
    do: aggregate_window_op(tensor, window_dimensions, opts, :window_min)

  @doc """
  Returns the product over each window of size `window_dimensions`
  in the given tensor, producing a tensor that contains the same
  number of elements as valid positions of the window.

  The rank of the input tensor and the window dimensions must
  match.

  You may optionally specify `:strides` which is a tuple
  of non-zero steps to take along each axis between
  each window.

  You may also optionally specify `:padding` which is either
  one of `:valid` (no padding) or `:same` (pad so output shape
  is the same as input shape) or a general padding configuration
  for each dimension in the input tensor. Your padding configuration
  cannot include any negative pad values. You may only specify
  padding for the high and low edges of the given dimension. Pads
  with 1.

  ## Examples

      iex> Nx.window_product(Nx.tensor([[[1, 2, 3], [4, 5, 6]], [[1, 2, 3], [4, 5, 6]]]), {1, 2, 1})
      #Nx.Tensor<
        s64[2][1][3]
        [
          [
            [4, 10, 18]
          ],
          [
            [4, 10, 18]
          ]
        ]
      >

      iex> Nx.window_product(Nx.tensor([[[1, 2, 3], [4, 5, 6]], [[1, 2, 3], [4, 5, 6]]]),
      ...>  {2, 2, 1}, strides: [1, 2, 3], padding: [{0, 1}, {2, 0}, {1, 1}])
      #Nx.Tensor<
        s64[2][2][2]
        [
          [
            [1, 1],
            [1, 324]
          ],
          [
            [1, 1],
            [1, 18]
          ]
        ]
      >

      iex> Nx.window_product(Nx.tensor([[[4.0, 2.0, 3.0], [2.0, 5.0, 6.5]], [[1.2, 2.2, 3.2], [4.0, 5.0, 6.2]]]),
      ...>  {2, 1, 1}, strides: [2, 1, 1], padding: [{1, 1}, {0, 0}, {1, 1}])
      #Nx.Tensor<
        f64[2][2][5]
        [
          [
            [1.0, 4.0, 2.0, 3.0, 1.0],
            [1.0, 2.0, 5.0, 6.5, 1.0]
          ],
          [
            [1.0, 1.2, 2.2, 3.2, 1.0],
            [1.0, 4.0, 5.0, 6.2, 1.0]
          ]
        ]
      >

      iex> Nx.window_product(Nx.tensor([[[4, 2, 1, 3], [4, 2, 1, 7]], [[1, 2, 5, 7], [1, 8, 9, 2]]]),
      ...>  {1, 1, 2}, [strides: [2, 1, 1], padding: :valid, window_dilations: [1, 2, 2]])
      #Nx.Tensor<
        s64[1][2][2]
        [
          [
            [4, 6],
            [4, 14]
          ]
        ]
      >
  """
  @doc type: :aggregation
  def window_product(tensor, window_dimensions, opts \\ []),
    do: aggregate_window_op(tensor, window_dimensions, opts, :window_product)

  @doc """
  Reduces over a tensor with the given accumulator.

  The given `fun` will receive two tensors and it must
  return the reduced value.

  The tensor may be reduced in parallel and the reducer
  function can be called with arguments in any order, the
  initial accumulator may be given multiples, and it may
  be non-deterministic. Therefore, the reduction function
  should be associative (or as close as possible to
  associativity considered floats themselves are not
  strictly associative).

  By default, it reduces all dimensions of the tensor and
  return a scalar. If the `:axes` option is given, it
  aggregates over multiple dimensions, effectively removing
  them. `axes: [0]` implies aggregating over the highest
  order dimension and so forth. If the axis is negative,
  then counts the axis from the back. For example,
  `axes: [-1]` will always aggregate all rows.

  The type of the returned tensor will be computed based on
  the given tensor and the initial value. For example,
  a tensor of integers with a float accumulator will be
  cast to float, as done by most binary operators. You can
  also pass a `:type` option to change this behaviour.

  You may optionally set `:keep_axes` to true, which will
  retain the rank of the input tensor by setting the reduced
  axes to size 1.

  ## Examples

      iex> Nx.reduce(Nx.tensor(42), 0, fn x, y -> Nx.add(x, y) end)
      #Nx.Tensor<
        s64
        42
      >

      iex> Nx.reduce(Nx.tensor([1, 2, 3]), 0, fn x, y -> Nx.add(x, y) end)
      #Nx.Tensor<
        s64
        6
      >

      iex> Nx.reduce(Nx.tensor([[1.0, 2.0], [3.0, 4.0]]), 0, fn x, y -> Nx.add(x, y) end)
      #Nx.Tensor<
        f64
        10.0
      >

  ### Aggregating over axes

      iex> t = Nx.tensor([1, 2, 3], names: [:x])
      iex> Nx.reduce(t, 0, [axes: [:x]], fn x, y -> Nx.add(x, y) end)
      #Nx.Tensor<
        s64
        6
      >

      iex> t = Nx.tensor([[[1, 2, 3], [4, 5, 6]], [[7, 8, 9], [10, 11, 12]]], names: [:x, :y, :z])
      iex> Nx.reduce(t, 0, [axes: [:x]], fn x, y -> Nx.add(x, y) end)
      #Nx.Tensor<
        s64[y: 2][z: 3]
        [
          [8, 10, 12],
          [14, 16, 18]
        ]
      >

      iex> t = Nx.tensor([[[1, 2, 3], [4, 5, 6]], [[7, 8, 9], [10, 11, 12]]], names: [:x, :y, :z])
      iex> Nx.reduce(t, 0, [axes: [:y]], fn x, y -> Nx.add(x, y) end)
      #Nx.Tensor<
        s64[x: 2][z: 3]
        [
          [5, 7, 9],
          [17, 19, 21]
        ]
      >

      iex> t = Nx.tensor([[[1, 2, 3], [4, 5, 6]], [[7, 8, 9], [10, 11, 12]]], names: [:x, :y, :z])
      iex> Nx.reduce(t, 0, [axes: [:x, 2]], fn x, y -> Nx.add(x, y) end)
      #Nx.Tensor<
        s64[y: 2]
        [30, 48]
      >

      iex> t = Nx.tensor([[[1, 2, 3], [4, 5, 6]], [[7, 8, 9], [10, 11, 12]]], names: [:x, :y, :z])
      iex> Nx.reduce(t, 0, [axes: [-1]], fn x, y -> Nx.add(x, y) end)
      #Nx.Tensor<
        s64[x: 2][y: 2]
        [
          [6, 15],
          [24, 33]
        ]
      >

      iex> t = Nx.tensor([[[1, 2, 3], [4, 5, 6]], [[7, 8, 9], [10, 11, 12]]], names: [:x, :y, :z])
      iex> Nx.reduce(t, 0, [axes: [:x]], fn x, y -> Nx.add(x, y) end)
      #Nx.Tensor<
        s64[y: 2][z: 3]
        [
          [8, 10, 12],
          [14, 16, 18]
        ]
      >

      iex> t = Nx.tensor([[[1, 2, 3], [4, 5, 6]], [[7, 8, 9], [10, 11, 12]]], names: [:x, :y, :z])
      iex> Nx.reduce(t, 0, [axes: [:x], keep_axes: true], fn x, y -> Nx.add(x, y) end)
      #Nx.Tensor<
        s64[x: 1][y: 2][z: 3]
        [
          [
            [8, 10, 12],
            [14, 16, 18]
          ]
        ]
      >

  """
  @doc type: :aggregation
  def reduce(tensor, acc, opts \\ [], fun) when is_function(fun, 2) do
    assert_keys!(opts, [:axes, :type, :keep_axes])
    keep_axes = opts[:keep_axes] || false
    type = Nx.Type.normalize!(opts[:type] || binary_type(tensor, acc))
    %{shape: shape, names: names} = tensor = tensor!(tensor)
    acc = tensor!(acc)

    {shape, names, axes} =
      if axes = opts[:axes] do
        axes = Nx.Shape.normalize_axes(shape, axes, names)
        {new_shape, new_names} = Nx.Shape.contract(shape, axes, names, keep_axes)
        {new_shape, new_names, axes}
      else
        if keep_axes do
          shape = Tuple.duplicate(1, Nx.rank(shape))
          {shape, names, nil}
        else
          {{}, [], nil}
        end
      end

    out = %{tensor | type: type, shape: shape, names: names}
    impl!(tensor).reduce(out, tensor, acc, [axes: axes, keep_axes: keep_axes], fun)
  end

  @doc """
  Reduces over each window of size `dimensions`
  in the given tensor, producing a tensor that contains the same
  number of elements as valid positions of the window.

  The rank of the input tensor and the window dimensions must
  match.

  You may optionally specify `:strides` which is a tuple
  of non-zero steps to take along each axis between
  each window.

  You may also optionally specify `:padding` which is either
  one of `:valid` (no padding) or `:same` (pad so output shape
  is the same as input shape) or a general padding configuration
  for each dimension in the input tensor. Your padding configuration
  cannot include any negative pad values. You may only specify
  padding for the high and low edges of the given dimension. The
  padding value is equal to the initial value passed to `acc`.

  The initial value must be a number or a scalar shaped tensor.

  ### Examples

      iex> <<init_value::64-signed-native>> = Nx.Type.min_value_binary({:s, 64})
      iex> Nx.reduce_window(Nx.tensor([[1, 2, 3, 4], [4, 5, 6, 7], [7, 8, 9, 10], [11, 12, 13, 14]]),
      ...>  init_value, {2, 2},
      ...>  fn x, acc -> max(x, acc) end
      ...> )
      #Nx.Tensor<
        s64[3][3]
        [
          [5, 6, 7],
          [8, 9, 10],
          [12, 13, 14]
        ]
      >

      iex> <<init_value::64-signed-native>> = Nx.Type.min_value_binary({:s, 64})
      iex> Nx.reduce_window(Nx.tensor([[1, 2, 3], [4, 5, 6], [7, 8, 9]]),
      ...>  init_value, {2, 2},
      ...>  [padding: :same, strides: [1, 1]],
      ...>  fn x, acc -> max(x, acc) end
      ...> )
      #Nx.Tensor<
        s64[3][3]
        [
          [5, 6, 6],
          [8, 9, 9],
          [8, 9, 9]
        ]
      >

      iex> Nx.reduce_window(Nx.tensor([[1, 2, 3], [4, 5, 6]]),
      ...>  0, {1, 2},
      ...>  [padding: :same, strides: [1, 1]],
      ...>  fn x, acc -> x + acc end
      ...> )
      #Nx.Tensor<
        s64[2][3]
        [
          [3, 5, 3],
          [9, 11, 6]
        ]
      >

      iex> Nx.reduce_window(Nx.tensor([[[4, 2, 1, 3], [4, 2, 1, 7]], [[1, 2, 5, 7], [1, 8, 9, 2]]]),
      ...>  0, {1, 1, 2}, [padding: :valid, strides: [2, 1, 1], window_dilations: [1, 1, 2]],
      ...>  fn x, acc -> x + acc end)
      #Nx.Tensor<
        s64[1][2][2]
        [
          [
            [5, 5],
            [5, 9]
          ]
        ]
      >
  """
  @doc type: :aggregation
  def reduce_window(tensor, acc, window_dimensions, opts \\ [], fun)
      when is_tuple(window_dimensions) do
    assert_keys!(opts, [:padding, :strides, :window_dilations])
    %T{shape: shape} = tensor = tensor!(tensor)
    acc = tensor!(acc)

    strides = opts[:strides] || List.duplicate(1, rank(tensor.shape))
    padding = opts[:padding] || :valid
    dilations = opts[:window_dilations] || List.duplicate(1, rank(tensor.shape))

    dilations =
      if is_integer(dilations),
        do: List.duplicate(dilations, rank(tensor.shape)),
        else: dilations

    # Cheat to calculate the output shape with dilations
    window_padding_config =
      for d <- dilations do
        {0, 0, d - 1}
      end

    strides =
      if is_integer(strides),
        do: List.duplicate(strides, rank(tensor.shape)),
        else: strides

    padding_config =
      case padding do
        :valid ->
          for _ <- 0..(tuple_size(shape) - 1), do: {0, 0}

        :same ->
          Nx.Shape.calculate_padding(shape, window_dimensions, strides)

        config when is_list(config) ->
          config

        _ ->
          raise ArgumentError,
                "invalid padding configuration, padding must be" <>
                  " :valid or :same, or a padding configuration for" <>
                  " the spatial dimensions of the input tensor"
      end

    padded_shape = Nx.Shape.pad(shape, Enum.map(padding_config, &Tuple.append(&1, 0)))
    dilated_shape = Nx.Shape.pad(window_dimensions, window_padding_config)
    output_shape = Nx.Shape.window(padded_shape, dilated_shape, strides)

    out = %{tensor | shape: output_shape}
    opts = [padding: padding_config, strides: strides, window_dilations: dilations]
    impl!(tensor).reduce_window(out, tensor, acc, window_dimensions, opts, fun)
  end

  @doc """
  Maps the given scalar function over the entire
  tensor.

  The type of the returned tensor will be the same type
  as the given tensor, unless the `:type` option is given.
  Therefore, keep in mind explicit casting may be necessary.
  For example, if you have an integer tensor and you convert
  it to a float, it will fail:

      iex> Nx.map(Nx.tensor([[1, 2, 3], [4, 5, 6]]), fn x -> x * 1.0 end)
      ** (ArgumentError) argument error

  You need to explicitly pass the output type in such cases:

      iex> Nx.map(Nx.tensor([[1, 2, 3], [4, 5, 6]]), [type: {:f, 32}], fn x -> x * 1.0 end)
      #Nx.Tensor<
        f32[2][3]
        [
          [1.0, 2.0, 3.0],
          [4.0, 5.0, 6.0]
        ]
      >

  Generally, you should prefer other using more idiomatic
  tensor operators to this function.

  ### Examples

      iex> Nx.map(Nx.tensor([[1, 2, 3], [4, 5, 6]]), fn x -> x + 1 end)
      #Nx.Tensor<
        s64[2][3]
        [
          [2, 3, 4],
          [5, 6, 7]
        ]
      >

      iex> Nx.map(Nx.tensor(1), fn x -> x + 1 end)
      #Nx.Tensor<
        s64
        2
      >

      iex> Nx.map(Nx.tensor([[1, 2, 3], [4, 5, 6]]), [type: {:f, 64}], fn x -> x + 1 end)
      #Nx.Tensor<
        f64[2][3]
        [
          [2.0, 3.0, 4.0],
          [5.0, 6.0, 7.0]
        ]
      >

      iex> Nx.map(Nx.tensor([[1, 2, 3], [4, 5, 6]]), [type: {:f, 64}], fn x -> Nx.add(x, 1) end)
      #Nx.Tensor<
        f64[2][3]
        [
          [2.0, 3.0, 4.0],
          [5.0, 6.0, 7.0]
        ]
      >
  """
  @doc type: :element
  def map(tensor, opts \\ [], fun) do
    assert_keys!(opts, [:type])
    %T{type: type} = tensor = tensor!(tensor)
    output_type = opts[:type] || type
    out = %{tensor | type: output_type}
    impl!(tensor).map(out, tensor, fun)
  end

  ## Matrix ops

  @doc """
  Returns the dot product of two tensors.

  Given `a` and `b`, computes the dot product according to
  the following rules:

    * If both `a` and `b` are scalars, it is equivalent to `a * b`.

    * If `a` is a scalar and `b` is a tensor, it is equivalent to `Nx.multiply(a, b)`.

    * If `a` is a tensor and `b` is a scalar, it is equivalent to `Nx.multiply(a, b)`.

    * If both `a` and `b` are 1-D tensors (vectors), it is the sum of the element-wise
      product between `a` and `b`. The lengths of `a` and `b` must be equal.

    * If both `a` and `b` are 2-D tensors (matrices), it is equivalent to matrix-multiplication.

    * If either `a` or `b` is a 1-D tensor, and the other is an n-D tensor, it is the
      sum of the element-wise product along the last axis of `a` or `b`. The length of the
      1-D tensor must match the last dimension of the n-D tensor.

    * If `a` is an n-D tensor and `b` is an m-D tensor, it is the sum of the element-wise
      product along the last axis of `a` and the second-to-last axis of `b`. The last dimension
      of `a` must match the second-to-last dimension of `b`.

  For a more general `dot` function where you control which axes contract,
  see `dot/4`.

  ## Examples

  ### Dot product of scalars

      iex> Nx.dot(5, 5)
      #Nx.Tensor<
        s64
        25
      >

      iex> Nx.dot(-2.0, 5.0)
      #Nx.Tensor<
        f64
        -10.0
      >

      iex> Nx.dot(2, 2.0)
      #Nx.Tensor<
        f64
        4.0
      >

  ### Dot product of vectors

      iex> Nx.dot(Nx.tensor([1, 2, 3]), Nx.tensor([4, 5, 6]))
      #Nx.Tensor<
        s64
        32
      >

      iex> Nx.dot(Nx.tensor([2.0, 4.0, 3.0, 5.0]), Nx.tensor([1.0, 2.0, 3.0, 4.0]))
      #Nx.Tensor<
        f64
        39.0
      >

      iex> Nx.dot(Nx.tensor([1.0, 2.0, 3.0]), Nx.tensor([1, 2, 3]))
      #Nx.Tensor<
        f64
        14.0
      >

  ### Dot product of matrices

      iex> Nx.dot(Nx.tensor([[1, 2, 3], [4, 5, 6]], names: [:i, :j]), Nx.tensor([[7, 8], [9, 10], [11, 12]], names: [:x, :y]))
      #Nx.Tensor<
        s64[i: 2][y: 2]
        [
          [58, 64],
          [139, 154]
        ]
      >

      iex> Nx.dot(Nx.tensor([[10.0, 13.0, 14.0, 15.0], [59.0, 20.0, 10.0, 30.0]], names: [:i, :j]), Nx.tensor([[2.0, 4.0], [5.0, 1.0], [6.0, 8.0], [9.0, 10.0]], names: [:x, :y]))
      #Nx.Tensor<
        f64[i: 2][y: 2]
        [
          [304.0, 315.0],
          [548.0, 636.0]
        ]
      >

      iex> Nx.dot(Nx.tensor([[1, 2, 3], [4, 5, 6]], names: [:i, :j]), Nx.tensor([[7.0, 8.0], [9.0, 10.0], [11.0, 12.0]], names: [:x, :y]))
      #Nx.Tensor<
        f64[i: 2][y: 2]
        [
          [58.0, 64.0],
          [139.0, 154.0]
        ]
      >

  ### Dot product of vector and n-d tensor

      iex> Nx.dot(Nx.tensor([[[1, 2], [3, 4]], [[5, 6], [7, 8]]], names: [:i, :j, :k]), Nx.tensor([5, 10], names: [:x]))
      #Nx.Tensor<
        s64[i: 2][j: 2]
        [
          [25, 55],
          [85, 115]
        ]
      >

      iex> Nx.dot(Nx.tensor([5, 10], names: [:x]), Nx.tensor([[1, 2, 3], [4, 5, 6]], names: [:i, :j]))
      #Nx.Tensor<
        s64[j: 3]
        [45, 60, 75]
      >

      iex> Nx.dot(Nx.tensor([[[[[1.0, 2.0], [3.0, 4.0]], [[5.0, 6.0], [7.0, 8.0]]]]], names: [:shard, :batch, :x, :y, :z]), Nx.tensor([2.0, 2.0], names: [:data]))
      #Nx.Tensor<
        f64[shard: 1][batch: 1][x: 2][y: 2]
        [
          [
            [
              [6.0, 14.0],
              [22.0, 30.0]
            ]
          ]
        ]
      >

  ### Dot product of n-D and m-D tensor

      iex> a = Nx.tensor([[[1, 2, 3], [4, 5, 6], [7, 8, 9]], [[1, 2, 3], [4, 5, 6], [7, 8, 9]]], names: [:x, :y, :z])
      iex> b = Nx.tensor([[[1, 2, 3], [3, 4, 5], [5, 6, 7]]], names: [:i, :j, :k])
      iex> Nx.dot(a, b)
      #Nx.Tensor<
        s64[x: 2][y: 3][i: 1][k: 3]
        [
          [
            [
              [22, 28, 34]
            ],
            [
              [49, 64, 79]
            ],
            [
              [76, 100, 124]
            ]
          ],
          [
            [
              [22, 28, 34]
            ],
            [
              [49, 64, 79]
            ],
            [
              [76, 100, 124]
            ]
          ]
        ]
      >

  ### Error Cases

      iex> Nx.dot(Nx.tensor([1, 2, 3]), Nx.tensor([1, 2]))
      ** (ArgumentError) dot/zip expects shapes to be compatible, dimension 0 of left-side (3) does not equal dimension 0 of right-side (2)
  """
  @doc type: :ndim
  def dot(t1, t2) do
    %T{shape: s1} = t1 = tensor!(t1)
    %T{shape: s2} = t2 = tensor!(t2)

    case {tuple_size(s1), tuple_size(s2)} do
      {0, _} -> multiply(t1, t2)
      {_, 0} -> multiply(t1, t2)
      {n, 1} -> dot(t1, [n - 1], t2, [0])
      {1, m} -> dot(t1, [0], t2, [m - 2])
      {n, m} when n >= 2 and m >= 2 -> dot(t1, [n - 1], t2, [m - 2])
    end
  end

  @doc """
  Computes the dot product of two tensors over the given axes.

  The dot product is computed by multiplying the values from `t1`
  given by `axes1` against the values from `t2` given by `axes2`.
  For instance, the first axis in `axes1` will be matched against
  the first axis in `axes2` and so on. The axes given by `axes1`
  and `axes2` are effectively removed from the final tensor, which
  is why they are often called the contraction axes.

  ## Examples

      iex> t1 = Nx.tensor([[1, 2], [3, 4]], names: [:x, :y])
      iex> t2 = Nx.tensor([[10, 20], [30, 40]], names: [:height, :width])
      iex> Nx.dot(t1, [0], t2, [0])
      #Nx.Tensor<
        s64[y: 2][width: 2]
        [
          [100, 140],
          [140, 200]
        ]
      >
      iex> Nx.dot(t1, [0], t2, [1])
      #Nx.Tensor<
        s64[y: 2][height: 2]
        [
          [70, 150],
          [100, 220]
        ]
      >
      iex> Nx.dot(t1, [1], t2, [0])
      #Nx.Tensor<
        s64[x: 2][width: 2]
        [
          [70, 100],
          [150, 220]
        ]
      >
      iex> Nx.dot(t1, [1], t2, [1])
      #Nx.Tensor<
        s64[x: 2][height: 2]
        [
          [50, 110],
          [110, 250]
        ]
      >
      iex> Nx.dot(t1, [0, 1], t2, [0, 1])
      #Nx.Tensor<
        s64
        300
      >

  If no axes are given, it works like `outer/2`:

      iex> t1 = Nx.tensor([[1, 2], [3, 4]])
      iex> t2 = Nx.tensor([[10, 20], [30, 40]])
      iex> Nx.dot(t1, [], t2, [])
      #Nx.Tensor<
        s64[2][2][2][2]
        [
          [
            [
              [10, 20],
              [30, 40]
            ],
            [
              [20, 40],
              [60, 80]
            ]
          ],
          [
            [
              [30, 60],
              [90, 120]
            ],
            [
              [40, 80],
              [120, 160]
            ]
          ]
        ]
      >

  """
  @doc type: :ndim
  def dot(t1, axes1, t2, axes2) do
    output_type = binary_type(t1, t2)
    %T{shape: s1, names: names1} = t1 = tensor!(t1)
    %T{shape: s2, names: names2} = t2 = tensor!(t2)
    axes1 = Nx.Shape.normalize_axes(s1, axes1, names1)
    axes2 = Nx.Shape.normalize_axes(s2, axes2, names2)
    {output_shape, output_names} = Nx.Shape.zip_reduce(s1, axes1, names1, s2, axes2, names2)
    out = %{t1 | type: output_type, names: output_names, shape: output_shape}
    impl!(t1, t2).dot(out, t1, axes1, t2, axes2)
  end

  @doc """
  Computes the outer product of two tensors.

  The output is always a two-dimensional tensor.

  ## Examples

      iex> Nx.outer(Nx.tensor([1, 2, 3], names: [:x]), 100)
      #Nx.Tensor<
        s64[x: 3][1]
        [
          [100],
          [200],
          [300]
        ]
      >

      iex> Nx.outer(Nx.tensor([1, 2, 3], names: [:x]), Nx.tensor([10, 20], names: [:y]))
      #Nx.Tensor<
        s64[x: 3][y: 2]
        [
          [10, 20],
          [20, 40],
          [30, 60]
        ]
      >

      iex> Nx.outer(Nx.tensor([[1, 2], [3, 4]], names: [:x, :y]), Nx.tensor([10, 20, 30], names: [:z]))
      #Nx.Tensor<
        s64[x: 4][z: 3]
        [
          [10, 20, 30],
          [20, 40, 60],
          [30, 60, 90],
          [40, 80, 120]
        ]
      >

  """
  @doc type: :ndim
  def outer(t1, t2) do
    type = binary_type(t1, t2)
    %T{shape: s1, names: n1} = t1 = tensor!(t1)
    %T{shape: s2, names: n2} = t2 = tensor!(t2)
    new_shape = {size(s1), size(s2)}

    names =
      case {n1, n2} do
        {[], rhs} -> [nil, List.last(rhs)]
        {lhs, rhs} -> [hd(lhs), List.last(rhs)]
      end

    impl!(t1, t2).outer(%{t1 | type: type, shape: new_shape, names: names}, t1, t2)
  end

  @doc """
  Transposes a tensor to the given `axes`.

  If no axes are given, the default behavior is to
  reverse the order of the original tensor's axes.

  The axes is a list of integers or dimension names
  containing how the new dimensions must be ordered.
  The highest dimension is zero.

  ## Examples

      iex> Nx.transpose(Nx.tensor(1))
      #Nx.Tensor<
        s64
        1
      >

      iex> Nx.transpose(Nx.iota({2, 3, 4}, names: [:x, :y, :z]))
      #Nx.Tensor<
        s64[z: 4][y: 3][x: 2]
        [
          [
            [0, 12],
            [4, 16],
            [8, 20]
          ],
          [
            [1, 13],
            [5, 17],
            [9, 21]
          ],
          [
            [2, 14],
            [6, 18],
            [10, 22]
          ],
          [
            [3, 15],
            [7, 19],
            [11, 23]
          ]
        ]
      >

      iex> Nx.transpose(Nx.tensor(1), axes: [])
      #Nx.Tensor<
        s64
        1
      >

      iex> Nx.transpose(Nx.iota({2, 3, 4}, names: [:batch, :x, :y]), axes: [2, 1, :batch])
      #Nx.Tensor<
        s64[y: 4][x: 3][batch: 2]
        [
          [
            [0, 12],
            [4, 16],
            [8, 20]
          ],
          [
            [1, 13],
            [5, 17],
            [9, 21]
          ],
          [
            [2, 14],
            [6, 18],
            [10, 22]
          ],
          [
            [3, 15],
            [7, 19],
            [11, 23]
          ]
        ]
      >

      iex> Nx.transpose(Nx.iota({2, 3, 4}, names: [:batch, :x, :y]), axes: [:y, :batch, :x])
      #Nx.Tensor<
        s64[y: 4][batch: 2][x: 3]
        [
          [
            [0, 4, 8],
            [12, 16, 20]
          ],
          [
            [1, 5, 9],
            [13, 17, 21]
          ],
          [
            [2, 6, 10],
            [14, 18, 22]
          ],
          [
            [3, 7, 11],
            [15, 19, 23]
          ]
        ]
      >

      iex> Nx.transpose(Nx.iota({2, 3, 4}, names: [:batch, :x, :y]), axes: [:batch, :y, :x])
      #Nx.Tensor<
        s64[batch: 2][y: 4][x: 3]
        [
          [
            [0, 4, 8],
            [1, 5, 9],
            [2, 6, 10],
            [3, 7, 11]
          ],
          [
            [12, 16, 20],
            [13, 17, 21],
            [14, 18, 22],
            [15, 19, 23]
          ]
        ]
      >

  ### Errors

      iex> Nx.transpose(Nx.iota({2, 2}, names: [:batch, :x]), axes: [:batch])
      ** (ArgumentError) expected length of permutation (1) to match rank of shape (2)

      iex> Nx.transpose(Nx.iota({2, 2}), axes: [1, 2])
      ** (ArgumentError) given axis (2) invalid for shape with rank 2

  """
  @doc type: :shape
  def transpose(tensor, opts \\ []) do
    %{shape: shape, names: names} = tensor = tensor!(tensor)
    axes = opts[:axes] || Nx.Shape.transpose_axes(shape)
    axes = Nx.Shape.normalize_axes(shape, axes, names)

    if axes == Nx.axes(shape) do
      tensor
    else
      {shape, names} = Nx.Shape.transpose(shape, axes, names)
      impl!(tensor).transpose(%{tensor | shape: shape, names: names}, tensor, axes)
    end
  end

  @doc """
  Reverses the tensor in the given dimensions.

  If no axes are provided, reverses every axis.

  You can pass either names or numbers for the reverse
  dimensions. Dimensions must be unique, but they do not
  have to be successive.

  ### Examples

      iex> Nx.reverse(Nx.tensor([1, 2, 3]))
      #Nx.Tensor<
        s64[3]
        [3, 2, 1]
      >

      iex> Nx.reverse(Nx.tensor([[1, 2, 3], [4, 5, 6]]))
      #Nx.Tensor<
        s64[2][3]
        [
          [6, 5, 4],
          [3, 2, 1]
        ]
      >

      iex> Nx.reverse(Nx.tensor([1, 2, 3], names: [:x]), axes: [:x])
      #Nx.Tensor<
        s64[x: 3]
        [3, 2, 1]
      >

      iex> Nx.reverse(Nx.tensor([[1, 2, 3], [4, 5, 6]], names: [:x, :y]), axes: [:x])
      #Nx.Tensor<
        s64[x: 2][y: 3]
        [
          [4, 5, 6],
          [1, 2, 3]
        ]
      >

      iex> Nx.reverse(Nx.tensor([[1, 2, 3], [4, 5, 6]], names: [:x, :y]), axes: [:y])
      #Nx.Tensor<
        s64[x: 2][y: 3]
        [
          [3, 2, 1],
          [6, 5, 4]
        ]
      >

      iex> Nx.reverse(Nx.iota({2, 2, 2}, type: {:f, 32}, names: [:x, :y, :z]), axes: [:x, :z])
      #Nx.Tensor<
        f32[x: 2][y: 2][z: 2]
        [
          [
            [5.0, 4.0],
            [7.0, 6.0]
          ],
          [
            [1.0, 0.0],
            [3.0, 2.0]
          ]
        ]
      >
  """
  @doc type: :ndim
  def reverse(tensor, opts \\ []) do
    assert_keys!(opts, [:axes])
    %{shape: shape, names: names} = tensor = tensor!(tensor)
    axes = opts[:axes] || axes(shape)

    case Nx.Shape.normalize_axes(shape, axes, names) do
      [] -> tensor
      axes -> impl!(tensor).reverse(tensor, tensor, Enum.sort(axes))
    end
  end

  ## Conv

  @doc """
  Computes an n-D convolution as used in neural
  networks.

  This function can be thought of as sliding an n-D
  kernel across the input, producing a new tensor that
  has the same number of elements as the number of valid
  windows in the input tensor. Each element is the result
  of summing the element-wise products in the window across
  each input channel.

  The ranks of both `input` and `kernel` must match. Both
  `input` and `kernel` must have shapes of the following
  form:

    * `input` - `{batch_size, input_channels, input_d0, ..., input_dn}`
    * `kernel` - `{output_channels, input_channels, kernel_d0, ..., kernel_dn}`

  Where `input_d0...input_dn` and `kernel_d0...kernel_dn` represent
  an arbitrary number of spatial dimensions.

  To configure how the window slides along the input tensor, you
  can specify `:strides`. `:strides` must be a positive integer
  or tuple of positive integers for each spatial dimension
  in the input and kernel. For each spatial dimension, the
  window will slide by the configuration specified in `:strides`.
  As an example, for a 2-D convolution with `strides: [2, 1]`,
  the window will slide 2 positions along the first spatial
  dimension until it reaches the end of the dimension and then
  1 position along the second spatial dimension.

  You may specify a padding configuration using `:padding`,
  which will zero-pad the input tensor. Acceptable padding
  configurations are:

    * `:valid` - no padding
    * `:same` - pad input spatial dimensions such that they
    will remain unchanged in the output tensor
    * `[{d0_hi, d0_lo}, ..., {dn_hi, dn_lo}]` - a general padding
    configuration of edge high and edge low padding values. You
    may only specify padding for the edges of spatial dimensions
    of the input tensor. Padding values may be negative.

  You can dilate convolutions by setting `:input_dilation` or
  `:kernel_dilation`. Both `:input_dilation` and `:kernel_dilation`
  must either be positive integers or tuples of positive integers
  for each spatial dimension in the input and kernel tensors. Dilations
  can be thought of as applying `dilation - 1` interior padding to the
  input or kernel tensor.

  You can split both the input and kernel tensor into feature groups
  using `:groups`. This will split both the input and kernel tensor
  channels and compute a grouped convolution. The size of the kernel
  input feature channels times the number of groups must match the size of
  the input tensor feature channels. Additionally, the size of the kernel
  output feature channels must be evenly divisible by the number of
  groups.

  ## Examples

      iex> lhs = Nx.iota({9})
      iex> lhs = Nx.reshape(lhs, {1, 1, 3, 3})
      iex> rhs = Nx.iota({4})
      iex> rhs = Nx.reshape(rhs, {4, 1, 1, 1})
      iex> Nx.conv(lhs, rhs, strides: [1, 1])
      #Nx.Tensor<
        f64[1][4][3][3]
        [
          [
            [
              [0.0, 0.0, 0.0],
              [0.0, 0.0, 0.0],
              [0.0, 0.0, 0.0]
            ],
            [
              [0.0, 1.0, 2.0],
              [3.0, 4.0, 5.0],
              [6.0, 7.0, 8.0]
            ],
            [
              [0.0, 2.0, 4.0],
              [6.0, 8.0, 10.0],
              [12.0, 14.0, 16.0]
            ],
            [
              [0.0, 3.0, 6.0],
              [9.0, 12.0, 15.0],
              [18.0, 21.0, 24.0]
            ]
          ]
        ]
      >

      iex> lhs = Nx.iota({9})
      iex> lhs = Nx.reshape(lhs, {1, 1, 3, 3})
      iex> rhs = Nx.iota({8})
      iex> rhs = Nx.reshape(rhs, {4, 1, 2, 1})
      iex> Nx.conv(lhs, rhs, strides: 2, padding: :same, kernel_dilation: [2, 1])
      #Nx.Tensor<
        f64[1][4][2][2]
        [
          [
            [
              [3.0, 5.0],
              [0.0, 0.0]
            ],
            [
              [9.0, 15.0],
              [6.0, 10.0]
            ],
            [
              [15.0, 25.0],
              [12.0, 20.0]
            ],
            [
              [21.0, 35.0],
              [18.0, 30.0]
            ]
          ]
        ]
      >

  """
  @doc type: :ndim
  def conv(tensor, kernel, opts \\ []) when is_list(opts) do
    assert_keys!(opts, [:padding, :strides, :input_dilation, :kernel_dilation, :groups])

    padding = opts[:padding] || :valid
    input_dilation = opts[:input_dilation] || 1
    kernel_dilation = opts[:kernel_dilation] || 1
    groups = opts[:groups] || 1

    %{shape: input_shape, names: input_names} = tensor = tensor!(tensor)
    %{shape: kernel_shape, names: kernel_names} = kernel = tensor!(kernel)

    if rank(input_shape) < 3 do
      raise ArgumentError,
            "input shape in conv requires at least rank 3," <>
              " shape #{inspect(input_shape)} has rank #{rank(input_shape)}"
    end

    if rank(kernel_shape) < 3 do
      raise ArgumentError,
            "kernel shape in conv requires at least rank 3," <>
              " shape #{inspect(kernel_shape)} has rank #{rank(kernel_shape)}"
    end

    tensor_input_channels = elem(input_shape, 1)
    kernel_input_channels = elem(kernel_shape, 1)
    kernel_output_channels = elem(kernel_shape, 0)

    if tensor_input_channels != kernel_input_channels * groups do
      raise ArgumentError,
            "size of input dimension 1 divided by groups must match size of kernel" <>
              " dimension 1, got #{tensor_input_channels} // #{groups} != #{kernel_input_channels}" <>
              " for shapes #{inspect(input_shape)} and #{inspect(kernel_shape)}"
    end

    if rem(kernel_output_channels, groups) != 0 do
      raise ArgumentError,
            "size of kernel dimension 0 must be evenly divisible by groups" <>
              " got rem(#{kernel_output_channels}, #{groups}) != 0 for kernel" <>
              " with shape #{inspect(kernel_shape)}"
    end

    filter_shape =
      kernel_shape
      |> Tuple.delete_at(0)
      |> Tuple.delete_at(0)

    spatial_dims =
      input_shape
      |> Tuple.delete_at(0)
      |> Tuple.delete_at(0)

    strides = opts[:strides] || 1

    strides =
      if is_integer(strides),
        do: List.duplicate(strides, rank(spatial_dims)),
        else: strides

    if length(strides) != rank(spatial_dims) do
      raise ArgumentError,
            "rank of strides much match rank of spatial dimensions" <>
              " got strides #{inspect(strides)} with rank #{length(strides)}" <>
              " and got spatial dimensions #{inspect(spatial_dims)} of rank" <>
              " #{rank(spatial_dims)}"
    end

    cond do
      is_integer(input_dilation) and input_dilation < 1 ->
        raise ArgumentError,
              "input dilation must be a positive integer, got #{input_dilation}"

      is_list(input_dilation) and length(input_dilation) != rank(spatial_dims) ->
        raise ArgumentError,
              "must specify dilation for each spatial dimension of the input" <>
                " or specify an integer dilation factor"

      is_list(input_dilation) and Enum.any?(input_dilation, &(&1 < 1 || !is_integer(&1))) ->
        raise ArgumentError,
              "input dilation of each dimension must be a positive integer, got " <>
                inspect(input_dilation)

      !is_integer(input_dilation) and !is_list(input_dilation) ->
        raise ArgumentError,
              "input dilation must be a positive integer or list of positive integers, got " <>
                inspect(input_dilation)

      is_integer(kernel_dilation) and kernel_dilation < 1 ->
        raise ArgumentError,
              "kernel dilation must be a positive integer, got #{kernel_dilation}"

      is_list(kernel_dilation) and length(kernel_dilation) != rank(filter_shape) ->
        raise ArgumentError,
              "must specify dilation for each spatial dimension of the kernel" <>
                " or specify an integer dilation factor"

      is_list(kernel_dilation) and Enum.any?(kernel_dilation, &(&1 < 1 || !is_integer(&1))) ->
        raise ArgumentError,
              "kernel dilation of each dimension must be a positive integer, got " <>
                inspect(kernel_dilation)

      !is_integer(kernel_dilation) and !is_list(kernel_dilation) ->
        raise ArgumentError,
              "kernel dilation must be a positive integer or list of positive integers, got " <>
                inspect(kernel_dilation)

      true ->
        :ok
    end

    kernel_dilation =
      if is_list(kernel_dilation),
        do: kernel_dilation,
        else: for(_ <- 1..tuple_size(filter_shape), do: kernel_dilation)

    kernel_dilation_padding_config = [
      {0, 0, 0},
      {0, 0, 0} | Enum.map(kernel_dilation, &{0, 0, &1 - 1})
    ]

    dilated_kernel_shape = Nx.Shape.pad(kernel_shape, kernel_dilation_padding_config)

    dilated_filter_shape =
      dilated_kernel_shape
      |> Tuple.delete_at(0)
      |> Tuple.delete_at(0)

    input_dilation =
      if is_list(input_dilation),
        do: input_dilation,
        else: for(_ <- 1..tuple_size(spatial_dims), do: input_dilation)

    input_dilation_padding_config = [
      {0, 0, 0},
      {0, 0, 0} | Enum.map(input_dilation, &{0, 0, &1 - 1})
    ]

    dilated_input_shape = Nx.Shape.pad(input_shape, input_dilation_padding_config)

    dilated_spatial_dims =
      dilated_input_shape
      |> Tuple.delete_at(0)
      |> Tuple.delete_at(0)

    # Always send the padding as an actual padding configuration
    # so backends don't deal with atoms themselves
    #
    # We assume padding is specified only for spatial dims and only
    # as {edge_high, edge_low} tuples, this conceptually simplifies
    # things a bit
    padding_config =
      case padding do
        :valid ->
          for _ <- 0..(tuple_size(input_shape) - 3), do: {0, 0}

        :same ->
          Nx.Shape.calculate_padding(dilated_spatial_dims, dilated_filter_shape)

        config when is_list(config) ->
          config

        _ ->
          raise ArgumentError,
                "invalid padding configuration, padding must be" <>
                  " :valid or :same, or a padding configuration for" <>
                  " the spatial dimensions of the input tensor"
      end

    {shape, names} =
      Nx.Shape.conv(
        dilated_input_shape,
        input_names,
        dilated_kernel_shape,
        kernel_names,
        strides,
        padding_config
      )

    type = binary_type(tensor, kernel) |> Nx.Type.to_floating()
    out = %{tensor | type: type, shape: shape, names: names}

    impl!(tensor).conv(
      out,
      tensor,
      kernel,
      strides: strides,
      padding: padding_config,
      input_dilation: input_dilation,
      kernel_dilation: kernel_dilation,
      groups: groups
    )
  end

  @doc """
  Clips the values of the tensor on the closed
  interval `[min, max]`.

  You can pass a tensor to `min` or `max` as long
  as the tensor has a scalar shape.

  ### Examples

      iex> Nx.clip(Nx.tensor([[1, 2, 3], [4, 5, 6]], names: [:x, :y]), 2, 4)
      #Nx.Tensor<
        s64[x: 2][y: 3]
        [
          [2, 2, 3],
          [4, 4, 4]
        ]
      >

      iex> Nx.clip(Nx.tensor([[1, 2, 3], [4, 5, 6]], names: [:x, :y]), 2.0, 3)
      #Nx.Tensor<
        f64[x: 2][y: 3]
        [
          [2.0, 2.0, 3.0],
          [3.0, 3.0, 3.0]
        ]
      >

      iex> Nx.clip(Nx.tensor([[1, 2, 3], [4, 5, 6]], names: [:x, :y]), Nx.tensor(2.0), Nx.max(1.0, 3.0))
      #Nx.Tensor<
        f64[x: 2][y: 3]
        [
          [2.0, 2.0, 3.0],
          [3.0, 3.0, 3.0]
        ]
      >

      iex> Nx.clip(Nx.tensor([[1.0, 2.0, 3.0], [4.0, 5.0, 6.0]], names: [:x, :y]), 2, 6.0)
      #Nx.Tensor<
        f64[x: 2][y: 3]
        [
          [2.0, 2.0, 3.0],
          [4.0, 5.0, 6.0]
        ]
      >

      iex> Nx.clip(Nx.tensor([[1.0, 2.0, 3.0], [4.0, 5.0, 6.0]], type: {:f, 32}, names: [:x, :y]), 1, 4)
      #Nx.Tensor<
        f64[x: 2][y: 3]
        [
          [1.0, 2.0, 3.0],
          [4.0, 4.0, 4.0]
        ]
      >
  """
  @doc type: :element
  def clip(tensor, min, max) do
    %T{type: type} = tensor = tensor!(tensor)
    %T{type: min_type, shape: min_shape} = min = tensor!(min)
    %T{type: max_type, shape: max_shape} = max = tensor!(max)

    if min_shape != {} do
      raise ArgumentError, "min value must be a scalar shape, got: #{inspect(min_shape)}"
    end

    if max_shape != {} do
      raise ArgumentError, "max value must be a scalar shape, got: #{inspect(max_shape)}"
    end

    output_type = Nx.Type.merge(type, Nx.Type.merge(min_type, max_type))
    impl!(tensor).clip(%{tensor | type: output_type}, tensor, min, max)
  end

  @doc """
  Slices a tensor from `start_indices` with `lengths`.

  You can optionally provide a `stride` to specify the amount
  of stride in each dimension.

  Both start indices and lengths must match the rank of the
  input tensor shape. All start indexes must be greater than
  or equal to zero. All lengths must be strictly greater than
  zero. `start_index + length` must not exceed the respective
  tensor dimension.

  If the `:strides` is given, it must be strictly greater than zero.
  The resulting tensor will have the shape of `length` unless
  `:strides` are given.

  It is not possible to slice in reverse.

  ### Examples

      iex> t = Nx.iota({900})
      iex> t = Nx.reshape(t, {2, 15, 30})
      iex> Nx.slice(t, [0, 6, 2], [2, 1, 3])
      #Nx.Tensor<
        s64[2][1][3]
        [
          [
            [182, 183, 184]
          ],
          [
            [632, 633, 634]
          ]
        ]
      >

      iex> t = Nx.iota({900})
      iex> t = Nx.reshape(t, {2, 15, 30})
      iex> Nx.slice(t, [1, 4, 10], [1, 1, 10], strides: 2)
      #Nx.Tensor<
        s64[1][1][5]
        [
          [
            [580, 582, 584, 586, 588]
          ]
        ]
      >

      iex> t = Nx.iota({900})
      iex> t = Nx.reshape(t, {2, 15, 30})
      iex> Nx.slice(t, [1, 4, 10], [1, 1, 10], strides: [1, 2, 3])
      #Nx.Tensor<
        s64[1][1][4]
        [
          [
            [580, 583, 586, 589]
          ]
        ]
      >

      iex> t = Nx.iota({900})
      iex> t = Nx.reshape(t, {2, 15, 30})
      iex> Nx.slice(t, [0, 4, 11], [2, 3, 9], strides: [2, 1, 3])
      #Nx.Tensor<
        s64[1][3][3]
        [
          [
            [131, 134, 137],
            [161, 164, 167],
            [191, 194, 197]
          ]
        ]
      >

      iex> t = Nx.tensor([
      ...>   [0.0, 0.0, 0.0, 0.0, 0.0, 0.0, 0.0],
      ...>   [0.0, 0.0, 0.0, 0.0, 0.0, 0.0, 0.0],
      ...>   [1.0, 1.0, 1.0, 1.0, 1.0, 1.0, 1.0],
      ...>   [1.0, 1.0, 1.0, 1.0, 1.0, 1.0, 1.0],
      ...>   [1.0, 1.0, 1.0, 1.0, 1.0, 1.0, 1.0],
      ...>   [1.0, 1.0, 1.0, 1.0, 1.0, 1.0, 1.0]
      ...> ])
      iex> Nx.slice(t, [0, 0], [6, 7], strides: [5, 3])
      #Nx.Tensor<
        f64[2][3]
        [
          [0.0, 0.0, 0.0],
          [1.0, 1.0, 1.0]
        ]
      >
  """
  @doc type: :shape
  def slice(tensor, start_indices, lengths, opts \\ [])
      when is_list(start_indices) and is_list(lengths) and is_list(opts) do
    assert_keys!(opts, [:strides])
    %T{shape: shape} = tensor = tensor!(tensor)
    strides = opts[:strides] || 1

    strides =
      if is_integer(strides),
        do: List.duplicate(strides, rank(shape)),
        else: strides

    output_shape = Nx.Shape.slice(shape, start_indices, lengths, strides)
    out = %{tensor | shape: output_shape}
    impl!(tensor).slice(out, tensor, start_indices, lengths, strides)
  end

  @doc """
  Concatenates tensors along the given axis.

  If no axis is provided, defaults to 0.

  All tensors must have the same rank and all of their
  dimension sizes but the concatenated dimension must match.

  If tensors are named, the names must be able to be merged.

  If tensors with mixed types are given, the types will
  be merged to a higher type and all of the tensors will
  be cast to the higher type before concatenating.

  ### Examples

      iex> Nx.concatenate([Nx.tensor([1, 2, 3])])
      #Nx.Tensor<
        s64[3]
        [1, 2, 3]
      >

      iex> Nx.concatenate([Nx.tensor([1, 2, 3]), Nx.tensor([4, 5, 6])])
      #Nx.Tensor<
        s64[6]
        [1, 2, 3, 4, 5, 6]
      >

      iex> t1 = Nx.iota({2, 2, 2}, names: [:x, :y, :z], type: {:f, 32})
      iex> t2 = Nx.iota({1, 2, 2}, names: [:x, :y, :z], type: {:u, 8})
      iex> t3 = Nx.iota({1, 2, 2}, names: [:x, :y, :z], type: {:s, 64})
      iex> Nx.concatenate([t1, t2, t3], axis: :x)
      #Nx.Tensor<
        f64[x: 4][y: 2][z: 2]
        [
          [
            [0.0, 1.0],
            [2.0, 3.0]
          ],
          [
            [4.0, 5.0],
            [6.0, 7.0]
          ],
          [
            [0.0, 1.0],
            [2.0, 3.0]
          ],
          [
            [0.0, 1.0],
            [2.0, 3.0]
          ]
        ]
      >

      iex> t1 = Nx.iota({1, 3, 2}, names: [:x, :y, :z])
      iex> t2 = Nx.iota({1, 1, 2}, names: [:x, :y, :z])
      iex> t3 = Nx.iota({1, 2, 2}, names: [:x, :y, :z])
      iex> Nx.concatenate([t1, t2, t3], axis: :y)
      #Nx.Tensor<
        s64[x: 1][y: 6][z: 2]
        [
          [
            [0, 1],
            [2, 3],
            [4, 5],
            [0, 1],
            [0, 1],
            [2, 3]
          ]
        ]
      >

      iex> t1 = Nx.iota({2, 1, 4}, names: [:x, :y, :z])
      iex> t2 = Nx.iota({2, 1, 1}, names: [:x, :y, :z])
      iex> t3 = Nx.iota({2, 1, 3}, names: [:x, :y, :z])
      iex> Nx.concatenate([t1, t2, t3], axis: :z)
      #Nx.Tensor<
        s64[x: 2][y: 1][z: 8]
        [
          [
            [0, 1, 2, 3, 0, 0, 1, 2]
          ],
          [
            [4, 5, 6, 7, 1, 3, 4, 5]
          ]
        ]
      >

      iex> t1 = Nx.iota({2, 1, 4}, names: [:x, :y, :z])
      iex> Nx.concatenate([t1], axis: :z)
      #Nx.Tensor<
        s64[x: 2][y: 1][z: 4]
        [
          [
            [0, 1, 2, 3]
          ],
          [
            [4, 5, 6, 7]
          ]
        ]
      >
  """
  @doc type: :ndim
  def concatenate(tensors, opts \\ []) when is_list(tensors) do
    assert_keys!(opts, [:axis])
    axis = opts[:axis] || 0

    case tensors do
      [] ->
        raise ArgumentError, "empty list passed to concatenate"

      [t | []] ->
        t

      [t1 | _] = tensors ->
        {tensors, [type1 | rest], [s1 | _] = shapes, [n1 | _] = names} =
          tensors
          |> Enum.map(fn t ->
            %T{type: type, shape: shape, names: names} = t = tensor!(t)
            {t, type, shape, names}
          end)
          |> unzip4()

        axis = Nx.Shape.normalize_axis(s1, axis, n1)
        {output_shape, output_names} = Nx.Shape.concatenate(shapes, names, axis)

        output_type =
          rest
          |> Enum.reduce(type1, fn t1, t2 -> Nx.Type.merge(t1, t2) end)

        out = %{t1 | type: output_type, shape: output_shape, names: output_names}
        impl!(t1).concatenate(out, tensors, axis)
    end
  end

  defp unzip4(enumerable) do
    {list1, list2, list3, list4} =
      Enum.reduce(enumerable, {[], [], [], []}, fn {el1, el2, el3, el4},
                                                   {list1, list2, list3, list4} ->
        {[el1 | list1], [el2 | list2], [el3 | list3], [el4 | list4]}
      end)

    {Enum.reverse(list1), Enum.reverse(list2), Enum.reverse(list3), Enum.reverse(list4)}
  end

  @doc """
  Performs a Cholesky decomposition of a square matrix.

  The matrix must be positive-definite and either Hermitian
  if complex or symmetric if real. An error is raised by the
  default backend if those conditions are not met. Other
  backends may emit undefined behaviour.

  ### Examples

    iex> Nx.cholesky(Nx.tensor([[6.0, 3.0, 4.0, 8.0], [3.0, 6.0, 5.0, 1.0], [4.0, 5.0, 10.0, 7.0], [8.0, 1.0, 7.0, 25.0]]))
    #Nx.Tensor<
      f64[4][4]
      [
        [2.449489742783178, 0.0, 0.0, 0.0],
        [1.2247448713915892, 2.1213203435596424, 0.0, 0.0],
        [1.6329931618554523, 1.414213562373095, 2.309401076758503, 0.0],
        [3.2659863237109046, -1.4142135623730956, 1.5877132402714704, 3.1324910215354165]
      ]
    >

    iex> Nx.cholesky(Nx.tensor([[20.0, 17.6], [17.6, 16.0]]))
    #Nx.Tensor<
      f64[2][2]
      [
        [4.47213595499958, 0.0],
        [3.93547964039963, 0.7155417527999305]
      ]
    >

  ### Error cases

      iex> Nx.cholesky(Nx.tensor([[1.0, 2.0], [3.0, 4.0]]))
      ** (ArgumentError) matrix must be symmetric, a matrix is symmetric iff X = X.T
  """
  @doc type: :linalg
  def cholesky(tensor) do
    %T{type: type, shape: shape, names: names} = tensor = tensor!(tensor)

    output_type = Nx.Type.to_floating(type)

    {output_shape, output_names} = Nx.Shape.cholesky(shape, names)

    out = %{tensor | type: output_type, shape: output_shape, names: output_names}
    impl!(tensor).cholesky(out, tensor)
  end

  @doc """
  Calculates the p-norm of a tensor.

  For the 0-norm, the norm is the number of non-zero elements in the tensor.

  ## Options

    * `:axes` - defines the axes upon which the norm will be calculated.
      Applies only on 2-norm for 2-D tensors. Default: `nil`.
    * `:ord` - defines which norm will be calculated according to the table below. Default: `2`

  | ord          | 2-D                                       | 1-D                               |
  | ------------ | ----------------------------------------- | --------------------------------- |
  | `nil`        | Frobenius norm                            | 2-norm                            |
  | `:frobenius` | Frobenius norm                            | -                                 |
  | `:inf`       | `max(sum(abs(x), axes: [1]))`             | `max(abs(x))`                     |
  | `:neg_inf`   | `min(sum(abs(x), axes: [1]))`             | `min(abs(x))`                     |
  | 0            | -                                         | Number of non-zero elements       |
  | 1            | `max(sum(abs(x), axes: [0]))`             | as below                          |
  | -1           | `min(sum(abs(x), axes: [0]))`             | as below                          |
  | 2            | 2-norm                                    | as below                          |
  | -2           | smallest singular value (not implemented) | as below                          |
  | other        | -                                         | power(sum(power(abs(x), p)), 1/p) |

  ## Examples

  ### Vector norms

      iex> Nx.norm(Nx.tensor([3, 4]))
      #Nx.Tensor<
        f64
        5.0
      >

      iex> Nx.norm(Nx.tensor([3, 4]), ord: 1)
      #Nx.Tensor<
        f64
        7.0
      >

      iex> Nx.norm(Nx.tensor([3, -4]), ord: :inf)
      #Nx.Tensor<
        s64
        4
      >

      iex> Nx.norm(Nx.tensor([3, -4]), ord: :neg_inf)
      #Nx.Tensor<
        s64
        3
      >

      iex> Nx.norm(Nx.tensor([3, -4, 0, 0]), ord: 0)
      #Nx.Tensor<
        u64
        2
      >

  ### Matrix norms

      iex> Nx.norm(Nx.tensor([[3, -1], [2, -4]]), ord: -1)
      #Nx.Tensor<
        s64
        5
      >

      iex> Nx.norm(Nx.tensor([[3, -2], [2, -4]]), ord: 1)
      #Nx.Tensor<
        s64
        6
      >

      iex> Nx.norm(Nx.tensor([[3, -2], [2, -4]]), ord: :neg_inf)
      #Nx.Tensor<
        s64
        5
      >

      iex> Nx.norm(Nx.tensor([[3, -2], [2, -4]]), ord: :inf)
      #Nx.Tensor<
        s64
        6
      >

      iex> Nx.norm(Nx.tensor([[3, 0], [0, -4]]), ord: :frobenius)
      #Nx.Tensor<
        f64
        5.0
      >

      iex> Nx.norm(Nx.tensor([[3, 0], [0, -4]]))
      #Nx.Tensor<
        f64
        5.0
      >

      iex> Nx.norm(Nx.tensor([[3, 4], [0, -4]]), axes: [1])
      #Nx.Tensor<
        f64[2]
        [5.0, 4.0]
      >

  ### Error cases

      iex> Nx.norm(Nx.tensor([3, 4]), ord: :frobenius)
      ** (ArgumentError) expected a 2-D tensor for ord: :frobenius, got a 1-D tensor

      iex> Nx.norm(Nx.tensor([[0], [1]]), ord: -2)
      ** (RuntimeError) ord: -2 for 2-D tensor not implemented yet
  """
  @doc type: :linalg
  def norm(tensor, opts \\ []) when is_list(opts) do
    %{shape: s} = t = tensor!(tensor)
    assert_keys!(opts, [:ord, :axes])
    rank = rank(t)

    unless rank == 1 or rank == 2,
      do: raise(ArgumentError, "expected 1-D or 2-D tensor, got tensor with shape #{inspect(s)}")

    axes_opts = Keyword.take(opts, [:axes])

    case opts[:ord] do
      nil when rank == 1 -> norm_integer(t, 2, axes_opts)
      nil when rank == 2 -> norm_integer(t, 2, axes_opts)
      :frobenius -> norm_frobenius(t, axes_opts)
      ord when ord in [:inf, :neg_inf] -> norm_inf(t, ord, axes_opts)
      ord when is_integer(ord) -> norm_integer(t, ord, axes_opts)
      ord -> raise ArgumentError, "unknown ord #{inspect(ord)}"
    end
  end

  defp norm_frobenius(%{shape: {_}}, _opts),
    do: raise(ArgumentError, "expected a 2-D tensor for ord: :frobenius, got a 1-D tensor")

  defp norm_frobenius(%{shape: {_, _}} = t, opts), do: norm_integer(t, 2, opts)

  defp norm_inf(%{shape: shape} = t, ord, _opts) when ord in [:inf, :neg_inf] do
    aggregate_axes = if tuple_size(shape) == 2, do: &sum(&1, axes: [1]), else: & &1
    reduce = if ord == :inf, do: &reduce_max/1, else: &reduce_min/1

    t
    |> Nx.abs()
    |> aggregate_axes.()
    |> reduce.()
  end

  defp norm_integer(%{shape: {_}} = t, 0, _opts) do
    t
    |> not_equal(0)
    |> sum()
  end

  defp norm_integer(%{shape: {_, _}} = t, ord, _opts) when ord in [1, -1] do
    function = if ord == 1, do: &reduce_max/1, else: &reduce_min/1

    t
    |> Nx.abs()
    |> sum(axes: [0])
    |> function.()
  end

  defp norm_integer(%{shape: {_, _}}, ord, _opts) when ord not in [-2, -1, 1, 2] do
    raise ArgumentError, "invalid :ord for 2-D tensor, got: #{inspect(ord)}"
  end

  defp norm_integer(%{shape: {_, _}}, -2, _opts) do
    raise "ord: -2 for 2-D tensor not implemented yet"
  end

  defp norm_integer(%{type: type} = t, ord, opts) when is_integer(ord) do
    output_type = Nx.Type.to_floating(type)
    inv_ord = tensor(1 / ord, type: output_type)

    # We extract this result to a variable because it's used both for
    # getting the normalization coefficient and for the main pipe chain
    abs_t = Nx.abs(t)

    # This coefficient is introduced for better numerical stability
    # The idea is that by dividing the tensor by it, large values of
    # tensor entries and large values of p are reduced, which in turn
    # avoids numerical overflow.
    numerical_stability_coefficient = reduce_max(t)

    abs_t
    |> divide(numerical_stability_coefficient)
    |> power(ord)
    |> sum(opts)
    |> power(inv_ord)
    |> multiply(numerical_stability_coefficient)
  end

  @doc """
  Sorts the tensor along the given axis with the
  given comparator.

  If no axis is given, defaults to `0`.

  ### Examples

      iex> Nx.sort(Nx.tensor([[3, 1, 7], [2, 5, 4]], names: [:x, :y]), axis: :x)
      #Nx.Tensor<
        s64[x: 2][y: 3]
        [
          [2, 1, 4],
          [3, 5, 7]
        ]
      >

      iex> Nx.sort(Nx.tensor([[3, 1, 7], [2, 5, 4]], names: [:x, :y]), axis: :y)
      #Nx.Tensor<
        s64[x: 2][y: 3]
        [
          [1, 3, 7],
          [2, 4, 5]
        ]
      >

      iex> Nx.sort(Nx.tensor([[3, 1, 7], [2, 5, 4]], names: [:x, :y]), axis: :y, comparator: :asc)
      #Nx.Tensor<
        s64[x: 2][y: 3]
        [
          [7, 3, 1],
          [5, 4, 2]
        ]
      >

      iex> Nx.sort(Nx.tensor([[[4, 5, 2], [2, 5, 3], [5, 0, 2]], [[1, 9, 8], [2, 1, 3], [2, 1, 4]]], names: [:x, :y, :z]), axis: :x)
      #Nx.Tensor<
        s64[x: 2][y: 3][z: 3]
        [
          [
            [1, 5, 2],
            [2, 1, 3],
            [2, 0, 2]
          ],
          [
            [4, 9, 8],
            [2, 5, 3],
            [5, 1, 4]
          ]
        ]
      >

      iex> Nx.sort(Nx.tensor([[[4, 5, 2], [2, 5, 3], [5, 0, 2]], [[1, 9, 8], [2, 1, 3], [2, 1, 4]]], names: [:x, :y, :z]), axis: :y)
      #Nx.Tensor<
        s64[x: 2][y: 3][z: 3]
        [
          [
            [2, 0, 2],
            [4, 5, 2],
            [5, 5, 3]
          ],
          [
            [1, 1, 3],
            [2, 1, 4],
            [2, 9, 8]
          ]
        ]
      >

      iex> Nx.sort(Nx.tensor([[[4, 5, 2], [2, 5, 3], [5, 0, 2]], [[1, 9, 8], [2, 1, 3], [2, 1, 4]]], names: [:x, :y, :z]), axis: :z)
      #Nx.Tensor<
        s64[x: 2][y: 3][z: 3]
        [
          [
            [2, 4, 5],
            [2, 3, 5],
            [0, 2, 5]
          ],
          [
            [1, 8, 9],
            [1, 2, 3],
            [1, 2, 4]
          ]
        ]
      >

      iex> Nx.sort(Nx.tensor([[3, 1, 7], [2, 5, 4]], names: [:x, :y]), axis: :x, comparator: &Nx.less/2)
      #Nx.Tensor<
        s64[x: 2][y: 3]
        [
          [2, 1, 4],
          [3, 5, 7]
        ]
      >
  """
  @doc type: :ndim
  def sort(tensor, opts \\ []) do
    assert_keys!(opts, [:axis, :comparator])
    comparator = opts[:comparator] || :desc

    %T{shape: shape, names: names} = tensor = tensor!(tensor)

    axis = opts[:axis] || 0
    axis = Nx.Shape.normalize_axis(shape, axis, names)

    impl!(tensor).sort(tensor, tensor, axis: axis, comparator: comparator)
  end

  @doc """
<<<<<<< HEAD
  Solve the equation a x = b for x, assuming a is a triangular matrix.

  ## Examples

      iex> Nx.triangular_solve([[3, 0, 0, 0], [2, 1, 0, 0], [1, 0, 1, 0], [1, 1, 1, 1]], [4, 2, 4, 2])
      #Nx.Tensor<
        f64[4]
        [1.33333333, -0.66666667, 2.66666667, -1.33333333]
      >

  ### Error cases

      iex> Nx.triangular_solve([[3, 0, 0, 0], [2, 1, 0, 0], [1, 0, 1, 0], [1, 1, 1, 1]], [4, 2, 4, 2], trans: 9)
      ** (ArgumentError) unknown trans 9, expected 0 or 'N' for a x = b

      iex> Nx.triangular_solve([[3, 0, 0, 0], [2, 1, 0, 0]], [4, 2, 4, 2], trans: 0)
      ** (ArgumentError) expected a square matrix, got: {2, 4}

      iex> Nx.triangular_solve([[3, 0, 0, 0], [2, 1, 0, 0], [1, 1, 1, 1], [1, 1, 1, 1]], [4], trans: 0)
      ** (ArgumentError) incompatible dimensions
  """
  @doc type: :linalg
  def triangular_solve(a, b, opts \\ []) do
    %T{shape: s1} = a = tensor(a)
    %T{shape: s2} = b = tensor(b)

    case shape(s1) do
      {n, n} -> {n, n}
      other -> raise ArgumentError, "expected a square matrix, got: #{inspect(other)}"
    end

    if size(a) / 4 != size(b), do: raise(ArgumentError, "incompatible dimensions")

    assert_keys!(opts, [:trans])

    case opts[:trans] do
      0 ->
        triangular_solve_n(a, b)

      'N' ->
        triangular_solve_n(a, b)

      nil ->
        triangular_solve_n(a, b)

      trans ->
        raise ArgumentError, "unknown trans #{inspect(trans)}, expected 0 or 'N' for a x = b"
    end
  end

  defp triangular_solve_n(a, b) do
    # TODO: write implementation
=======
  Calculates the QR decomposition of a 2-D tensor with shape `{M, N}`.

  ## Options

    * `:mode` - Can be one of `:reduced`, `:complete`. Defaults to `:reduced`
      For the following, `K = min(M, N)`

      * `:reduced` - returns `q` and `r` with shapes `{M, K}` and `{K, N}`
      * `:complete` - returns `q` and `r` with shapes `{M, M}` and `{M, N}`

    * `:q_names` - Defines the names for the `q` tensor

    * `:r_names` - Defines the names for the `r` tensor

  ## Examples

      iex> {q, r} = Nx.qr(Nx.tensor([[-3, 2, 1], [0, 1, 1], [0, 0, -1]]))
      iex> q
      #Nx.Tensor<
        f64[3][3]
        [
          [-1.0, 0.0, 0.0],
          [0.0, -1.0, 0.0],
          [0.0, 0.0, -1.0]
        ]
      >
      iex> r
      #Nx.Tensor<
        f64[3][3]
        [
          [3.0, -2.0, -1.0],
          [0.0, -1.0, -1.0],
          [0.0, 0.0, 1.0]
        ]
      >

      iex> t = Nx.tensor([[3, 2, 1], [0, 1, 1], [0, 0, 1]])
      iex> {q, r} = Nx.qr(t, q_names: [:row, :base_vector], r_names: [:coef, :vars])
      iex> q
      #Nx.Tensor<
        f64[row: 3][base_vector: 3]
        [
          [-1.0, 0.0, 0.0],
          [0.0, -1.0, 0.0],
          [0.0, 0.0, -1.0]
        ]
      >
      iex> r
      #Nx.Tensor<
        f64[coef: 3][vars: 3]
        [
          [-3.0, -2.0, -1.0],
          [0.0, -1.0, -1.0],
          [0.0, 0.0, -1.0]
        ]
      >

      iex> t = Nx.tensor([[3, 2, 1], [0, 1, 1], [0, 0, 1], [0, 0, 1]], type: {:f, 32})
      iex> {q, r} = Nx.qr(t, mode: :reduced)
      iex> q
      #Nx.Tensor<
        f32[4][3]
        [
          [-1.0, 0.0, 0.0],
          [0.0, -1.0, 0.0],
          [0.0, 0.0, -1.0],
          [0.0, 0.0, 0.0]
        ]
      >
      iex> r
      #Nx.Tensor<
        f32[3][3]
        [
          [-3.0, -2.0, -1.0],
          [0.0, -1.0, -1.0],
          [0.0, 0.0, -1.0]
        ]
      >

      iex> t = Nx.tensor([[3, 2, 1], [0, 1, 1], [0, 0, 1], [0, 0, 0]], type: {:f, 32})
      iex> {q, r} = Nx.qr(t, mode: :complete)
      iex> q
      #Nx.Tensor<
        f32[4][4]
        [
          [-1.0, 0.0, 0.0, 0.0],
          [0.0, -1.0, 0.0, 0.0],
          [0.0, 0.0, -1.0, 0.0],
          [0.0, 0.0, 0.0, 1.0]
        ]
      >
      iex> r
      #Nx.Tensor<
        f32[4][3]
        [
          [-3.0, -2.0, -1.0],
          [0.0, -1.0, -1.0],
          [0.0, 0.0, -1.0],
          [0.0, 0.0, 0.0]
        ]
      >

  ## Error cases

      iex> Nx.qr(Nx.tensor([[1, 1, 1, 1], [-1, 4, 4, -1], [4, -2, 2, 0]]))
      ** (ArgumentError) tensor must have at least as many rows as columns, got shape: {3, 4}
  """
  @doc type: :linalg
  def qr(tensor, opts \\ []) do
    %T{type: type, shape: shape, names: names} = tensor = tensor!(tensor)
    assert_keys!(opts, [:mode, :q_names, :r_names])
    opts = Keyword.put_new(opts, :mode, :reduced)
    mode = opts[:mode]
    valid_modes = [:reduced, :complete]

    unless mode in valid_modes do
      raise ArgumentError,
            "invalid :mode received. Expected one of #{valid_modes}, received: #{mode}"
    end

    output_type = Nx.Type.to_floating(type)

    {q_shape, r_shape} = Nx.Shape.qr(shape, opts)

    [n1, n2] = names

    q_names = opts[:q_names] || [n1, nil]
    r_names = opts[:r_names] || [nil, n2]

    impl!(tensor).qr(
      {%{tensor | type: output_type, shape: q_shape, names: q_names},
       %{tensor | type: output_type, shape: r_shape, names: r_names}},
      tensor,
      opts
    )
>>>>>>> 4acedf92
  end

  ## Helpers

  defp tensor!(%T{} = t),
    do: t

  defp tensor!(number) when is_number(number) do
    type = Nx.Type.infer(number)
    out = %T{shape: {}, type: type, names: []}
    Nx.BinaryBackend.from_binary(out, number_to_binary(number, type), [])
  end

  defp number_to_binary(number, type),
    do: match_types([type], do: <<write!(number, 0)>>)

  defp names!(%T{names: names}), do: names
  defp names!(_), do: nil

  defp assert_keys!(keyword, valid) do
    for kv <- keyword do
      case kv do
        {k, _} ->
          if k not in valid do
            raise ArgumentError,
                  "unknown key #{inspect(k)} in #{inspect(keyword)}, " <>
                    "expected one of #{inspect(valid)}"
          end

        _ ->
          raise ArgumentError,
                "expected a keyword list with keys #{inspect(valid)}, got: #{inspect(keyword)}"
      end
    end
  end
end<|MERGE_RESOLUTION|>--- conflicted
+++ resolved
@@ -7092,7 +7092,6 @@
   end
 
   @doc """
-<<<<<<< HEAD
   Solve the equation a x = b for x, assuming a is a triangular matrix.
 
   ## Examples
@@ -7143,9 +7142,11 @@
     end
   end
 
-  defp triangular_solve_n(a, b) do
-    # TODO: write implementation
-=======
+  defp triangular_solve(a, b) do
+    !impl(tensor).triangular_solve(a, b)
+  end
+
+  @doc """
   Calculates the QR decomposition of a 2-D tensor with shape `{M, N}`.
 
   ## Options
@@ -7281,7 +7282,6 @@
       tensor,
       opts
     )
->>>>>>> 4acedf92
   end
 
   ## Helpers
