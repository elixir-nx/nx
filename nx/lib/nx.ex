defmodule Nx do
  @moduledoc """
  Numerical Elixir.

  The `Nx` library is a collection of functions and data
  types to work with Numerical Elixir. This module defines
  the main entry point for building and working with said
  data-structures. For example, to create an n-dimensional
  tensor, do:

      iex> t = Nx.tensor([[1, 2], [3, 4]])
      iex> Nx.shape(t)
      {2, 2}

  To implement [the Softmax function](https://en.wikipedia.org/wiki/Softmax_function)
  using this library:

      iex> t = Nx.tensor([[1, 2], [3, 4]])
      iex> Nx.divide(Nx.exp(t), Nx.sum(Nx.exp(t)))
      #Nx.Tensor<
        f32[2][2]
        [
          [0.032058604061603546, 0.08714432269334793],
          [0.23688282072544098, 0.6439142227172852]
        ]
      >

  The `Nx` library also provides the `Nx.Defn` functionality,
  which provides a subset of Elixir tailored for numerical
  computations. For example, it overrides Elixir's default
  operators so they are tensor-aware:

      defn softmax(t) do
        Nx.exp(t) / Nx.sum(Nx.exp(t))
      end

  Code inside `defn` functions can also be given to custom compilers,
  which can compile said functions just-in-time (JIT) to run on the
  CPU or on the GPU. See `Nx.Defn` for more information.

  ## Creating tensors

  The main APIs for creating tensors are `tensor/2`, `from_binary/2`,
  `iota/2`, `eye/2`, `random_uniform/2`, `random_normal/2`, and
  `broadcast/3`.

  All other APIs accept exclusively numbers or tensors, unless
  explicitly noted otherwise.

  ## Broadcasting

  Broadcasting allows operations on two tensors of different shapes
  to match. For example, most often operations between tensors have
  the same shape:

      iex> a = Nx.tensor([1, 2, 3])
      iex> b = Nx.tensor([10, 20, 30])
      iex> Nx.add(a, b)
      #Nx.Tensor<
        s64[3]
        [11, 22, 33]
      >

  Now let's imagine you want to multiply a large tensor of dimensions
  1000x1000x1000 by 2. If you had to create a similarly large tensor
  only to perform this operation, it would be inefficient. Therefore,
  you can simply multiply this large tensor by the scalar 2, and Nx
  will propagate its dimensions at the time the operation happens,
  without allocating a large intermediate tensor:

      iex> Nx.multiply(Nx.tensor([1, 2, 3]), 2)
      #Nx.Tensor<
        s64[3]
        [2, 4, 6]
      >

  In practice, broadcasting is not restricted only to scalars; it
  is a general algorithm that applies to all dimensions of a tensor.
  When broadcasting, `Nx` compares the shapes of the two tensors,
  starting with the trailing ones, such that:

    * If the dimensions have equal size, then they are compatible

    * If one of the dimensions have size of 1, it is "broadcast"
      to match the dimension of the other

  In case one tensor has more dimensions than the other, the missing
  dimensions are considered to be of size one. Here are some examples
  of how broadcast would work when multiplying two tensors with the
  following shapes:

      s64[3] * s64
      #=> s64[3]

      s64[255][255][3] * s64[3]
      #=> s64[255][255][3]

      s64[2][1] * s[1][2]
      #=> s64[2][2]

      s64[5][1][4][1] * s64[3][4][5]
      #=> s64[5][3][4][5]

  If any of the dimensions do not match or are not 1, an error is
  raised.

  ## Access syntax (slicing)

  Nx tensors implement Elixir's access syntax. This allows developers
  to slice tensors up and easily access sub-dimensions and values.

  Access accepts integers:

      iex> t = Nx.tensor([[1, 2], [3, 4]])
      iex> t[0]
      #Nx.Tensor<
        s64[2]
        [1, 2]
      >
      iex> t[1]
      #Nx.Tensor<
        s64[2]
        [3, 4]
      >
      iex> t[1][1]
      #Nx.Tensor<
        s64
        4
      >

  If a negative index is given, it accesses the element from the back:

      iex> t = Nx.tensor([[1, 2], [3, 4]])
      iex> t[-1][-1]
      #Nx.Tensor<
        s64
        4
      >

  Out of bound access will raise:

      iex> Nx.tensor([1, 2])[2]
      ** (ArgumentError) index 2 is out of bounds for axis 0 in shape {2}

      iex> Nx.tensor([1, 2])[-3]
      ** (ArgumentError) index -3 is out of bounds for axis 0 in shape {2}

  The index can also be another tensor but in such cases it must be
  a scalar between 0 and the dimension size. Out of bound dynamic indexes
  are always clamped to the tensor dimensions:

      iex> two = Nx.tensor(2)
      iex> t = Nx.tensor([[1, 2], [3, 4]])
      iex> t[two][two]
      #Nx.Tensor<
        s64
        4
      >

  For example, a `minus_one` dynamic index will be clamped to zero:

      iex> minus_one = Nx.tensor(-1)
      iex> t = Nx.tensor([[1, 2], [3, 4]])
      iex> t[minus_one][minus_one]
      #Nx.Tensor<
        s64
        1
      >

  Access also accepts ranges. Ranges in Elixir are inclusive:

      iex> t = Nx.tensor([[1, 2], [3, 4], [5, 6], [7, 8]])
      iex> t[0..1]
      #Nx.Tensor<
        s64[2][2]
        [
          [1, 2],
          [3, 4]
        ]
      >

  Ranges can receive negative positions and they will read from
  the back. In such cases, the range step must be explicitly given
  and the right-side of the range must be equal or greater than
  the left-side:

      iex> t = Nx.tensor([[1, 2], [3, 4], [5, 6], [7, 8]])
      iex> t[1..-2//1]
      #Nx.Tensor<
        s64[2][2]
        [
          [3, 4],
          [5, 6]
        ]
      >

  As you can see, accessing with a range does not eliminate the
  accessed axis, therefore, when wanting to slice across multiple
  axes with ranges, it is often desired to use a list:

      iex> t = Nx.tensor([[1, 2, 3], [4, 5, 6], [7, 8, 9], [10, 11, 12]])
      iex> t[[1..2, 1..2]]
      #Nx.Tensor<
        s64[2][2]
        [
          [5, 6],
          [8, 9]
        ]
      >

  You can mix both ranges and integers in the list too:

      iex> t = Nx.tensor([[1, 2, 3], [4, 5, 6], [7, 8, 9], [10, 11, 12]])
      iex> t[[1..2, 2]]
      #Nx.Tensor<
        s64[2]
        [6, 9]
      >

  If the list has less elements than axes, the remaining dimensions
  are returned in full:

      iex> t = Nx.tensor([[1, 2, 3], [4, 5, 6], [7, 8, 9], [10, 11, 12]])
      iex> t[[1..2]]
      #Nx.Tensor<
        s64[2][3]
        [
          [4, 5, 6],
          [7, 8, 9]
        ]
      >

  The access syntax also pairs nicely with named tensors. By
  using named tensors, you can pass only the axis you want to
  slice, leaving the other axis intact:

      iex> t = Nx.tensor([[1, 2, 3], [4, 5, 6], [7, 8, 9], [10, 11, 12]], names: [:x, :y])
      iex> t[x: 1..2]
      #Nx.Tensor<
        s64[x: 2][y: 3]
        [
          [4, 5, 6],
          [7, 8, 9]
        ]
      >
      iex> t[x: 1..2, y: 0..1]
      #Nx.Tensor<
        s64[x: 2][y: 2]
        [
          [4, 5],
          [7, 8]
        ]
      >
      iex> t[x: 1, y: 0..1]
      #Nx.Tensor<
        s64[y: 2]
        [4, 5]
      >

  For a more complex slicing rules, including strides, you
  can always fallback to `Nx.slice/4`.

  ## Backends

  The `Nx` library has built-in support for multiple backends.
  A tensor is always handled by a backend, the default backend
  being `Nx.BinaryBackend`, which means the tensor is allocated
  as a binary within the Erlang VM.

  Most often backends are used to provide a completely different
  implementation of tensor operations, often accelerated to the GPU.
  In such cases, you want to guarantee all tensors are allocated in
  the new backend. This can be done by configuring your runtime:

      # config/runtime.exs
      import Config
      config :nx, default_backend: Lib.CustomBackend

  Or by calling `Nx.default_backend/1`:

      Nx.default_backend({Lib.CustomBackend, device: :cuda})

  To implement your own backend, check the `Nx.Tensor` behaviour.
  """

  import Nx.Shared
  import Nx.Defn.Kernel, only: [keyword!: 2]

  alias Nx.Tensor, as: T

  @type t :: number | Nx.Tensor.t()
  @type shape :: t() | Nx.Tensor.shape()
  @type axis :: Nx.Tensor.axis()
  @type axes :: Nx.Tensor.axes()

  @file_version 1

  ## Creation API

  @doc """
  Builds a tensor.

  The argument is either a number, which means the tensor is a scalar
  (zero-dimensions), a list of those (the tensor is a vector) or
  a list of n-lists of those, leading to n-dimensional tensors.
  The tensor will be allocated in `Nx.default_backend/1`, unless the
  `:backend` option is given, which overrides the default one.

  ## Examples

  A number returns a tensor of zero dimensions:

      iex> Nx.tensor(0)
      #Nx.Tensor<
        s64
        0
      >

      iex> Nx.tensor(1.0)
      #Nx.Tensor<
        f32
        1.0
      >

  Giving a list returns a vector (a one-dimensional tensor):

      iex> Nx.tensor([1, 2, 3])
      #Nx.Tensor<
        s64[3]
        [1, 2, 3]
      >

      iex> Nx.tensor([1.2, 2.3, 3.4, 4.5])
      #Nx.Tensor<
        f32[4]
        [1.2000000476837158, 2.299999952316284, 3.4000000953674316, 4.5]
      >

  The type can be explicitly given. Integers and floats
  bigger than the given size overflow:

      iex> Nx.tensor([300, 301, 302], type: {:s, 8})
      #Nx.Tensor<
        s8[3]
        [44, 45, 46]
      >

  Mixed types give higher priority to floats:

      iex> Nx.tensor([1, 2, 3.0])
      #Nx.Tensor<
        f32[3]
        [1.0, 2.0, 3.0]
      >

  Multi-dimensional tensors are also possible:

      iex> Nx.tensor([[1, 2, 3], [4, 5, 6]])
      #Nx.Tensor<
        s64[2][3]
        [
          [1, 2, 3],
          [4, 5, 6]
        ]
      >

      iex> Nx.tensor([[1, 2], [3, 4], [5, 6]])
      #Nx.Tensor<
        s64[3][2]
        [
          [1, 2],
          [3, 4],
          [5, 6]
        ]
      >

      iex> Nx.tensor([[[1, 2], [3, 4], [5, 6]], [[-1, -2], [-3, -4], [-5, -6]]])
      #Nx.Tensor<
        s64[2][3][2]
        [
          [
            [1, 2],
            [3, 4],
            [5, 6]
          ],
          [
            [-1, -2],
            [-3, -4],
            [-5, -6]
          ]
        ]
      >

  It is possible to pass scalar tensors as part of a list too:

      iex> Nx.tensor([1, Nx.tensor(2), 3])
      #Nx.Tensor<
        s64[3]
        [1, 2, 3]
      >

  Besides single-precision (32 bits), floats can also have
  half-precision (16) or double-precision (64):

      iex> Nx.tensor([1, 2, 3], type: {:f, 16})
      #Nx.Tensor<
        f16[3]
        [1.0, 2.0, 3.0]
      >

      iex> Nx.tensor([1, 2, 3], type: {:f, 64})
      #Nx.Tensor<
        f64[3]
        [1.0, 2.0, 3.0]
      >

  Brain-floating points are also supported:

      iex> Nx.tensor([1, 2, 3], type: {:bf, 16})
      #Nx.Tensor<
        bf16[3]
        [1.0, 2.0, 3.0]
      >

  You can also provide names for tensor dimensions. Names are either atoms or `nil`:

      iex> Nx.tensor([[1, 2, 3], [4, 5, 6]], names: [:x, :y])
      #Nx.Tensor<
        s64[x: 2][y: 3]
        [
          [1, 2, 3],
          [4, 5, 6]
        ]
      >

  Names make your code more expressive:

      iex> Nx.tensor([[[1, 2, 3], [4, 5, 6], [7, 8, 9]]], names: [:batch, :height, :width])
      #Nx.Tensor<
        s64[batch: 1][height: 3][width: 3]
        [
          [
            [1, 2, 3],
            [4, 5, 6],
            [7, 8, 9]
          ]
        ]
      >

  You can also leave dimension names as `nil`:

      iex> Nx.tensor([[[1, 2, 3], [4, 5, 6], [7, 8, 9]]], names: [:batch, nil, nil])
      #Nx.Tensor<
        s64[batch: 1][3][3]
        [
          [
            [1, 2, 3],
            [4, 5, 6],
            [7, 8, 9]
          ]
        ]
      >

  However, you must provide a name for every dimension in the tensor:

      iex> Nx.tensor([[[1, 2, 3], [4, 5, 6], [7, 8, 9]]], names: [:batch])
      ** (ArgumentError) invalid names for tensor of rank 3, when specifying names every dimension must have a name or be nil

  ## Options

    * `:type` - sets the type of the tensor. If one is not given,
      one is automatically inferred based on the input.

    * `:names` - dimension names. If you wish to specify dimension
      names you must specify a name for every dimension in the tensor.
      Only `nil` and atoms are supported as dimension names.

    * `:backend` - the backend to allocate the tensor on. It is either
      an atom or a tuple in the shape `{backend, options}`. This option
      is ignored inside `defn`

  """
  @doc type: :creation
  def tensor(arg, opts \\ []) do
    opts = keyword!(opts, [:type, :names, :backend])
    type = Nx.Type.normalize!(opts[:type] || infer_type(arg))
    tensor(arg, type, opts)
  end

  defp infer_type([head | tail]) when is_list(tail) do
    Enum.reduce(tail, infer_type(head), &Nx.Type.merge(infer_type(&1), &2))
  end

  defp infer_type(number) when is_number(number) or is_struct(number, Complex) do
    Nx.Type.infer(number)
  end

  defp infer_type(%Nx.Tensor{type: type, shape: {}}) do
    type
  end

  defp infer_type(value) do
    raise ArgumentError, "invalid value given to Nx.tensor/1, got: #{inspect(value)}"
  end

  defp tensor(arg, type, opts) when is_number(arg) do
    names = Nx.Shape.named_axes!(opts[:names], {})
    {backend, backend_options} = backend_from_options!(opts) || default_backend()
    backend.constant(%T{shape: {}, type: type, names: names}, arg, backend_options)
  end

  defp tensor(%Complex{} = arg, {:c, size}, opts) do
    names = Nx.Shape.named_axes!(opts[:names], {})
    {backend, backend_options} = backend_from_options!(opts) || default_backend()
    backend.constant(%T{shape: {}, type: {:c, size}, names: names}, arg, backend_options)
  end

  defp tensor(%Complex{}, type, _) do
    raise ArgumentError,
          "invalid type for complex number. Expected {:c, 64} or {:c, 128}, got: #{inspect(type)}"
  end

  defp tensor(arg, type, opts) when is_list(arg) do
    {shape, data} = flatten_list(arg, type)

    if data == "" do
      raise "cannot build empty tensor"
    end

    names = Nx.Shape.named_axes!(opts[:names], shape)
    {backend, backend_options} = backend_from_options!(opts) || default_backend()
    backend.from_binary(%T{shape: shape, type: type, names: names}, data, backend_options)
  end

  defp flatten_list(list, type) do
    {dimensions, acc} = flatten_list(list, type, [], [])

    {dimensions |> Enum.reverse() |> List.to_tuple(),
     acc |> Enum.reverse() |> :erlang.list_to_binary()}
  end

  defp flatten_list([], _type, dimensions, acc) do
    {[0 | dimensions], acc}
  end

  defp flatten_list([head | rest], type, parent_dimensions, acc) when is_list(head) do
    {child_dimensions, acc} = flatten_list(head, type, [], acc)

    {n, acc} =
      Enum.reduce(rest, {1, acc}, fn list, {count, acc} ->
        case flatten_list(list, type, [], acc) do
          {^child_dimensions, acc} ->
            {count + 1, acc}

          {other_dimensions, _acc} ->
            raise ArgumentError,
                  "cannot build tensor because lists have different shapes, got " <>
                    inspect(List.to_tuple(child_dimensions)) <>
                    " at position 0 and " <>
                    inspect(List.to_tuple(other_dimensions)) <> " at position #{count + 1}"
        end
      end)

    {child_dimensions ++ [n | parent_dimensions], acc}
  end

  defp flatten_list(list, type, dimensions, acc) do
    {[length(list) | dimensions],
     Enum.reduce(list, acc, &[tensor_or_number_to_binary(&1, type) | &2])}
  end

  defp tensor_or_number_to_binary(%Nx.Tensor{shape: {}} = tensor, type) do
    tensor |> as_type(type) |> to_binary()
  end

  defp tensor_or_number_to_binary(%Complex{re: re, im: im}, {:c, size}) do
    number_to_binary(re, {:f, div(size, 2)}) <> number_to_binary(im, {:f, div(size, 2)})
  end

  defp tensor_or_number_to_binary(number, type) when is_number(number) do
    number_to_binary(number, type)
  end

  defp tensor_or_number_to_binary(value, _type) do
    raise ArgumentError, "invalid value given to Nx.tensor/1, got: #{inspect(value)}"
  end

  @doc """
  Creates a tensor template.

  You can't perform any operation on this tensor.
  It exists exclusively to define APIs that say
  a tensor with a certain type, shape, and names
  is expected in the future.

  ## Examples

      iex> Nx.template({2, 3}, {:f, 32})
      #Nx.Tensor<
        f32[2][3]
        Nx.TemplateBackend
      >

      iex> Nx.template({2, 3}, {:f, 32}, names: [:rows, :columns])
      #Nx.Tensor<
        f32[rows: 2][columns: 3]
        Nx.TemplateBackend
      >

  Although note it is impossible to perform any operation on a tensor template:

      iex> t = Nx.template({2, 3}, {:f, 32}, names: [:rows, :columns])
      iex> Nx.add(t, 1)
      ** (RuntimeError) cannot perform operations on a Nx.TemplateBackend tensor

  To convert existing tensors to templates, use `to_template/1`.
  """
  @doc type: :creation
  def template(shape, type, opts \\ []) when is_tuple(shape) do
    opts = keyword!(opts, [:names])
    type = Nx.Type.normalize!(type)
    names = Nx.Shape.named_axes!(opts[:names], shape)
    %T{shape: shape, type: type, names: names, data: %Nx.TemplateBackend{}}
  end

  @doc """
  Converts a tensor (or tuples and maps of tensors) to tensor templates.

  Templates are useful when you need to pass types and shapes to
  operations and the data is not yet available.

  For convenience, this function accepts tensors and any container
  (such as maps and tuples as defined by the `Nx.Container` protocol)
  and recursively converts all tensors to templates.

  ## Examples

      iex> Nx.iota({2, 3}) |> Nx.to_template()
      #Nx.Tensor<
        s64[2][3]
        Nx.TemplateBackend
      >

      iex> {int, float} = Nx.to_template({1, 2.0})
      iex> int
      #Nx.Tensor<
        s64
        Nx.TemplateBackend
      >
      iex> float
      #Nx.Tensor<
        f32
        Nx.TemplateBackend
      >

  Although note it is impossible to perform any operation on a tensor template:

      iex> t = Nx.iota({2, 3}) |> Nx.to_template()
      iex> Nx.add(t, 1)
      ** (RuntimeError) cannot perform operations on a Nx.TemplateBackend tensor

  To build a template from scratch, use `template/3`.
  """
  @doc type: :conversion
  def to_template(tensor_or_container) do
    Nx.Defn.Composite.traverse(tensor_or_container, fn tensor ->
      %{to_tensor(tensor) | data: %Nx.TemplateBackend{}}
    end)
  end

  @doc """
  Shortcut for `random_uniform(shape, 0.0, 1.0, opts)`.
  """
  @doc type: :random
  def random_uniform(tensor_or_shape, opts \\ []) do
    random_uniform(tensor_or_shape, 0.0, 1.0, opts)
  end

  @doc """
  Returns a uniformly-distributed random tensor with the given shape.

  The distribution is bounded on the semi-open interval `[min, max)`.
  If `min` and `max` are integers, then the tensor has type `{:s, 64}`.
  Otherwise, a `{:f, 64}` tensor is returned. You can also pass any
  valid type via the `:type` option.

  If a tensor or a number are given, the shape and default type are
  taken from them.

  ## Examples

  ### Generating Floats

      iex> t = Nx.random_uniform({10})
      iex> for <<x::float-32-native <- Nx.to_binary(t)>> do
      ...>   true = x >= 0.0 and x < 1.0
      ...> end
      iex> Nx.shape(t)
      {10}
      iex> Nx.type(t)
      {:f, 32}

      iex> t = Nx.random_uniform({5, 5}, type: {:bf, 16})
      iex> byte_size(Nx.to_binary(t))
      50
      iex> Nx.shape(t)
      {5, 5}
      iex> Nx.type(t)
      {:bf, 16}

      iex> t = Nx.random_uniform({5, 5}, -1.0, 1.0, type: {:f, 64})
      iex> for <<x::float-64-native <- Nx.to_binary(t)>> do
      ...>   true = x >= -1.0 and x < 1.0
      ...> end
      iex> Nx.shape(t)
      {5, 5}
      iex> Nx.type(t)
      {:f, 64}

  ### Generating Integers

      iex> t = Nx.random_uniform({10}, 5, 10, type: {:u, 8})
      iex> for <<x::8-unsigned-native <- Nx.to_binary(t)>> do
      ...>   true = x >= 5 and x < 10
      ...> end
      iex> Nx.shape(t)
      {10}
      iex> Nx.type(t)
      {:u, 8}

      iex> t = Nx.random_uniform({5, 5}, -5, 5, type: {:s, 64})
      iex> for <<x::64-signed-native <- Nx.to_binary(t)>> do
      ...>   true = x >= -5 and x < 5
      ...> end
      iex> Nx.shape(t)
      {5, 5}
      iex> Nx.type(t)
      {:s, 64}

  ### Tensors as shapes

  If given a tensor as a shape, it takes the shape and names from the tensor:

      iex> t = Nx.tensor([[1, 2], [3, 4]], names: [:batch, :data])
      iex> t = Nx.random_uniform(t)
      iex> Nx.shape(t)
      {2, 2}
      iex> Nx.type(t)
      {:f, 32}
      iex> Nx.names(t)
      [:batch, :data]

      iex> t = Nx.tensor([[1, 2], [3, 4]])
      iex> t = Nx.random_uniform(t, type: {:f, 32})
      iex> Nx.shape(t)
      {2, 2}
      iex> Nx.type(t)
      {:f, 32}
      iex> Nx.names(t)
      [nil, nil]

  The same applies to numbers:

      iex> t = Nx.random_uniform(10)
      iex> Nx.shape(t)
      {}
      iex> Nx.type(t)
      {:f, 32}

      iex> t = Nx.random_uniform(10.0)
      iex> Nx.shape(t)
      {}
      iex> Nx.type(t)
      {:f, 32}
      iex> Nx.names(t)
      []

  If you pass `:names` as an option, the resulting tensor will take on those names:

      iex> t = Nx.tensor([[1, 2], [3, 4]], names: [:batch, :data])
      iex> t = Nx.random_uniform(t, names: [:batch, nil])
      iex> Nx.shape(t)
      {2, 2}
      iex> Nx.type(t)
      {:f, 32}
      iex> Nx.names(t)
      [:batch, nil]

  ## Options

    * `:type` - the type of the tensor

    * `:names` - the names of the tensor dimensions

    * `:backend` - the backend to allocate the tensor on. It is either
      an atom or a tuple in the shape `{backend, options}`. This option
      is ignored inside `defn`

  """
  @doc type: :random
  def random_uniform(tensor_or_shape, min, max, opts \\ []) do
    opts = keyword!(opts, [:type, :names, :backend])
    %T{type: min_type, shape: min_shape} = min = to_tensor(min)
    %T{type: max_type, shape: max_shape} = max = to_tensor(max)

    shape = shape(tensor_or_shape)
    names = Nx.Shape.named_axes!(opts[:names] || names!(tensor_or_shape), shape)
    range_type = Nx.Type.merge(min_type, max_type)
    type = Nx.Type.normalize!(opts[:type] || range_type)

    unless min_shape == {} and max_shape == {} do
      raise ArgumentError,
            "random_uniform/3 expects min and max to be scalars, got:" <>
              " min shape: #{inspect(min_shape)} and max shape: #{inspect(max_shape)}"
    end

    unless Nx.Type.float?(type) or (Nx.Type.integer?(type) and Nx.Type.integer?(range_type)) do
      raise ArgumentError,
            "random_uniform/3 expects compatible types, got: #{inspect(type)}" <>
              " with range #{inspect(range_type)}"
    end

    {backend, backend_options} = backend_from_options!(opts) || default_backend()
    backend.random_uniform(%T{shape: shape, type: type, names: names}, min, max, backend_options)
  end

  @doc """
  Shortcut for `random_normal(shape, 0.0, 1.0, opts)`.
  """
  @doc type: :random
  def random_normal(tensor_or_shape, opts \\ []) do
    random_normal(tensor_or_shape, 0.0, 1.0, opts)
  end

  @doc """
  Returns a normally-distributed random tensor with the given shape.

  The distribution has mean of `mu` and standard deviation of
  `sigma`. Return type is one of `{:bf, 16}`, `{:f, 32}` or `{:f, 64}`.

  If a tensor or a number are given, the shape is taken from the tensor.

  ## Examples

      iex> t = Nx.random_normal({10})
      iex> Nx.shape(t)
      {10}
      iex> Nx.type(t)
      {:f, 32}

      iex> t = Nx.random_normal({5, 5}, 2.0, 1.0, type: {:bf, 16})
      iex> Nx.shape(t)
      {5, 5}
      iex> Nx.type(t)
      {:bf, 16}

      iex> t = Nx.random_normal({3, 3, 3}, -1.0, 1.0, type: {:f, 32})
      iex> Nx.shape(t)
      {3, 3, 3}
      iex> Nx.type(t)
      {:f, 32}

  If given a tensor as a shape, it takes the shape, names, and default type
  from the tensor:

      iex> t = Nx.tensor([[1.0, 2.0], [3.0, 4.0]], names: [:batch, :data])
      iex> t = Nx.random_normal(t)
      iex> Nx.shape(t)
      {2, 2}
      iex> Nx.type(t)
      {:f, 32}
      iex> Nx.names(t)
      [:batch, :data]

      iex> t = Nx.tensor([[1.0, 2.0], [3.0, 4.0]])
      iex> t = Nx.random_normal(t, type: {:f, 32})
      iex> Nx.shape(t)
      {2, 2}
      iex> Nx.type(t)
      {:f, 32}
      iex> Nx.names(t)
      [nil, nil]

  The same applies to numbers:

      iex> t = Nx.random_normal(10.0)
      iex> Nx.shape(t)
      {}
      iex> Nx.type(t)
      {:f, 32}
      iex> Nx.names(t)
      []

  If you pass the `:names` option, the resulting tensor will take on those names:

      iex> t = Nx.tensor([[1, 2], [3, 4]], names: [:batch, :data])
      iex> t = Nx.random_normal(t, names: [:batch, nil])
      iex> Nx.shape(t)
      {2, 2}
      iex> Nx.type(t)
      {:f, 32}
      iex> Nx.names(t)
      [:batch, nil]

  ## Options

    * `:type` - the type of the tensor

    * `:names` - the names of the tensor dimensions

    * `:backend` - the backend to allocate the tensor on. It is either
      an atom or a tuple in the shape `{backend, options}`. This option
      is ignored inside `defn`

  """
  @doc type: :random
  def random_normal(tensor_or_shape, mu, sigma, opts \\ []) do
    opts = keyword!(opts, [:type, :names, :backend])
    %T{type: mu_type, shape: mu_shape} = mu = to_tensor(mu)
    %T{type: sigma_type, shape: sigma_shape} = sigma = to_tensor(sigma)

    shape = shape(tensor_or_shape)
    names = Nx.Shape.named_axes!(opts[:names] || names!(tensor_or_shape), shape)
    type = Nx.Type.normalize!(opts[:type] || {:f, 32})

    unless mu_shape == {} and sigma_shape == {} do
      raise ArgumentError,
            "random_normal/3 expects mu and sigma to be scalars" <>
              " got: mu shape: #{inspect(mu_shape)} and sigma shape: #{inspect(sigma_shape)}"
    end

    unless Nx.Type.float?(mu_type) and Nx.Type.float?(sigma_type) do
      raise ArgumentError,
            "random_normal/3 expects mu and sigma to be float types," <>
              " got: mu type: #{inspect(mu_type)} and sigma type: #{inspect(sigma_type)}"
    end

    unless Nx.Type.float?(type) do
      raise ArgumentError, "random_normal/3 expects float type, got: #{inspect(type)}"
    end

    {backend, backend_options} = backend_from_options!(opts) || default_backend()
    backend.random_normal(%T{shape: shape, type: type, names: names}, mu, sigma, backend_options)
  end

  @doc """
  Shuffles tensor elements.

  By default, shuffles elements within the whole tensor. When `:axis`
  is given, shuffles the tensor along the specific axis instead.

  ## Options

    * `:axis` - the axis to shuffle along

  ## Examples

  Shuffling all elements:

      t = Nx.tensor([[1, 2], [3, 4], [5, 6]])
      Nx.shuffle(t)
      #=>
      #Nx.Tensor<
        s64[3][2]
        [
          [5, 1],
          [2, 3],
          [6, 4]
        ]
      >

  Shuffling rows in a two-dimensional tensor:

      t = Nx.tensor([[1, 2], [3, 4], [5, 6]])
      Nx.shuffle(t, axis: 0)
      #=>
      #Nx.Tensor<
        s64[3][2]
        [
          [5, 6],
          [1, 2],
          [3, 4]
        ]
      >
  """
  @doc type: :random
  def shuffle(tensor, opts \\ []) do
    opts = keyword!(opts, [:axis])
    %T{shape: shape, names: names} = tensor = to_tensor(tensor)

    if axis = opts[:axis] do
      axis = Nx.Shape.normalize_axis(shape, axis, names)
      size = Nx.axis_size(tensor, axis)
      permutation = Nx.random_uniform({size}) |> Nx.argsort()
      Nx.take(tensor, permutation, axis: axis)
    else
      flattened = Nx.flatten(tensor)
      permutation = flattened |> Nx.random_uniform() |> Nx.argsort()
      flattened |> Nx.take(permutation) |> Nx.reshape(tensor)
    end
  end

  @doc """
  Creates a tensor with the given shape which increments
  along the provided axis. You may optionally provide dimension
  names.

  If no axis is provided, index counts up at each element.

  If a tensor or a number are given, the shape and names are taken from the tensor.

  ## Examples

      iex> Nx.iota({})
      #Nx.Tensor<
        s64
        0
      >

      iex> Nx.iota({5})
      #Nx.Tensor<
        s64[5]
        [0, 1, 2, 3, 4]
      >

      iex> Nx.iota({3, 2, 3}, names: [:batch, :height, :width])
      #Nx.Tensor<
        s64[batch: 3][height: 2][width: 3]
        [
          [
            [0, 1, 2],
            [3, 4, 5]
          ],
          [
            [6, 7, 8],
            [9, 10, 11]
          ],
          [
            [12, 13, 14],
            [15, 16, 17]
          ]
        ]
      >

      iex> Nx.iota({3, 3}, axis: 1, names: [:batch, nil])
      #Nx.Tensor<
        s64[batch: 3][3]
        [
          [0, 1, 2],
          [0, 1, 2],
          [0, 1, 2]
        ]
      >

      iex> Nx.iota({3, 3}, axis: -1)
      #Nx.Tensor<
        s64[3][3]
        [
          [0, 1, 2],
          [0, 1, 2],
          [0, 1, 2]
        ]
      >

      iex> Nx.iota({3, 4, 3}, axis: 0, type: {:f, 64})
      #Nx.Tensor<
        f64[3][4][3]
        [
          [
            [0.0, 0.0, 0.0],
            [0.0, 0.0, 0.0],
            [0.0, 0.0, 0.0],
            [0.0, 0.0, 0.0]
          ],
          [
            [1.0, 1.0, 1.0],
            [1.0, 1.0, 1.0],
            [1.0, 1.0, 1.0],
            [1.0, 1.0, 1.0]
          ],
          [
            [2.0, 2.0, 2.0],
            [2.0, 2.0, 2.0],
            [2.0, 2.0, 2.0],
            [2.0, 2.0, 2.0]
          ]
        ]
      >

      iex> Nx.iota({1, 3, 2}, axis: 2)
      #Nx.Tensor<
        s64[1][3][2]
        [
          [
            [0, 1],
            [0, 1],
            [0, 1]
          ]
        ]
      >

  ## Options

    * `:type` - the type of the tensor

    * `:axis` - an axis to repeat the iota over

    * `:names` - the names of the tensor dimensions

    * `:backend` - the backend to allocate the tensor on. It is either
      an atom or a tuple in the shape `{backend, options}`. This option
      is ignored inside `defn`

  """
  @doc type: :creation
  def iota(tensor_or_shape, opts \\ []) do
    opts = keyword!(opts, [:axis, :names, :backend, type: {:s, 64}])
    shape = Nx.shape(tensor_or_shape)
    names = Nx.Shape.named_axes!(opts[:names] || names!(tensor_or_shape), shape)
    type = Nx.Type.normalize!(opts[:type])
    {backend, backend_options} = backend_from_options!(opts) || default_backend()

    if axis = opts[:axis] do
      axis = Nx.Shape.normalize_axis(shape, axis, names)
      backend.iota(%T{type: type, shape: shape, names: names}, axis, backend_options)
    else
      backend.iota(%T{type: type, shape: shape, names: names}, nil, backend_options)
    end
  end

  @doc """
  Creates the identity matrix of size `n`.

  ## Examples

      iex> Nx.eye(2)
      #Nx.Tensor<
        s64[2][2]
        [
          [1, 0],
          [0, 1]
        ]
      >

      iex> Nx.eye(3, type: {:f, 32}, names: [:height, :width])
      #Nx.Tensor<
        f32[height: 3][width: 3]
        [
          [1.0, 0.0, 0.0],
          [0.0, 1.0, 0.0],
          [0.0, 0.0, 1.0]
        ]
      >

  The first argument can also be a tensor or a shape of a square
  matrix:

      iex> Nx.eye(Nx.iota({2, 2}))
      #Nx.Tensor<
        s64[2][2]
        [
          [1, 0],
          [0, 1]
        ]
      >

      iex> Nx.eye({1, 1})
      #Nx.Tensor<
        s64[1][1]
        [
          [1]
        ]
      >

  ## Options

    * `:type` - the type of the tensor

    * `:names` - the names of the tensor dimensions

    * `:backend` - the backend to allocate the tensor on. It is either
      an atom or a tuple in the shape `{backend, options}`. This option
      is ignored inside `defn`

  """
  @doc type: :creation
  def eye(n_or_shape_or_tensor, opts \\ [])

  def eye(n, opts) when is_integer(n) and n > 0 do
    eye({n, n}, opts)
  end

  def eye(shape_or_tensor, opts) do
    opts = keyword!(opts, [:names, :backend, type: {:s, 64}])

    shape =
      case shape(shape_or_tensor) do
        {n, n} -> {n, n}
        other -> raise ArgumentError, "eye/2 expects a square matrix, got: #{inspect(other)}"
      end

    names = Nx.Shape.named_axes!(opts[:names], shape)
    type = Nx.Type.normalize!(opts[:type] || {:s, 64})

    {backend, backend_options} = backend_from_options!(opts) || default_backend()
    backend.eye(%T{type: type, shape: shape, names: names}, backend_options)
  end

  @doc """
  Extracts the diagonal of a 2D tensor.

  Converse of `make_diagonal/2`.

  ## Examples

  Given a 2D tensor without offset:

      iex> Nx.take_diagonal(Nx.tensor([
      ...> [0, 1, 2],
      ...> [3, 4, 5],
      ...> [6, 7, 8]
      ...> ]))
      #Nx.Tensor<
        s64[3]
        [0, 4, 8]
      >

  And if given a 2D tensor along with an offset:

      iex> Nx.take_diagonal(Nx.iota({3, 3}), offset: 1)
      #Nx.Tensor<
        s64[2]
        [1, 5]
      >

      iex> Nx.take_diagonal(Nx.iota({3, 3}), offset: -1)
      #Nx.Tensor<
        s64[2]
        [3, 7]
      >

  ## Options

    * `:offset` - offset used for extracting the diagonal.
      Use offset > 0 for diagonals above the main diagonal,
      and offset < 0 for diagonals below the main diagonal.
      Defaults to 0.

  ## Error cases

      iex> Nx.take_diagonal(Nx.tensor([0, 1, 2]))
      ** (ArgumentError) take_diagonal/2 expects tensor of rank 2, got tensor of rank: 1

      iex> Nx.take_diagonal(Nx.iota({3, 3}), offset: 3)
      ** (ArgumentError) offset must be less than length of axis 1 when positive, got: 3

      iex> Nx.take_diagonal(Nx.iota({3, 3}), offset: -4)
      ** (ArgumentError) absolute value of offset must be less than length of axis 0 when negative, got: -4
  """
  @doc type: :creation
  def take_diagonal(tensor, opts \\ []) do
    tensor = to_tensor(tensor)

    opts = keyword!(opts, offset: 0)

    shape = Nx.Shape.take_diagonal(tensor.shape)
    offset = opts[:offset]

    Nx.Shape.validate_diag_offset!(shape, offset)

    Nx.gather(tensor, diag_indices(shape, offset))
  end

  @doc """
  Creates a diagonal tensor from a 1D tensor.

  Converse of `take_diagonal/2`.

  The returned tensor will be a square matrix of dimensions equal
  to the size of the tensor. If an offset is given, the absolute value
  of the offset is added to the matrix dimensions sizes.

  ## Examples

    Given a 1D tensor:

      iex> Nx.make_diagonal(Nx.tensor([1, 2, 3, 4]))
      #Nx.Tensor<
        s64[4][4]
        [
          [1, 0, 0, 0],
          [0, 2, 0, 0],
          [0, 0, 3, 0],
          [0, 0, 0, 4]
        ]
      >

    Given a 1D tensor with an offset:

      iex> Nx.make_diagonal(Nx.tensor([1, 2, 3]), offset: 1)
      #Nx.Tensor<
        s64[4][4]
        [
          [0, 1, 0, 0],
          [0, 0, 2, 0],
          [0, 0, 0, 3],
          [0, 0, 0, 0]
        ]
      >

      iex> Nx.make_diagonal(Nx.tensor([1, 2, 3]), offset: -1)
      #Nx.Tensor<
        s64[4][4]
        [
          [0, 0, 0, 0],
          [1, 0, 0, 0],
          [0, 2, 0, 0],
          [0, 0, 3, 0]
        ]
      >

    You can also have offsets with an abs greater than the tensor length:

      iex> Nx.make_diagonal(Nx.tensor([1, 2, 3]), offset: -4)
      #Nx.Tensor<
        s64[7][7]
        [
          [0, 0, 0, 0, 0, 0, 0],
          [0, 0, 0, 0, 0, 0, 0],
          [0, 0, 0, 0, 0, 0, 0],
          [0, 0, 0, 0, 0, 0, 0],
          [1, 0, 0, 0, 0, 0, 0],
          [0, 2, 0, 0, 0, 0, 0],
          [0, 0, 3, 0, 0, 0, 0]
        ]
      >

      iex> Nx.make_diagonal(Nx.tensor([1, 2, 3]), offset: 4)
      #Nx.Tensor<
        s64[7][7]
        [
          [0, 0, 0, 0, 1, 0, 0],
          [0, 0, 0, 0, 0, 2, 0],
          [0, 0, 0, 0, 0, 0, 3],
          [0, 0, 0, 0, 0, 0, 0],
          [0, 0, 0, 0, 0, 0, 0],
          [0, 0, 0, 0, 0, 0, 0],
          [0, 0, 0, 0, 0, 0, 0]
        ]
      >

  ## Options

    * `:offset` - offset used for making the diagonal.
      Use offset > 0 for diagonals above the main diagonal,
      and offset < 0 for diagonals below the main diagonal.
      Defaults to 0.

  ## Error cases

      iex> Nx.make_diagonal(Nx.tensor([[0, 0], [0, 1]]))
      ** (ArgumentError) make_diagonal/2 expects tensor of rank 1, got tensor of rank: 2
  """
  @doc type: :creation
  def make_diagonal(tensor, opts \\ []) do
    tensor = to_tensor(tensor)

    opts = keyword!(opts, offset: 0)

    {len} = Nx.Shape.make_diagonal(tensor.shape)
    offset = opts[:offset]

    diag_len = len + Kernel.abs(offset)
    diag_shape = {diag_len, diag_len}

    0
    |> Nx.broadcast(diag_shape)
    |> Nx.indexed_add(diag_indices(diag_shape, offset), tensor)
  end

  # Returns the indices of the diagonal of a tensor of the given shape
  defp diag_indices(shape, offset) do
    {len, breadth} = shape

    indices =
      case offset do
        i when i >= 0 ->
          Enum.zip_with(0..(len - 1), i..(breadth - 1), fn x, y -> [x, y] end)

        i when i < 0 ->
          Enum.zip_with(-i..(len - 1), 0..(breadth - 1), fn x, y -> [x, y] end)
      end

    Nx.tensor(indices)
  end

  @doc """
  Creates a one-dimensional tensor from a `binary` with the given `type`.

  If the binary size does not match its type, an error is raised.

  ## Examples

      iex> Nx.from_binary(<<1, 2, 3, 4>>, {:s, 8})
      #Nx.Tensor<
        s8[4]
        [1, 2, 3, 4]
      >

      iex> Nx.from_binary(<<12.3::float-64-native>>, {:f, 64})
      #Nx.Tensor<
        f64[1]
        [12.3]
      >

      iex> Nx.from_binary(<<1, 2, 3, 4>>, {:f, 64})
      ** (ArgumentError) binary does not match the given size

  ## Options

    * `:backend` - the backend to allocate the tensor on. It is either
      an atom or a tuple in the shape `{backend, options}`. This option
      is ignored inside `defn`
  """
  @doc type: :creation
  def from_binary(binary, type, opts \\ []) when is_binary(binary) do
    opts = keyword!(opts, [:backend])
    {_, size} = Nx.Type.normalize!(type)
    dim = div(bit_size(binary), size)

    if binary == "" do
      raise ArgumentError, "cannot build an empty tensor"
    end

    if rem(bit_size(binary), size) != 0 do
      raise ArgumentError, "binary does not match the given size"
    end

    {backend, backend_options} = backend_from_options!(opts) || default_backend()
    backend.from_binary(%T{type: type, shape: {dim}, names: [nil]}, binary, backend_options)
  end

  ## Conversions

  @doc """
  Returns the underlying tensor as a binary.

  **Warning**: converting a tensor to a binary can
  potentially be a very expensive operation, as it
  may copy a GPU tensor fully to the machine memory.

  It returns the in-memory binary representation of
  the tensor in a row-major fashion. The binary is
  in the system endianness, which has to be taken into
  account if the binary is meant to be serialized to
  other systems.

  ## Options

    * `:limit` - limit the number of entries represented in the binary

  ## Examples

      iex> Nx.to_binary(1)
      <<1::64-native>>

      iex> Nx.to_binary(Nx.tensor([1.0, 2.0, 3.0]))
      <<1.0::float-32-native, 2.0::float-32-native, 3.0::float-32-native>>

      iex> Nx.to_binary(Nx.tensor([1.0, 2.0, 3.0]), limit: 2)
      <<1.0::float-32-native, 2.0::float-32-native>>

  """
  @doc type: :conversion
  def to_binary(tensor, opts \\ []) do
    opts = keyword!(opts, [:limit])
    tensor = to_tensor(tensor)
    limit = if limit = opts[:limit], do: Kernel.min(size(tensor), limit), else: size(tensor)
    impl!(tensor).to_binary(tensor, limit)
  end

  @doc """
  Converts the given number (or tensor) to a tensor.

  This function exists for data normalization. If your
  goal is to create tensors from lists, see `tensor/2`.
  If you want to create a tensor from binary, see
  `from_binary/3`.
  """
  @doc type: :conversion
  def to_tensor(%T{} = t),
    do: t

  def to_tensor(number) when is_number(number) do
    {backend, options} = default_backend()
    type = Nx.Type.infer(number)
    out = %T{shape: {}, type: type, names: []}
    backend.constant(out, number, options)
  end

  def to_tensor(%Complex{re: re, im: im} = number) do
    {backend, options} = default_backend()
    {_, size} = re |> Nx.Type.infer() |> Nx.Type.merge(Nx.Type.infer(im))
    out = %T{shape: {}, type: {:c, size * 2}, names: []}
    backend.constant(out, number, options)
  end

  def to_tensor(t) do
    raise ArgumentError, "expected a %Nx.Tensor{} or a number, got: #{inspect(t)}"
  end

  @doc """
  Returns the underlying tensor as a flat list.

  Negative infinity, infinity, and NaN will be respectively returned
  as the atoms `:neg_infinity`, `:infinity`, and `:nan`.

  ## Examples

      iex> Nx.to_flat_list(1)
      [1]

      iex> Nx.to_flat_list(Nx.tensor([1.0, 2.0, 3.0]))
      [1.0, 2.0, 3.0]

      iex> Nx.to_flat_list(Nx.tensor([1.0, 2.0, 3.0]), limit: 2)
      [1.0, 2.0]

  Non-finite numbers are returned as atoms:

      iex> t = Nx.tensor([Nx.Constants.neg_infinity(), Nx.Constants.nan(), Nx.Constants.infinity()])
      iex> Nx.to_flat_list(t)
      [:neg_infinity, :nan, :infinity]

  """
  @doc type: :conversion
  def to_flat_list(tensor, opts \\ []) do
    opts = keyword!(opts, [:limit])
    %{type: {_, size} = type} = tensor = to_tensor(tensor)

    for <<part::size(size)-bitstring <- to_binary(tensor, Keyword.take(opts, [:limit]))>> do
      match_types [type] do
        <<match!(var, 0)>> = part
        read!(var, 0)
      end
    end
  end

  @doc """
  Converts the underlying tensor to a list of tensors.

  The first dimension (axis 0) is divided by `batch_size`.
  In case the dimension cannot be evenly divided by
  `batch_size`, you may specify what to do with leftover
  data using `:leftover`. `:leftover` must be one of `:repeat`
  or `:discard`. `:repeat` repeats the first `n` values to
  make the last batch match the desired batch size. `:discard`
  discards excess elements.

  ## Examples

      iex> [first, second] = Nx.to_batched_list(Nx.iota({2, 2, 2}), 1)
      iex> first
      #Nx.Tensor<
        s64[1][2][2]
        [
          [
            [0, 1],
            [2, 3]
          ]
        ]
      >
      iex> second
      #Nx.Tensor<
        s64[1][2][2]
        [
          [
            [4, 5],
            [6, 7]
          ]
        ]
      >

      iex> [first, second, third] = Nx.to_batched_list(Nx.iota({6, 2}, names: [:x, :y]), 2)
      iex> first
      #Nx.Tensor<
        s64[x: 2][y: 2]
        [
          [0, 1],
          [2, 3]
        ]
      >
      iex> second
      #Nx.Tensor<
        s64[x: 2][y: 2]
        [
          [4, 5],
          [6, 7]
        ]
      >
      iex> third
      #Nx.Tensor<
        s64[x: 2][y: 2]
        [
          [8, 9],
          [10, 11]
        ]
      >

  If the batch size would result in uneven batches, you can repeat or discard excess data:

      iex> [first, second, third] = Nx.to_batched_list(Nx.iota({5, 2}, names: [:x, :y]), 2)
      iex> first
      #Nx.Tensor<
        s64[x: 2][y: 2]
        [
          [0, 1],
          [2, 3]
        ]
      >
      iex> second
      #Nx.Tensor<
        s64[x: 2][y: 2]
        [
          [4, 5],
          [6, 7]
        ]
      >
      iex> third
      #Nx.Tensor<
        s64[x: 2][y: 2]
        [
          [8, 9],
          [0, 1]
        ]
      >

      iex> [first, second] = Nx.to_batched_list(Nx.iota({5, 2}, names: [:x, :y]), 2, leftover: :discard)
      iex> first
      #Nx.Tensor<
        s64[x: 2][y: 2]
        [
          [0, 1],
          [2, 3]
        ]
      >
      iex> second
      #Nx.Tensor<
        s64[x: 2][y: 2]
        [
          [4, 5],
          [6, 7]
        ]
      >
  """
  @doc type: :conversion
  def to_batched_list(tensor, batch_size, opts \\ [])
      when is_integer(batch_size) and batch_size >= 1 do
    opts = keyword!(opts, leftover: :repeat)

    %{shape: shape} = to_tensor(tensor)

    if shape == {} do
      raise ArgumentError, "cannot batch scalar tensor #{inspect(tensor)}"
    end

    if elem(shape, 0) < batch_size do
      raise ArgumentError, "cannot batch beyond original tensor"
    end

    impl!(tensor).to_batched_list(%{tensor | shape: put_elem(shape, 0, batch_size)}, tensor, opts)
  end

  @doc """
  Returns the underlying tensor as a number.

  If the tensor has a dimension, it raises.

  ## Examples

      iex> Nx.to_number(1)
      1

      iex> Nx.to_number(Nx.tensor([1.0, 2.0, 3.0]))
      ** (ArgumentError) cannot convert tensor of shape {3} to number

  """
  @doc type: :conversion
  def to_number(tensor)

  def to_number(number) when is_number(number), do: number

  def to_number(tensor) do
    tensor = to_tensor(tensor)

    if tensor.shape != {} do
      raise ArgumentError, "cannot convert tensor of shape #{inspect(tensor.shape)} to number"
    end

    match_types [tensor.type] do
      <<match!(x, 0)>> = to_binary(tensor)
      read!(x, 0)
    end
  end

  @doc ~S"""
  Returns a heatmap struct with the tensor data.

  On terminals, coloring is done via ANSI colors. If ANSI
  is not enabled, the tensor is normalized to show numbers
  between 0 and 9.

  ## Terminal coloring

  Coloring is enabled by default on most Unix terminals.
  It is also available on Windows consoles from Windows
  10, although it must be explicitly enabled for the current
  user in the registry by running the following command:

      reg add HKCU\Console /v VirtualTerminalLevel /t REG_DWORD /d 1

  After running the command above, you must restart your current
  console.

  ## Options

    * `:ansi_enabled` - forces ansi to be enabled or disabled.
      Defaults to `IO.ANSI.enabled?/0`

    * `:ansi_whitespace` - which whitespace character to use when
      printing. By default it uses `"\u3000"`, which is a full-width
      whitespace which often prints more precise shapes

  """
  @doc type: :conversion
  def to_heatmap(tensor, opts \\ []) when is_list(opts) do
    tensor = to_tensor(tensor)

    if tensor.shape == {} do
      raise ArgumentError, "cannot show heatmap for scalar tensors, got: #{inspect(tensor)}"
    end

    %Nx.Heatmap{tensor: to_tensor(tensor), opts: opts}
  end

  ## Reflection operations (do not invoke the backend)

  @doc """
  Changes the type of a tensor.

  Note conversion between float and integers truncates the
  result. Consider using `round/1`, `floor/1`, or `ceil/1`
  before casting from float to integer to guarantee consistent
  behavior.

  Casting from a higher precision may lead to an overflow
  or underflow, which is platform and compiler dependent
  behaviour.

  Casting of non-finite types to integer types are handled
  such as:

    * negative infinity becomes the minimum value for said type
    * positive infinity becomes the maximum value for said type
    * nan becomes zero

  ## Examples

      iex> Nx.as_type(Nx.tensor([0, 1, 2], names: [:data]), {:f, 32})
      #Nx.Tensor<
        f32[data: 3]
        [0.0, 1.0, 2.0]
      >

      iex> Nx.as_type(Nx.tensor([0.0, 1.0, 2.0], names: [:data]), {:bf, 16})
      #Nx.Tensor<
        bf16[data: 3]
        [0.0, 1.0, 2.0]
      >

      iex> Nx.as_type(Nx.tensor([0.0, 1.0, 2.0], names: [:data]), {:s, 64})
      #Nx.Tensor<
        s64[data: 3]
        [0, 1, 2]
      >

  Casting numbers as complex will return the corresponding complex with 0 imaginary component:

      iex> Nx.as_type(Nx.tensor([1, -2]), {:c, 64})
      #Nx.Tensor<
        c64[2]
        [1.0+0.0i, -2.0+0.0i]
      >

  Casting complex numbers will return their real parts as the target type:

      iex> Nx.as_type(Nx.tensor([Complex.new(1, 2), Complex.new(0, 3), Complex.new(4, 5)]), {:f, 64})
      #Nx.Tensor<
        f64[3]
        [1.0, 0.0, 4.0]
      >

      iex> Nx.as_type(Nx.tensor([Complex.new(-1, 2), Complex.new(-2, 3), Complex.new(3, -4)]), {:s, 64})
      #Nx.Tensor<
        s64[3]
        [-1, -2, 3]
      >

  Casting of non-finite values to integer types convert to pre-determined
  integer values:

      iex> non_finite = Nx.tensor([Nx.Constants.infinity(), Nx.Constants.nan(), Nx.Constants.neg_infinity()])
      iex> Nx.as_type(non_finite, {:u, 8})
      #Nx.Tensor<
        u8[3]
        [255, 0, 0]
      >
      iex> Nx.as_type(non_finite, {:s, 32})
      #Nx.Tensor<
        s32[3]
        [2147483647, 0, -2147483648]
      >

  Non-finite values between float types are preserved:

      iex> non_finite = Nx.tensor([Nx.Constants.infinity(), Nx.Constants.nan()])
      iex> Nx.as_type(non_finite, {:f, 64})
      #Nx.Tensor<
        f64[2]
        [Inf, NaN]
      >
      iex> Nx.as_type(non_finite, {:f, 16})
      #Nx.Tensor<
        f16[2]
        [Inf, NaN]
      >

  """
  @doc type: :type
  def as_type(tensor, type) do
    tensor = to_tensor(tensor)
    new_type = Nx.Type.normalize!(type)

    cond do
      tensor.type == new_type ->
        tensor

      true ->
        impl!(tensor).as_type(%{tensor | type: new_type}, tensor)
    end
  end

  @doc """
  Changes the type of a tensor, using a bitcast.

  The width of input tensor's type must match the width
  of the output type. `bitcast/1` does not change the
  underlying tensor data, but instead changes how
  the tensor data is viewed.

  Machines with different floating-point representations
  will give different results.

  ## Examples

      iex> t = Nx.bitcast(Nx.tensor([0, 0, 0], names: [:data], type: {:s, 32}), {:f, 32})
      #Nx.Tensor<
        f32[data: 3]
        [0.0, 0.0, 0.0]
      >
      iex> Nx.bitcast(t, {:s, 32})
      #Nx.Tensor<
        s32[data: 3]
        [0, 0, 0]
      >

  ### Error cases

      iex> Nx.bitcast(Nx.tensor([0, 1, 2], names: [:data], type: {:s, 16}), {:f, 32})
      ** (ArgumentError) input type width must match new type width, got input type {:s, 16} and output type {:f, 32}
  """
  @doc type: :type
  def bitcast(tensor, type) do
    %T{type: {_, bits} = input_type} = tensor = to_tensor(tensor)
    {_, new_bits} = new_type = Nx.Type.normalize!(type)

    unless new_bits == bits do
      raise ArgumentError,
            "input type width must match new type width," <>
              " got input type #{inspect(input_type)} and" <>
              " output type #{inspect(type)}"
    end

    impl!(tensor).bitcast(%{tensor | type: new_type}, tensor)
  end

  @doc """
  Changes the shape of a tensor.

  The new shape is either a tuple or a tensor which we will
  retrieve the current shape from. The shapes must be compatible:
  the product of each dimension in the shape must be equal.

  You may specify one of the dimensions as `:auto`. Nx will compute
  the size of the dimension based on the original shape and new shape.

  Reshaping only changes the tensor metadata, it doesn't copy
  the underlying structure.

  Reshape is a destructive operation with respect to names. You
  can optionally provide `:names` for each of the dimensions
  in the reshaped tensor. If you do not provide `:names`, they
  will be taken from the tensor the shape is taken from or
  all of the dimension names will be set to `nil`.

  ## Examples

      iex> t = Nx.tensor([1, 2, 3, 4], names: [:x])
      iex> Nx.reshape(t, {2, 2}, names: [:x, :y])
      #Nx.Tensor<
        s64[x: 2][y: 2]
        [
          [1, 2],
          [3, 4]
        ]
      >

  The shape can also be an existing tensor:

      iex> shape = Nx.tensor([[0], [0], [0], [0]], names: [:x, :y])
      iex> Nx.reshape(Nx.tensor([1, 2, 3, 4]), shape)
      #Nx.Tensor<
        s64[x: 4][y: 1]
        [
          [1],
          [2],
          [3],
          [4]
        ]
      >

  Even a scalar can be transformed into a 3-dimensional tensor:

      iex> t = Nx.tensor(1)
      iex> Nx.reshape(t, {1, 1, 1}, names: [:x, :y, :z])
      #Nx.Tensor<
        s64[x: 1][y: 1][z: 1]
        [
          [
            [1]
          ]
        ]
      >

  You can use `:auto` to infer dimension sizes. This is useful when you
  don't know the size some dimension should be ahead of time:

      iex> t = Nx.tensor([[1, 2, 3], [4, 5, 6]])
      iex> Nx.reshape(t, {:auto, 2}, names: [:x, :y])
      #Nx.Tensor<
        s64[x: 3][y: 2]
        [
          [1, 2],
          [3, 4],
          [5, 6]
        ]
      >
  """
  @doc type: :shape
  def reshape(tensor, new_shape, opts \\ []) do
    %T{shape: old_shape} = tensor = to_tensor(tensor)
    new_names = opts[:names] || names!(new_shape)
    new_shape = if is_tuple(new_shape), do: new_shape, else: shape(new_shape)
    new_shape = Nx.Shape.reshape(old_shape, new_shape)

    names = Nx.Shape.named_axes!(new_names, new_shape)

    if old_shape == new_shape do
      %{tensor | names: names}
    else
      impl!(tensor).reshape(%{tensor | shape: new_shape, names: names}, tensor)
    end
  end

  @doc """
  Flattens a n-dimensional tensor to a 1-dimensional tensor.

  Flattening only changes the tensor metadata, it doesn't
  copy the underlying structure.

  Flatten is a destructive operation with respect to names.

  ## Examples

      iex> t = Nx.iota({2, 2, 2, 2})
      #Nx.Tensor<
        s64[2][2][2][2]
        [
          [
            [
              [0, 1],
              [2, 3]
            ],
            [
              [4, 5],
              [6, 7]
            ]
          ],
          [
            [
              [8, 9],
              [10, 11]
            ],
            [
              [12, 13],
              [14, 15]
            ]
          ]
        ]
      >
      iex> Nx.flatten(t)
      #Nx.Tensor<
        s64[16]
        [0, 1, 2, 3, 4, 5, 6, 7, 8, 9, 10, 11, 12, 13, 14, 15]
      >

  And if the tensor is already 1-dimensional:

      iex> t = Nx.iota({16})
      #Nx.Tensor<
        s64[16]
        [0, 1, 2, 3, 4, 5, 6, 7, 8, 9, 10, 11, 12, 13, 14, 15]
      >
      iex> Nx.flatten(t)
      #Nx.Tensor<
        s64[16]
        [0, 1, 2, 3, 4, 5, 6, 7, 8, 9, 10, 11, 12, 13, 14, 15]
      >
  """
  @doc type: :shape
  def flatten(tensor) do
    reshape(tensor, {size(tensor)})
  end

  @doc """
  Creates a new tensor by repeating the input tensor
  along the given axes.

  If the `tensor` has less dimensions than the repetitions given,
  the tensor will grow in dimensionality.

  If the `tensor` has more dimensions than the repetitions given,
  tiling is done from the rightmost dimensions (i.e. if the input
  shape is `{1,2,3}` and `repetitions = [2]`, the result is the same
  as if `repetitions = [1,1,2]`).

  ## Examples

      iex> a = Nx.tensor([0, 1, 2])
      iex> Nx.tile(a, [2])
      #Nx.Tensor<
        s64[6]
        [0, 1, 2, 0, 1, 2]
      >
      iex> Nx.tile(a, [1, 2])
      #Nx.Tensor<
        s64[1][6]
        [
          [0, 1, 2, 0, 1, 2]
        ]
      >
      iex> Nx.tile(a, [2, 2])
      #Nx.Tensor<
        s64[2][6]
        [
          [0, 1, 2, 0, 1, 2],
          [0, 1, 2, 0, 1, 2]
        ]
      >
      iex> Nx.tile(a, [2, 1])
      #Nx.Tensor<
        s64[2][3]
        [
          [0, 1, 2],
          [0, 1, 2]
        ]
      >
      iex> Nx.tile(a, [2, 1, 2])
      #Nx.Tensor<
        s64[2][1][6]
        [
          [
            [0, 1, 2, 0, 1, 2]
          ],
          [
            [0, 1, 2, 0, 1, 2]
          ]
        ]
      >

      iex> b = Nx.tensor([[1,2],[3,4]])
      iex> Nx.tile(b, [2])
      #Nx.Tensor<
        s64[2][4]
        [
          [1, 2, 1, 2],
          [3, 4, 3, 4]
        ]
      >
      iex> Nx.tile(b, [2, 1])
      #Nx.Tensor<
        s64[4][2]
        [
          [1, 2],
          [3, 4],
          [1, 2],
          [3, 4]
        ]
      >
      iex> Nx.tile(b, [1, 2])
      #Nx.Tensor<
        s64[2][4]
        [
          [1, 2, 1, 2],
          [3, 4, 3, 4]
        ]
      >

      iex> c = Nx.tensor([1,2,3,4])
      iex> Nx.tile(c, [4,1])
      #Nx.Tensor<
        s64[4][4]
        [
          [1, 2, 3, 4],
          [1, 2, 3, 4],
          [1, 2, 3, 4],
          [1, 2, 3, 4]
        ]
      >

  ### Error cases

      iex> Nx.tile(Nx.tensor([1,2]), 1.0)
      ** (ArgumentError) repetitions must be a list of integers, got: 1.0

      iex> Nx.tile(Nx.tensor([1,2]), [1, 1.0])
      ** (ArgumentError) repetitions must be a list of integers, got: [1, 1.0]

      iex> Nx.tile(Nx.tensor([1,2]), nil)
      ** (ArgumentError) repetitions must be a list of integers, got: nil
  """
  @doc type: :shape, from_backend: false
  def tile(tensor, repetitions) do
    tensor = to_tensor(tensor)

    unless tile_valid_repetitions?(repetitions) do
      raise ArgumentError,
            "repetitions must be a list of integers, got: #{inspect(repetitions)}"
    end

    {tensor_reshape, broadcast_shape, result_shape} = Nx.Shape.tile(tensor, repetitions)

    tensor
    |> reshape(tensor_reshape)
    |> broadcast(broadcast_shape)
    |> reshape(result_shape)
  end

  defp tile_valid_repetitions?(reps) when not is_list(reps), do: false

  defp tile_valid_repetitions?(reps) do
    Enum.all?(reps, &(is_integer(&1) and &1 >= 1))
  end

  @doc """
  Adds a new `axis` of size 1 with optional `name`.

  ## Examples

      iex> t = Nx.tensor([[1, 2, 3], [4, 5, 6]])
      iex> Nx.new_axis(t, 0, :new)
      #Nx.Tensor<
        s64[new: 1][2][3]
        [
          [
            [1, 2, 3],
            [4, 5, 6]
          ]
        ]
      >
      iex> Nx.new_axis(t, 1, :new)
      #Nx.Tensor<
        s64[2][new: 1][3]
        [
          [
            [1, 2, 3]
          ],
          [
            [4, 5, 6]
          ]
        ]
      >
      iex> Nx.new_axis(t, 2, :new)
      #Nx.Tensor<
        s64[2][3][new: 1]
        [
          [
            [1],
            [2],
            [3]
          ],
          [
            [4],
            [5],
            [6]
          ]
        ]
      >

  Axis can also be negative, which will start from the back:

      iex> t = Nx.tensor([[1, 2, 3], [4, 5, 6]])
      iex> Nx.new_axis(t, -1, :new)
      #Nx.Tensor<
        s64[2][3][new: 1]
        [
          [
            [1],
            [2],
            [3]
          ],
          [
            [4],
            [5],
            [6]
          ]
        ]
      >

  """
  @doc type: :shape, from_backend: false
  def new_axis(tensor, axis, name \\ nil) when is_integer(axis) do
    %{shape: shape, names: names} = tensor = to_tensor(tensor)
    rank = tuple_size(shape)
    norm = if axis < 0, do: axis + rank + 1, else: axis

    if norm not in 0..tuple_size(shape) do
      raise ArgumentError,
            "new axis position for shape #{inspect(shape)} must be " <>
              "a number between #{-rank - 1} and #{rank}, got: #{axis}"
    end

    new_shape = Tuple.insert_at(shape, norm, 1)
    new_names = List.insert_at(names, norm, name)
    impl!(tensor).reshape(%{tensor | shape: new_shape, names: new_names}, tensor)
  end

  @doc """
  Squeezes the given size `1` dimensions out of the tensor.

  If no axes are given, squeezes all size `1` dimensions
  from the tensor.

  While this is equivalent to a reshape which eliminates
  the size `1` axes, squeeze preserves important information
  about which axes were squeezed out which can then be used
  later on in transformations.

  ## Examples

      iex> Nx.squeeze(Nx.tensor([[[[[1]]]]]))
      #Nx.Tensor<
        s64
        1
      >

      iex> Nx.squeeze(Nx.tensor([[[[1]]], [[[2]]]], names: [:x, :y, :z, :i]))
      #Nx.Tensor<
        s64[x: 2]
        [1, 2]
      >

      iex> Nx.squeeze(Nx.tensor([[1, 2, 3]], names: [:x, :y]), axes: [:x])
      #Nx.Tensor<
        s64[y: 3]
        [1, 2, 3]
      >

      iex> Nx.squeeze(Nx.tensor([[1], [2]], names: [:x, :y]), axes: [:y])
      #Nx.Tensor<
        s64[x: 2]
        [1, 2]
      >

  ### Error cases

      iex> Nx.squeeze(Nx.tensor([[1, 2, 3], [4, 5, 6]]), axes: [1])
      ** (ArgumentError) cannot squeeze dimensions whose sizes are not 1, got 3 for dimension 1

      iex> Nx.squeeze(Nx.tensor([[[[[1]]]]]), axes: [0, 0])
      ** (ArgumentError) axes [0, 0] must be unique integers between 0 and 4
  """
  @doc type: :shape
  def squeeze(tensor, opts \\ []) do
    opts = keyword!(opts, [:axes])
    %T{shape: old_shape, names: names} = tensor = to_tensor(tensor)
    axes = opts[:axes] || Nx.Shape.squeeze_axes(old_shape)
    axes = Nx.Shape.normalize_axes(old_shape, axes, names)
    {new_shape, new_names} = Nx.Shape.squeeze(old_shape, axes, names)

    if old_shape == new_shape do
      tensor
    else
      impl!(tensor).squeeze(%{tensor | shape: new_shape, names: new_names}, tensor, axes)
    end
  end

  @doc """
  Broadcasts `tensor` to the given `broadcast_shape`.

  The new shape is either a tuple or a tensor which we will
  retrieve the current shape from. The broadcast shape must
  be of equal or higher rank than the current shape.

  An optional `:axes` can be given to customize how broadcasting
  happens. `axes` must be a list with the same length as the
  tensor shape. Each `axis` in the list maps to the dimension
  in the broadcast shape that must match. For example, an axis
  of `[1, 2]` says the 0 dimension of the tensor matches to
  the 1 dimension of the broadcast shape and the 1 dimension
  of the tensor matches the 2 dimension of the broadcast shape.
  Each matching dimension must either be 1, for implicit
  broadcasting, or match the dimension in the broadcast shape.

  Broadcasting is destructive with respect to names. You can
  optionally provide new `:names` for the new tensor. If you
  pass a tensor with named dimensions, the new tensor will
  inherit names from that tensor.

  ## Examples

  ### Without axes

  ## Examples

      iex> Nx.broadcast(1, {1, 2, 3})
      #Nx.Tensor<
        s64[1][2][3]
        [
          [
            [1, 1, 1],
            [1, 1, 1]
          ]
        ]
      >

      iex> Nx.broadcast(Nx.tensor([[1], [2]], names: [:x, :y]), Nx.tensor([[10, 20], [30, 40]], names: [:i, :j]))
      #Nx.Tensor<
        s64[i: 2][j: 2]
        [
          [1, 1],
          [2, 2]
        ]
      >

      iex> Nx.broadcast(Nx.tensor([[1, 2]], names: [:x, :y]), Nx.tensor([[10, 20], [30, 40]], names: [:i, :j]))
      #Nx.Tensor<
        s64[i: 2][j: 2]
        [
          [1, 2],
          [1, 2]
        ]
      >

  Note that, even if there is no broadcasting because the
  shape is the same, names are discarded if none are given:

      iex> Nx.broadcast(Nx.iota({2, 2}, names: [:x, :y]), {2, 2})
      #Nx.Tensor<
        s64[2][2]
        [
          [0, 1],
          [2, 3]
        ]
      >

      iex> Nx.broadcast(Nx.iota({2, 2}, names: [:x, :y]), {2, 2}, names: [:i, :j])
      #Nx.Tensor<
        s64[i: 2][j: 2]
        [
          [0, 1],
          [2, 3]
        ]
      >

  ### With axes

  Using the default broadcast rules, we cannot broadcast a
  tensor of shape (3) to the shape (3, 2), because the lower
  dimensions must match. But with `Nx.broadcast/3` we can
  configure how the dimensions match:

      iex> t = Nx.tensor([1, 2, 3])
      iex> Nx.broadcast(t, {3, 2}, axes: [0], names: [:x, :y])
      #Nx.Tensor<
        s64[x: 3][y: 2]
        [
          [1, 1],
          [2, 2],
          [3, 3]
        ]
      >

  Or a more complex example:

      iex> t = Nx.tensor([1, 2, 3])
      iex> Nx.broadcast(t, {2, 3, 2}, axes: [1], names: [:x, :y, :z])
      #Nx.Tensor<
        s64[x: 2][y: 3][z: 2]
        [
          [
            [1, 1],
            [2, 2],
            [3, 3]
          ],
          [
            [1, 1],
            [2, 2],
            [3, 3]
          ]
        ]
      >

  """
  @doc type: :shape
  def broadcast(tensor, shape, opts \\ []) do
    opts = keyword!(opts, [:axes, :names])

    tensor = to_tensor(tensor)
    broadcast_names = opts[:names] || names!(shape)
    broadcast_shape = shape(shape)
    opts_axes = opts[:axes]

    axes =
      if opts_axes do
        Nx.Shape.normalize_axes(broadcast_shape, opts_axes, tensor.names)
      else
        Nx.Shape.broadcast_axes(tensor.shape, broadcast_shape)
      end

    broadcast_names = Nx.Shape.named_axes!(broadcast_names, broadcast_shape)
    out = %{tensor | names: broadcast_names, shape: broadcast_shape}

    if tensor.shape == broadcast_shape and is_nil(opts_axes) do
      out
    else
      _ = Nx.Shape.broadcast!(tensor.shape, broadcast_shape, axes)
      impl!(tensor).broadcast(out, tensor, broadcast_shape, axes)
    end
  end

  @doc """
  Pads a tensor with a given value.

  You must specify a padding configuration. A padding
  configuration is a list of tuples consisting of
  `{pad_width_low, pad_width_high, pad_width_interior}`
  for each dimension in the input tensor. The padding
  configuration must be of the same length as the tensor shape.

  Padding widths can be negative. If they are negative,
  the tensor is clipped on either end according to the
  padding width. Interior padding widths cannot be negative.

  ## Examples

      iex> Nx.pad(Nx.tensor(1), 0, [])
      #Nx.Tensor<
        s64
        1
      >

      iex> Nx.pad(Nx.tensor([1, 2, 3], names: [:data]), 0, [{1, 1, 0}])
      #Nx.Tensor<
        s64[data: 5]
        [0, 1, 2, 3, 0]
      >

      iex> Nx.pad(Nx.tensor([[1, 2, 3], [4, 5, 6]]), 0, [{0, 0, 1}, {0, 0, 1}])
      #Nx.Tensor<
        s64[3][5]
        [
          [1, 0, 2, 0, 3],
          [0, 0, 0, 0, 0],
          [4, 0, 5, 0, 6]
        ]
      >

      iex> Nx.pad(Nx.tensor([[1, 2, 3], [4, 5, 6]]), 0, [{1, 1, 0}, {1, 1, 0}])
      #Nx.Tensor<
        s64[4][5]
        [
          [0, 0, 0, 0, 0],
          [0, 1, 2, 3, 0],
          [0, 4, 5, 6, 0],
          [0, 0, 0, 0, 0]
        ]
      >

      iex> tensor = Nx.tensor([[[1, 2], [3, 4]], [[5, 6], [7, 8]]])
      iex> Nx.pad(tensor, 0, [{0, 2, 0}, {1, 1, 0}, {1, 0, 0}])
      #Nx.Tensor<
        s64[4][4][3]
        [
          [
            [0, 0, 0],
            [0, 1, 2],
            [0, 3, 4],
            [0, 0, 0]
          ],
          [
            [0, 0, 0],
            [0, 5, 6],
            [0, 7, 8],
            [0, 0, 0]
          ],
          [
            [0, 0, 0],
            [0, 0, 0],
            [0, 0, 0],
            [0, 0, 0]
          ],
          [
            [0, 0, 0],
            [0, 0, 0],
            [0, 0, 0],
            [0, 0, 0]
          ]
        ]
      >

      iex> tensor = Nx.tensor([[[1, 2], [3, 4]], [[5, 6], [7, 8]]])
      iex> Nx.pad(tensor, 0, [{1, 0, 0}, {1, 1, 0}, {0, 1, 0}])
      #Nx.Tensor<
        s64[3][4][3]
        [
          [
            [0, 0, 0],
            [0, 0, 0],
            [0, 0, 0],
            [0, 0, 0]
          ],
          [
            [0, 0, 0],
            [1, 2, 0],
            [3, 4, 0],
            [0, 0, 0]
          ],
          [
            [0, 0, 0],
            [5, 6, 0],
            [7, 8, 0],
            [0, 0, 0]
          ]
        ]
      >

      iex> tensor = Nx.tensor([[[1.0, 2.0], [3.0, 4.0]], [[5.0, 6.0], [7.0, 8.0]]])
      iex> Nx.pad(tensor, 0.0, [{1, 2, 0}, {1, 0, 0}, {0, 1, 0}])
      #Nx.Tensor<
        f32[5][3][3]
        [
          [
            [0.0, 0.0, 0.0],
            [0.0, 0.0, 0.0],
            [0.0, 0.0, 0.0]
          ],
          [
            [0.0, 0.0, 0.0],
            [1.0, 2.0, 0.0],
            [3.0, 4.0, 0.0]
          ],
          [
            [0.0, 0.0, 0.0],
            [5.0, 6.0, 0.0],
            [7.0, 8.0, 0.0]
          ],
          [
            [0.0, 0.0, 0.0],
            [0.0, 0.0, 0.0],
            [0.0, 0.0, 0.0]
          ],
          [
            [0.0, 0.0, 0.0],
            [0.0, 0.0, 0.0],
            [0.0, 0.0, 0.0]
          ]
        ]
      >

      iex> Nx.pad(Nx.tensor([0, 1, 2, 3, 0]), 0, [{-1, -1, 0}])
      #Nx.Tensor<
        s64[3]
        [1, 2, 3]
      >

      iex> tensor = Nx.tensor([
      ...>   [[0, 0, 0], [0, 0, 0], [0, 0, 0], [0, 0, 0]],
      ...>   [[0, 0, 0], [1, 2, 0], [3, 4, 0], [0, 0, 0]],
      ...>   [[0, 0, 0], [5, 6, 0], [7, 8, 0], [0, 0, 0]]
      ...> ])
      iex> Nx.pad(tensor, 0, [{-1, 0, 0}, {-1, -1, 0}, {0, -1, 0}])
      #Nx.Tensor<
        s64[2][2][2]
        [
          [
            [1, 2],
            [3, 4]
          ],
          [
            [5, 6],
            [7, 8]
          ]
        ]
      >

      iex> tensor = Nx.tensor([[0, 1, 2, 3], [0, 4, 5, 6]])
      iex> Nx.pad(tensor, 0, [{0, 0, 0}, {-1, 1, 0}])
      #Nx.Tensor<
        s64[2][4]
        [
          [1, 2, 3, 0],
          [4, 5, 6, 0]
        ]
      >

      iex> tensor = Nx.tensor([[0, 1, 2], [3, 4, 5]], type: {:f, 32})
      iex> Nx.pad(tensor, 0, [{-1, 2, 0}, {1, -1, 0}])
      #Nx.Tensor<
        f32[3][3]
        [
          [0.0, 3.0, 4.0],
          [0.0, 0.0, 0.0],
          [0.0, 0.0, 0.0]
        ]
      >

  """
  @doc type: :shape
  def pad(tensor, pad_value, padding_config) when is_list(padding_config) do
    output_type = binary_type(tensor, pad_value)
    tensor = to_tensor(tensor)
    pad_value = to_tensor(pad_value)

    if pad_value.shape != {} do
      raise ArgumentError, "padding value must be a scalar"
    end

    shape = Nx.Shape.pad(tensor.shape, padding_config)

    out = %{tensor | type: output_type, shape: shape}
    impl!(tensor).pad(out, tensor, pad_value, padding_config)
  end

  ## Reflection

  @doc """
  Returns the type of the tensor.

  See `Nx.Type` for more information.

  ## Examples

      iex> Nx.type(Nx.tensor([1, 2, 3]))
      {:s, 64}

      iex> Nx.type(Nx.tensor([1, 2, 3], type: {:f, 32}))
      {:f, 32}

      iex> Nx.type(1)
      {:s, 64}

      iex> Nx.type(1.0)
      {:f, 32}
  """
  @doc type: :type
  def type(tensor) do
    %T{type: type} = to_tensor(tensor)
    type
  end

  @doc """
  Checks if two tensors have the same shape, type, and compatible names.

  The data in the tensor is ignored.

  For convenience, this function accepts tensors and any container
  (such as maps and tuples as defined by the `Nx.Container` protocol)
  and recursively compares them, observing their container data
  structures are also the same.

  ## Examples

      iex> Nx.compatible?(Nx.iota({3, 2}), Nx.iota({3, 2}))
      true

      iex> Nx.compatible?(Nx.iota({3, 2}), Nx.iota({3, 2}, names: [:rows, :columns]))
      true

      iex> Nx.compatible?(
      ...>   Nx.iota({3, 2}, names: [:rows, nil]),
      ...>   Nx.iota({3, 2}, names: [nil, :columns])
      ...> )
      true

      iex> Nx.compatible?(
      ...>   Nx.iota({3, 2}, names: [:foo, :bar]),
      ...>   Nx.iota({3, 2}, names: [:rows, :columns])
      ...> )
      false

      iex> Nx.compatible?(Nx.iota({3, 2}), Nx.iota({2, 3}))
      false

      iex> Nx.compatible?(Nx.iota({2, 2}), Nx.iota({2, 2}, type: {:f, 32}))
      false

  Using collections:

      iex> Nx.compatible?({Nx.iota({3, 2}), {1, 2}}, {Nx.iota({3, 2}), {3, 4}})
      true

      iex> Nx.compatible?(%{foo: Nx.iota({3, 2})}, %{foo: Nx.iota({3, 2})})
      true

      iex> Nx.compatible?(%{foo: Nx.iota({3, 2})}, %{bar: Nx.iota({3, 2})})
      false

  """
  @doc type: :shape
  def compatible?(left, right)

  def compatible?(%T{} = left, %T{} = right) do
    %{type: type, shape: shape, names: left_names} = left

    case to_tensor(right) do
      %{type: ^type, shape: ^shape, names: right_names} ->
        compatible_names?(left_names, right_names)

      %{} ->
        false
    end
  end

  def compatible?(left, right) when is_number(left), do: compatible?(to_tensor(left), right)
  def compatible?(left, right) when is_number(right), do: compatible?(left, to_tensor(right))
  def compatible?(left, right), do: Nx.Defn.Composite.compatible?(left, right, &compatible?/2)

  defp compatible_names?([name | lnames], [name | rnames]), do: compatible_names?(lnames, rnames)
  defp compatible_names?([nil | lnames], [_ | rnames]), do: compatible_names?(lnames, rnames)
  defp compatible_names?([_ | lnames], [nil | rnames]), do: compatible_names?(lnames, rnames)
  defp compatible_names?([], []), do: true
  defp compatible_names?(_, _), do: false

  @doc """
  Returns the shape of the tensor as a tuple.

  The size of this tuple gives the rank of the tensor.

  If a shape as a tuple is given, it returns the shape itself.

  ### Examples

      iex> Nx.shape(Nx.tensor(1))
      {}

      iex> Nx.shape(Nx.tensor([[1, 2, 3], [4, 5, 6]]))
      {2, 3}

      iex> Nx.shape(1)
      {}

      iex> Nx.shape({1, 2, 3})
      {1, 2, 3}

  """
  @doc type: :shape
  def shape(%T{shape: shape}), do: shape
  def shape(number) when is_number(number), do: {}
  def shape(shape) when is_tuple(shape), do: Nx.Shape.validate!(shape, :shape)

  def shape(other) do
    raise ArgumentError,
          "expected a shape. A shape is a n-element tuple with the size of each dimension. " <>
            "Alternatively, you can pass a tensor (or a number) and the shape will be retrieved from the tensor. " <>
            "Got: #{inspect(other)}"
  end

  @doc """
  Returns the rank of a tensor.

  If a tuple is given as a shape, it computes the rank
  of the given tuple.

  ### Examples

      iex> Nx.rank(Nx.tensor(1))
      0

      iex> Nx.rank(Nx.tensor([[1, 2, 3], [4, 5, 6]]))
      2

      iex> Nx.rank(1)
      0

      iex> Nx.rank({1, 2, 3})
      3

  """
  @doc type: :shape
  def rank(shape) when is_tuple(shape), do: tuple_size(shape)
  def rank(tensor), do: tuple_size(shape(tensor))

  @doc """
  Returns the size of a given axis of a tensor.

  It accepts either an atom as the name or an integer as the axis.
  It raises if the axis/name does not exist.

  ### Examples

      iex> Nx.axis_size(Nx.iota({100, 10, 20}), 0)
      100

      iex> Nx.axis_size(Nx.iota({100, 10, 20}, names: [:batch, :x, :y]), :y)
      20

  """
  @doc type: :shape
  def axis_size(tensor, axis) do
    shape = shape(tensor)
    index = Nx.Shape.normalize_axis(shape, axis, names(tensor))
    elem(shape, index)
  end

  @doc """
  Returns the index of the given axis in the tensor.

  ### Examples

      iex> Nx.axis_index(Nx.iota({100, 10, 20}), 0)
      0

      iex> Nx.axis_index(Nx.iota({100, 10, 20}), -1)
      2

      iex> Nx.axis_index(Nx.iota({100, 10, 20}, names: [:batch, :x, :y]), :x)
      1

  ### Error cases

      iex> Nx.axis_index(Nx.iota({100, 10, 20}), 3)
      ** (ArgumentError) given axis (3) invalid for shape with rank 3

      iex> Nx.axis_index(Nx.iota({100, 10, 20}, names: [:batch, :x, :y]), :z)
      ** (ArgumentError) key :z not found in tensor with names [:batch, :x, :y]

  """
  @doc type: :shape
  def axis_index(tensor, axis) do
    shape = shape(tensor)
    Nx.Shape.normalize_axis(shape, axis, names(tensor))
  end

  @doc """
  Returns the number of elements in the tensor.

  If a tuple is given as a shape, it computes the size
  of the given tuple.

  ### Examples

      iex> Nx.size(Nx.tensor([[1, 2, 3], [4, 5, 6]]))
      6

      iex> Nx.size(1)
      1

      iex> Nx.size({1, 2, 3})
      6

  """
  @doc type: :shape
  def size(shape) when is_tuple(shape), do: Tuple.product(shape)
  def size(tensor), do: size(shape(tensor))

  @doc """
  Returns the byte size of the data in the tensor
  computed from its shape and type.

  ### Examples

      iex> Nx.byte_size(Nx.tensor([[1, 2, 3], [4, 5, 6]]))
      48
      iex> Nx.byte_size(Nx.tensor([[1.0, 2.0, 3.0], [4.0, 5.0, 6.0]]))
      24
      iex> Nx.byte_size(Nx.tensor([[1, 2, 3], [4, 5, 6]], type: {:u, 8}))
      6
      iex> Nx.byte_size(1)
      8

  """
  @doc type: :shape
  def byte_size(tensor) do
    %{type: {_, bit_size}, shape: shape} = to_tensor(tensor)
    size(shape) * div(bit_size, 8)
  end

  @doc """
  Returns all of the axes in a tensor.

  If a shape is given, it returns the axes for the given shape.

  ### Examples

      iex> Nx.axes(Nx.tensor([[1, 2, 3], [4, 5, 6]]))
      [0, 1]

      iex> Nx.axes(1)
      []

      iex> Nx.axes({1, 2, 3})
      [0, 1, 2]

  """
  @doc type: :shape
  def axes(shape), do: count_up(rank(shape), 0)

  @doc """
  Returns all of the names in a tensor.

  ### Examples

      iex> Nx.names(Nx.tensor([[1, 2, 3], [4, 5, 6]], names: [:batch, :data]))
      [:batch, :data]

      iex> Nx.names(Nx.tensor([1, 2, 3]))
      [nil]

      iex> Nx.names(5)
      []
  """
  @doc type: :shape
  def names(%T{names: names}), do: names
  def names(a) when is_number(a), do: []

  defp count_up(0, _n), do: []
  defp count_up(i, n), do: [n | count_up(i - 1, n + 1)]

  ## Backend API

  @backend_key {Nx, :default_backend}

  @doc """
  Sets the current process default backend to `backend` with the given `opts`.

  The default backend is stored only in the process dictionary.
  This means if you start a separate process, such as `Task`,
  the default backend must be set on the new process too.

  This function is mostly used for scripting and testing. In your
  applications, you typically set the backend in your config files:

      config :nx, :default_backend, {Lib.CustomBackend, device: :cuda}

  ## Examples

      iex> Nx.default_backend({Lib.CustomBackend, device: :cuda})
      {Nx.BinaryBackend, []}
      iex> Nx.default_backend()
      {Lib.CustomBackend, device: :cuda}

  """
  @doc type: :backend
  def default_backend(backend) do
    Process.put(@backend_key, backend!(backend)) ||
      backend!(Application.fetch_env!(:nx, :default_backend))
  end

  @doc """
  Sets the default backend globally.

  You must avoid calling this function at runtime. It is mostly
  useful during scripts or code notebooks to set a default.
  If you need to configure a global default backend in your
  applications, you can do so in your `config/*.exs` files:

      config :nx, :default_backend, {Lib.CustomBackend, []}

  """
  @doc type: :backend
  def global_default_backend(backend) do
    current = backend!(Application.fetch_env!(:nx, :default_backend))
    Application.put_env(:nx, :default_backend, backend!(backend))
    current
  end

  @doc """
  Gets the default backend for the current process.
  """
  @doc type: :backend
  def default_backend() do
    Process.get(@backend_key) || backend!(Application.fetch_env!(:nx, :default_backend))
  end

  @doc """
  Copies data to the given backend.

  If a backend is not given, `Nx.Tensor` is used, which means
  the given tensor backend will pick the most appropriate
  backend to copy the data to.

  Note this function keeps the data in the original backend.
  Therefore, use this function with care, as it may duplicate
  large amounts of data across backends. Generally speaking,
  you may want to use `backend_transfer/2`, unless you explicitly
  want to copy the data.

  For convenience, this function accepts tensors and any container
  (such as maps and tuples as defined by the `Nx.Container` protocol)
  and recursively copies all tensors in them. This behaviour exists
  as it is common to transfer data before and after `defn` functions.

  *Note: `Nx.default_backend/1` does not affect the behaviour of
  this function.

  ### Examples

    iex> Nx.backend_copy(Nx.tensor([[1, 2, 3], [4, 5, 6]]))
    #Nx.Tensor<
      s64[2][3]
      [
        [1, 2, 3],
        [4, 5, 6]
      ]
    >
  """
  @doc type: :backend
  def backend_copy(tensor_or_container, backend \\ Nx.Tensor) do
    {backend, opts} = backend!(backend)

    Nx.Defn.Composite.traverse(tensor_or_container, fn tensor ->
      tensor = to_tensor(tensor)
      impl!(tensor).backend_copy(tensor, backend, opts)
    end)
  end

  @doc """
  Transfers data to the given backend.

  This operation can be seen as an equivalent to `backend_copy/3`
  followed by a `backend_deallocate/1` on the initial tensor:

      new_tensor = Nx.backend_copy(old_tensor, new_backend)
      Nx.backend_deallocate(old_tensor)

  If a backend is not given, `Nx.Tensor` is used, which means
  the given tensor backend will pick the most appropriate
  backend to transfer to.

  For Elixir's builtin tensor, transferring to another backend
  will call `new_backend.from_binary(tensor, binary, opts)`.
  Transferring from a mutable backend, such as GPU memory,
  implies the data is copied from the GPU to the Erlang VM
  and then deallocated from the device.

  For convenience, this function accepts tensors and any container
  (such as maps and tuples as defined by the `Nx.Container` protocol)
  and transfers all tensors in them. This behaviour exists as it is
  common to transfer data from tuples and maps before and after `defn`
  functions.

  *Note: `Nx.default_backend/1` does not affect the behaviour of
  this function.

  ## Examples

  Transfer a tensor to an EXLA device backend, stored in the GPU:

      device_tensor = Nx.backend_transfer(tensor, {EXLA.DeviceBackend, client: :cuda})

  Transfer the device tensor back to an Elixir tensor:

      tensor = Nx.backend_transfer(device_tensor)

  """
  @doc type: :backend
  def backend_transfer(tensor_or_container, backend \\ Nx.Tensor) do
    {backend, opts} = backend!(backend)

    Nx.Defn.Composite.traverse(tensor_or_container, fn tensor ->
      tensor = to_tensor(tensor)
      impl!(tensor).backend_transfer(tensor, backend, opts)
    end)
  end

  @doc """
  Deallocates data in a device.

  It returns either `:ok` or `:already_deallocated`.

  For convenience, this function accepts tensors and any container
  (such as maps and tuples as defined by the `Nx.Container` protocol)
  and deallocates all devices in them. This behaviour exists as it is
  common to deallocate data after `defn` functions.
  """
  @doc type: :backend
  def backend_deallocate(tensor_or_container) do
    Nx.Defn.Composite.reduce(tensor_or_container, :ok, fn tensor, :ok ->
      if is_number(tensor) do
        :ok
      else
        impl!(tensor).backend_deallocate(tensor)
      end
    end)
  end

  ## Element-wise binary ops

  defp non_complex_element_wise_bin_op(left, right, op, fun) do
    type = binary_type(left, right) |> fun.()

    Nx.Shared.raise_complex_not_supported(type, op, 2)
    element_wise_bin_op(left, right, op, fun)
  end

  defp element_wise_bin_op(left, right, op, fun) do
    type = binary_type(left, right) |> fun.()

    %T{shape: left_shape, names: left_names} = left = to_tensor(left)
    %T{shape: right_shape, names: right_names} = right = to_tensor(right)

    {shape, names} = Nx.Shape.binary_broadcast(left_shape, left_names, right_shape, right_names)

    apply(impl!(left, right), op, [%{left | type: type, shape: shape, names: names}, left, right])
  end

  defp element_wise_pred_op(left, right, op) do
    %T{shape: left_shape, names: left_names} = left = to_tensor(left)
    %T{shape: right_shape, names: right_names} = right = to_tensor(right)

    {shape, names} = Nx.Shape.binary_broadcast(left_shape, left_names, right_shape, right_names)

    out = %{left | type: {:u, 8}, shape: shape, names: names}
    apply(impl!(left, right), op, [out, left, right])
  end

  @doc """
  Element-wise addition of two tensors.

  If a number is given, it is converted to a tensor.

  It will broadcast tensors whenever the dimensions do
  not match and broadcasting is possible.

  If you're using `Nx.Defn.defn/2`, you can use the `+` operator
  in place of this function: `left + right`.

  ## Examples

  ### Adding scalars

      iex> Nx.add(1, 2)
      #Nx.Tensor<
        s64
        3
      >

      iex> Nx.add(1, 2.2)
      #Nx.Tensor<
        f32
        3.200000047683716
      >

  ### Adding a scalar to a tensor

      iex> Nx.add(Nx.tensor([1, 2, 3], names: [:data]), 1)
      #Nx.Tensor<
        s64[data: 3]
        [2, 3, 4]
      >

      iex> Nx.add(1, Nx.tensor([1, 2, 3], names: [:data]))
      #Nx.Tensor<
        s64[data: 3]
        [2, 3, 4]
      >

  Given a float scalar converts the tensor to a float:

      iex> Nx.add(Nx.tensor([1, 2, 3], names: [:data]), 1.0)
      #Nx.Tensor<
        f32[data: 3]
        [2.0, 3.0, 4.0]
      >

      iex> Nx.add(Nx.tensor([1.0, 2.0, 3.0], names: [:data]), 1)
      #Nx.Tensor<
        f32[data: 3]
        [2.0, 3.0, 4.0]
      >

      iex> Nx.add(Nx.tensor([1.0, 2.0, 3.0], type: {:f, 32}, names: [:data]), 1)
      #Nx.Tensor<
        f32[data: 3]
        [2.0, 3.0, 4.0]
      >

  Unsigned tensors become signed and double their size if a
  negative number is given:

      iex> Nx.add(Nx.tensor([0, 1, 2], type: {:u, 8}, names: [:data]), -1)
      #Nx.Tensor<
        s16[data: 3]
        [-1, 0, 1]
      >

  ### Adding tensors of the same shape

      iex> left = Nx.tensor([[1, 2], [3, 4]], names: [:x, :y])
      iex> right = Nx.tensor([[10, 20], [30, 40]], names: [nil, :y])
      iex> Nx.add(left, right)
      #Nx.Tensor<
        s64[x: 2][y: 2]
        [
          [11, 22],
          [33, 44]
        ]
      >

  ### Adding tensors with broadcasting

      iex> left = Nx.tensor([[1], [2]], names: [nil, :y])
      iex> right = Nx.tensor([[10, 20]], names: [:x, nil])
      iex> Nx.add(left, right)
      #Nx.Tensor<
        s64[x: 2][y: 2]
        [
          [11, 21],
          [12, 22]
        ]
      >

      iex> left = Nx.tensor([[10, 20]], names: [:x, nil])
      iex> right = Nx.tensor([[1], [2]], names: [nil, :y])
      iex> Nx.add(left, right)
      #Nx.Tensor<
        s64[x: 2][y: 2]
        [
          [11, 21],
          [12, 22]
        ]
      >

      iex> left = Nx.tensor([[1], [2]], names: [:x, nil])
      iex> right = Nx.tensor([[10, 20], [30, 40]])
      iex> Nx.add(left, right)
      #Nx.Tensor<
        s64[x: 2][2]
        [
          [11, 21],
          [32, 42]
        ]
      >

      iex> left = Nx.tensor([[1, 2]])
      iex> right = Nx.tensor([[10, 20], [30, 40]])
      iex> Nx.add(left, right)
      #Nx.Tensor<
        s64[2][2]
        [
          [11, 22],
          [31, 42]
        ]
      >

  """
  @doc type: :element
  def add(left, right), do: element_wise_bin_op(left, right, :add, & &1)

  @doc """
  Element-wise subtraction of two tensors.

  If a number is given, it is converted to a tensor.

  It will broadcast tensors whenever the dimensions do
  not match and broadcasting is possible.

  If you're using `Nx.Defn.defn/2`, you can use the `-` operator
  in place of this function: `left - right`.

  ## Examples

  ### Subtracting scalars

      iex> Nx.subtract(1, 2)
      #Nx.Tensor<
        s64
        -1
      >

  ### Subtracting tensors and scalars

      iex> Nx.subtract(Nx.tensor([1, 2, 3], names: [:data]), 1)
      #Nx.Tensor<
        s64[data: 3]
        [0, 1, 2]
      >

      iex> Nx.subtract(1, Nx.tensor([1.0, 2.0, 3.0], names: [:data]))
      #Nx.Tensor<
        f32[data: 3]
        [0.0, -1.0, -2.0]
      >

  ### Subtracting tensors

      iex> left = Nx.tensor([[1], [2]], names: [:x, :y])
      iex> right = Nx.tensor([[10, 20]], names: [:x, :y])
      iex> Nx.subtract(left, right)
      #Nx.Tensor<
        s64[x: 2][y: 2]
        [
          [-9, -19],
          [-8, -18]
        ]
      >

      iex> left = Nx.tensor([[1], [2]], type: {:s, 8}, names: [:x, nil])
      iex> right = Nx.tensor([[10, 20]], type: {:s, 8}, names: [nil, :y])
      iex> Nx.subtract(left, right)
      #Nx.Tensor<
        s8[x: 2][y: 2]
        [
          [-9, -19],
          [-8, -18]
        ]
      >

      iex> left = Nx.tensor([[1], [2]], type: {:f, 32}, names: [nil, :y])
      iex> right = Nx.tensor([[10, 20]], type: {:f, 32}, names: [:x, nil])
      iex> Nx.subtract(left, right)
      #Nx.Tensor<
        f32[x: 2][y: 2]
        [
          [-9.0, -19.0],
          [-8.0, -18.0]
        ]
      >

  """
  @doc type: :element
  def subtract(left, right), do: element_wise_bin_op(left, right, :subtract, & &1)

  @doc """
  Element-wise multiplication of two tensors.

  If a number is given, it is converted to a tensor.

  It will broadcast tensors whenever the dimensions do
  not match and broadcasting is possible.

  If you're using `Nx.Defn.defn/2`, you can use the `*` operator
  operator in place of this function as `left * right`.

  ## Examples

  ### Multiplying scalars

      iex> Nx.multiply(1, 2)
      #Nx.Tensor<
        s64
        2
      >

  ### Multiplying tensors and scalars

      iex> Nx.multiply(Nx.tensor([1, 2, 3], names: [:data]), 1)
      #Nx.Tensor<
        s64[data: 3]
        [1, 2, 3]
      >

      iex> Nx.multiply(1, Nx.tensor([1.0, 2.0, 3.0], names: [:data]))
      #Nx.Tensor<
        f32[data: 3]
        [1.0, 2.0, 3.0]
      >

  ### Multiplying tensors

      iex> left = Nx.tensor([[1], [2]], names: [:x, :y])
      iex> right = Nx.tensor([[10, 20]], names: [:x, :y])
      iex> Nx.multiply(left, right)
      #Nx.Tensor<
        s64[x: 2][y: 2]
        [
          [10, 20],
          [20, 40]
        ]
      >

      iex> left = Nx.tensor([[1], [2]], type: {:s, 8}, names: [:x, nil])
      iex> right = Nx.tensor([[10, 20]], type: {:s, 8}, names: [nil, :y])
      iex> Nx.multiply(left, right)
      #Nx.Tensor<
        s8[x: 2][y: 2]
        [
          [10, 20],
          [20, 40]
        ]
      >

      iex> left = Nx.tensor([[1], [2]], type: {:f, 32}, names: [nil, :y])
      iex> right = Nx.tensor([[10, 20]], type: {:f, 32}, names: [:x, nil])
      iex> Nx.multiply(left, right)
      #Nx.Tensor<
        f32[x: 2][y: 2]
        [
          [10.0, 20.0],
          [20.0, 40.0]
        ]
      >

  """
  @doc type: :element
  def multiply(left, right), do: element_wise_bin_op(left, right, :multiply, & &1)

  @doc """
  Element-wise power of two tensors.

  If a number is given, it is converted to a tensor.

  It will broadcast tensors whenever the dimensions do
  not match and broadcasting is possible.

  If both tensors are integers and the exponent is
  negative, it will raise, but it may trigger undefined
  behaviour on some compilers.

  ## Examples

  ### Power of scalars

      iex> Nx.power(2, 4)
      #Nx.Tensor<
        s64
        16
      >

  ### Power of tensors and scalars

      iex> Nx.power(Nx.tensor([1, 2, 3], names: [:data]), 2)
      #Nx.Tensor<
        s64[data: 3]
        [1, 4, 9]
      >

      iex> Nx.power(2, Nx.tensor([1.0, 2.0, 3.0], names: [:data]))
      #Nx.Tensor<
        f32[data: 3]
        [2.0, 4.0, 8.0]
      >

  ### Power of tensors

      iex> Nx.power(Nx.tensor([[2], [3]], names: [:x, nil]), Nx.tensor([[4, 5]], names: [nil, :y]))
      #Nx.Tensor<
        s64[x: 2][y: 2]
        [
          [16, 32],
          [81, 243]
        ]
      >

  """
  @doc type: :element
  def power(left, right), do: element_wise_bin_op(left, right, :power, & &1)

  @doc """
  Element-wise remainder of two tensors.

  If a number is given, it is converted to a tensor.

  It will broadcast tensors whenever the dimensions do
  not match and broadcasting is possible.

  If you're using `Nx.Defn.defn/2`, you can use the `rem/2` function
  in place of this function: `rem(left, right)`.

  ## Examples

  ### Remainder of scalars

      iex> Nx.remainder(1, 2)
      #Nx.Tensor<
        s64
        1
      >

  ### Remainder of tensors and scalars

      iex> Nx.remainder(Nx.tensor([1, 2, 3], names: [:data]), 2)
      #Nx.Tensor<
        s64[data: 3]
        [1, 0, 1]
      >

      iex> Nx.remainder(2, Nx.tensor([1.0, 2.0, 3.0], names: [:data]))
      #Nx.Tensor<
        f32[data: 3]
        [0.0, 0.0, 2.0]
      >

  ### Remainder of tensors

      iex> left = Nx.tensor([[10], [20]], names: [:x, :y])
      iex> right = Nx.tensor([[3, 4]], names: [nil, :y])
      iex> Nx.remainder(left, right)
      #Nx.Tensor<
        s64[x: 2][y: 2]
        [
          [1, 2],
          [2, 0]
        ]
      >

  """
  @doc type: :element
  def remainder(left, right), do: non_complex_element_wise_bin_op(left, right, :remainder, & &1)

  @doc """
  Element-wise division of two tensors.

  If a number is given, it is converted to a tensor.

  It always returns a float tensor. If any of the input
  tensors are not float, they are converted to f32.
  Division by zero raises, but it may trigger undefined
  behaviour on some compilers.

  It will broadcast tensors whenever the dimensions do
  not match and broadcasting is possible.

  If you're using `Nx.Defn.defn/2`, you can use the `/` operator
  in place of this function: `left / right`.

  ## Examples

  ### Dividing scalars

      iex> Nx.divide(1, 2)
      #Nx.Tensor<
        f32
        0.5
      >

  ### Dividing tensors and scalars

      iex> Nx.divide(Nx.tensor([1, 2, 3], names: [:data]), 1)
      #Nx.Tensor<
        f32[data: 3]
        [1.0, 2.0, 3.0]
      >

      iex> Nx.divide(1, Nx.tensor([1.0, 2.0, 3.0], names: [:data]))
      #Nx.Tensor<
        f32[data: 3]
        [1.0, 0.5, 0.3333333432674408]
      >

  ### Dividing tensors

      iex> left = Nx.tensor([[1], [2]], names: [:x, nil])
      iex> right = Nx.tensor([[10, 20]], names: [nil, :y])
      iex> Nx.divide(left, right)
      #Nx.Tensor<
        f32[x: 2][y: 2]
        [
          [0.10000000149011612, 0.05000000074505806],
          [0.20000000298023224, 0.10000000149011612]
        ]
      >

      iex> left = Nx.tensor([[1], [2]], type: {:s, 8})
      iex> right = Nx.tensor([[10, 20]], type: {:s, 8}, names: [:x, :y])
      iex> Nx.divide(left, right)
      #Nx.Tensor<
        f32[x: 2][y: 2]
        [
          [0.10000000149011612, 0.05000000074505806],
          [0.20000000298023224, 0.10000000149011612]
        ]
      >

      iex> left = Nx.tensor([[1], [2]], type: {:f, 32}, names: [:x, nil])
      iex> right = Nx.tensor([[10, 20]], type: {:f, 32}, names: [nil, :y])
      iex> Nx.divide(left, right)
      #Nx.Tensor<
        f32[x: 2][y: 2]
        [
          [0.10000000149011612, 0.05000000074505806],
          [0.20000000298023224, 0.10000000149011612]
        ]
      >

  """
  @doc type: :element
  def divide(left, right), do: element_wise_bin_op(left, right, :divide, &Nx.Type.to_floating/1)

  defp assert_quotient_type!(type) do
    if Nx.Type.integer?(type) do
      type
    else
      raise ArgumentError,
            "quotient expects integer tensors as inputs and outputs an integer tensor, " <>
              "got: #{inspect(type)}"
    end
  end

  @doc """
  Element-wise integer division of two tensors.

  If a number is given, it is converted to a tensor.

  It always returns an integer tensor. Input tensors and
  numbers must be integer types. Division by zero raises,
  but it may trigger undefined behaviour on some compilers.

  It will broadcast tensors whenever the dimensions do
  not match and broadcasting is possible.

  ## Caveat for `grad`

  The `grad` operation is not supported for `quotient/2`.
  Since integer division is, by definition, a closed operation
  for the set of integers and grad involves floating points,
  `grad` is undefined.

  If you need to support gradients, you might consider using
  floor division, but beware of precision errors caused by
  floating points:

      a |> Nx.divide(b) |> Nx.floor()

  ## Examples

  ### Integer dividing scalars

      iex> Nx.quotient(11, 2)
      #Nx.Tensor<
        s64
        5
      >

  ### Integer dividing tensors and scalars

      iex> Nx.quotient(Nx.tensor([2, 4, 5], names: [:data]), 2)
      #Nx.Tensor<
        s64[data: 3]
        [1, 2, 2]
      >

      iex> Nx.quotient(10, Nx.tensor([1, 2, 3], names: [:data]))
      #Nx.Tensor<
        s64[data: 3]
        [10, 5, 3]
      >

  ### Dividing tensors

      iex> left = Nx.tensor([[10, 20]], names: [nil, :y])
      iex> right = Nx.tensor([[1], [2]], names: [:x, nil])
      iex> Nx.quotient(left, right)
      #Nx.Tensor<
        s64[x: 2][y: 2]
        [
          [10, 20],
          [5, 10]
        ]
      >

      iex> left = Nx.tensor([[10, 20]], type: {:s, 8}, names: [:x, :y])
      iex> right = Nx.tensor([[1], [2]], type: {:s, 8})
      iex> Nx.quotient(left, right)
      #Nx.Tensor<
        s8[x: 2][y: 2]
        [
          [10, 20],
          [5, 10]
        ]
      >

      iex> left = Nx.tensor([[10, 20]], type: {:u, 8}, names: [:x, :y])
      iex> right = Nx.tensor([[1], [2]], type: {:u, 32})
      iex> Nx.quotient(left, right)
      #Nx.Tensor<
        u32[x: 2][y: 2]
        [
          [10, 20],
          [5, 10]
        ]
      >

  """
  @doc type: :element
  def quotient(left, right),
    do: element_wise_bin_op(left, right, :quotient, &assert_quotient_type!/1)

  @doc """
  Element-wise arc tangent of two tensors.

  If a number is given, it is converted to a tensor.

  It always returns a float tensor. If any of the input
  tensors are not float, they are converted to f32.

  It will broadcast tensors whenever the dimensions do
  not match and broadcasting is possible.

  ## Examples

  ### Arc tangent between scalars

      iex> Nx.atan2(1, 2)
      #Nx.Tensor<
        f32
        0.46364760398864746
      >

  ### Arc tangent between tensors and scalars

      iex> Nx.atan2(Nx.tensor([1, 2, 3], names: [:data]), 1)
      #Nx.Tensor<
        f32[data: 3]
        [0.7853981852531433, 1.1071487665176392, 1.249045729637146]
      >

      iex> Nx.atan2(1, Nx.tensor([1.0, 2.0, 3.0], names: [:data]))
      #Nx.Tensor<
        f32[data: 3]
        [0.7853981852531433, 0.46364760398864746, 0.32175055146217346]
      >

  ### Arc tangent between tensors

      iex> neg_and_pos_zero_columns = Nx.tensor([[-0.0], [0.0]], type: {:f, 64})
      iex> neg_and_pos_zero_rows = Nx.tensor([-0.0, 0.0], type: {:f, 64})
      iex> Nx.atan2(neg_and_pos_zero_columns, neg_and_pos_zero_rows)
      #Nx.Tensor<
        f64[2][2]
        [
          [-3.141592653589793, -0.0],
          [3.141592653589793, 0.0]
        ]
      >

  """
  @doc type: :element
  def atan2(left, right), do: element_wise_bin_op(left, right, :atan2, &Nx.Type.to_floating/1)

  @doc """
  Element-wise maximum of two tensors.

  If a number is given, it is converted to a tensor.

  It will broadcast tensors whenever the dimensions do
  not match and broadcasting is possible.

  If you're using `Nx.Defn.defn/2`, you can use the `max/2` function
  in place of this function: `max(left, right)`.

  ## Examples

  ### Max between scalars

      iex> Nx.max(1, 2)
      #Nx.Tensor<
        s64
        2
      >

  ### Max between tensors and scalars

      iex> Nx.max(Nx.tensor([1, 2, 3], names: [:data]), 1)
      #Nx.Tensor<
        s64[data: 3]
        [1, 2, 3]
      >

      iex> Nx.max(1, Nx.tensor([1.0, 2.0, 3.0], names: [:data]))
      #Nx.Tensor<
        f32[data: 3]
        [1.0, 2.0, 3.0]
      >

  ### Max between tensors

      iex> left = Nx.tensor([[1], [2]], names: [:x, :y])
      iex> right = Nx.tensor([[10, 20]])
      iex> Nx.max(left, right)
      #Nx.Tensor<
        s64[x: 2][y: 2]
        [
          [10, 20],
          [10, 20]
        ]
      >

      iex> left = Nx.tensor([[1], [2]], type: {:s, 8}, names: [:x, nil])
      iex> right = Nx.tensor([[10, 20]], type: {:s, 8})
      iex> Nx.max(left, right)
      #Nx.Tensor<
        s8[x: 2][2]
        [
          [10, 20],
          [10, 20]
        ]
      >

      iex> left = Nx.tensor([[1], [2]], type: {:f, 32}, names: [:x, nil])
      iex> right = Nx.tensor([[10, 20]], type: {:f, 32}, names: [nil, :y])
      iex> Nx.max(left, right)
      #Nx.Tensor<
        f32[x: 2][y: 2]
        [
          [10.0, 20.0],
          [10.0, 20.0]
        ]
      >

  """
  @doc type: :element
  def max(left, right), do: non_complex_element_wise_bin_op(left, right, :max, & &1)

  @doc """
  Element-wise minimum of two tensors.

  If a number is given, it is converted to a tensor.

  It will broadcast tensors whenever the dimensions do
  not match and broadcasting is possible.

  If you're using `Nx.Defn.defn/2`, you can use the `min/2` function
  in place of this function: `min(left, right)`.

  ## Examples

  ### Min between scalars

      iex> Nx.min(1, 2)
      #Nx.Tensor<
        s64
        1
      >

  ### Min between tensors and scalars

      iex> Nx.min(Nx.tensor([1, 2, 3], names: [:data]), 1)
      #Nx.Tensor<
        s64[data: 3]
        [1, 1, 1]
      >

      iex> Nx.min(1, Nx.tensor([1.0, 2.0, 3.0], names: [:data]))
      #Nx.Tensor<
        f32[data: 3]
        [1.0, 1.0, 1.0]
      >

  ### Min between tensors

      iex> left = Nx.tensor([[1], [2]], names: [:x, nil])
      iex> right = Nx.tensor([[10, 20]])
      iex> Nx.min(left, right)
      #Nx.Tensor<
        s64[x: 2][2]
        [
          [1, 1],
          [2, 2]
        ]
      >

      iex> left = Nx.tensor([[1], [2]], type: {:s, 8}, names: [:x, :y])
      iex> right = Nx.tensor([[10, 20]], type: {:s, 8})
      iex> Nx.min(left, right)
      #Nx.Tensor<
        s8[x: 2][y: 2]
        [
          [1, 1],
          [2, 2]
        ]
      >

      iex> left = Nx.tensor([[1], [2]], type: {:f, 32}, names: [:x, nil])
      iex> right = Nx.tensor([[10, 20]], type: {:f, 32}, names: [nil, :y])
      iex> Nx.min(left, right)
      #Nx.Tensor<
        f32[x: 2][y: 2]
        [
          [1.0, 1.0],
          [2.0, 2.0]
        ]
      >

  """
  @doc type: :element
  def min(left, right), do: non_complex_element_wise_bin_op(left, right, :min, & &1)

  ## Bitwise ops

  defp assert_bitwise_type!(type) do
    if Nx.Type.integer?(type) do
      type
    else
      raise ArgumentError,
            "bitwise operators expect integer tensors as inputs and outputs an integer tensor, " <>
              "got: #{inspect(type)}"
    end
  end

  @doc """
  Element-wise bitwise AND of two tensors.

  Only integer tensors are supported. If a float or
  complex tensor is given, an error is raised.

  It will broadcast tensors whenever the dimensions do
  not match and broadcasting is possible.

  If you're using `Nx.Defn.defn/2`, you can use the `&&&` operator
  in place of this function: `left &&& right`.

  ## Examples

  ### bitwise and between scalars

      iex> Nx.bitwise_and(1, 0)
      #Nx.Tensor<
        s64
        0
      >

  ### bitwise and between tensors and scalars

      iex> Nx.bitwise_and(Nx.tensor([0, 1, 2], names: [:data]), 1)
      #Nx.Tensor<
        s64[data: 3]
        [0, 1, 0]
      >

      iex> Nx.bitwise_and(Nx.tensor([0, -1, -2], names: [:data]), -1)
      #Nx.Tensor<
        s64[data: 3]
        [0, -1, -2]
      >

  ### bitwise and between tensors

      iex> Nx.bitwise_and(Nx.tensor([0, 0, 1, 1], names: [:data]), Nx.tensor([0, 1, 0, 1]))
      #Nx.Tensor<
        s64[data: 4]
        [0, 0, 0, 1]
      >

  ### Error cases

      iex> Nx.bitwise_and(Nx.tensor([0, 0, 1, 1]), 1.0)
      ** (ArgumentError) bitwise operators expect integer tensors as inputs and outputs an integer tensor, got: {:f, 32}
  """
  @doc type: :element
  def bitwise_and(left, right),
    do: element_wise_bin_op(left, right, :bitwise_and, &assert_bitwise_type!/1)

  @doc """
  Element-wise bitwise OR of two tensors.

  Only integer tensors are supported. If a float or
  complex tensor is given, an error is raised.

  It will broadcast tensors whenever the dimensions do
  not match and broadcasting is possible.

  If you're using `Nx.Defn.defn/2`, you can use the `|||` operator
  in place of this function: `left ||| right`.

  ## Examples

  ### bitwise or between scalars

      iex> Nx.bitwise_or(1, 0)
      #Nx.Tensor<
        s64
        1
      >

  ### bitwise or between tensors and scalars

      iex> Nx.bitwise_or(Nx.tensor([0, 1, 2], names: [:data]), 1)
      #Nx.Tensor<
        s64[data: 3]
        [1, 1, 3]
      >

      iex> Nx.bitwise_or(Nx.tensor([0, -1, -2], names: [:data]), -1)
      #Nx.Tensor<
        s64[data: 3]
        [-1, -1, -1]
      >

  ### bitwise or between tensors

      iex> Nx.bitwise_or(Nx.tensor([0, 0, 1, 1], names: [:data]), Nx.tensor([0, 1, 0, 1], names: [:data]))
      #Nx.Tensor<
        s64[data: 4]
        [0, 1, 1, 1]
      >

  ### Error cases

      iex> Nx.bitwise_or(Nx.tensor([0, 0, 1, 1]), 1.0)
      ** (ArgumentError) bitwise operators expect integer tensors as inputs and outputs an integer tensor, got: {:f, 32}
  """
  @doc type: :element
  def bitwise_or(left, right),
    do: element_wise_bin_op(left, right, :bitwise_or, &assert_bitwise_type!/1)

  @doc """
  Element-wise bitwise XOR of two tensors.

  Only integer tensors are supported. If a float or complex
  tensor is given, an error is raised.

  It will broadcast tensors whenever the dimensions do
  not match and broadcasting is possible.

  ## Examples

  ### Bitwise xor between scalars

      iex> Nx.bitwise_xor(1, 0)
      #Nx.Tensor<
        s64
        1
      >

  ### Bitwise xor and between tensors and scalars

      iex> Nx.bitwise_xor(Nx.tensor([1, 2, 3], names: [:data]), 2)
      #Nx.Tensor<
        s64[data: 3]
        [3, 0, 1]
      >

      iex> Nx.bitwise_xor(Nx.tensor([-1, -2, -3], names: [:data]), 2)
      #Nx.Tensor<
        s64[data: 3]
        [-3, -4, -1]
      >

  ### Bitwise xor between tensors

      iex> Nx.bitwise_xor(Nx.tensor([0, 0, 1, 1]), Nx.tensor([0, 1, 0, 1], names: [:data]))
      #Nx.Tensor<
        s64[data: 4]
        [0, 1, 1, 0]
      >

  ### Error cases

      iex> Nx.bitwise_xor(Nx.tensor([0, 0, 1, 1]), 1.0)
      ** (ArgumentError) bitwise operators expect integer tensors as inputs and outputs an integer tensor, got: {:f, 32}
  """
  @doc type: :element
  def bitwise_xor(left, right),
    do: element_wise_bin_op(left, right, :bitwise_xor, &assert_bitwise_type!/1)

  @doc """
  Element-wise left shift of two tensors.

  Only integer tensors are supported. If a float or complex
  tensor is given, an error is raised. If the right side
  is negative, it will raise, but it may trigger undefined
  behaviour on some compilers.

  It will broadcast tensors whenever the dimensions do
  not match and broadcasting is possible. If the number of
  shifts are negative, Nx's default backend will raise,
  but it may trigger undefined behaviour in other backends.

  If you're using `Nx.Defn.defn/2`, you can use the `<<<` operator
  in place of this function: `left <<< right`.

  ## Examples

  ### Left shift between scalars

      iex> Nx.left_shift(1, 0)
      #Nx.Tensor<
        s64
        1
      >

  ### Left shift between tensors and scalars

      iex> Nx.left_shift(Nx.tensor([1, 2, 3], names: [:data]), 2)
      #Nx.Tensor<
        s64[data: 3]
        [4, 8, 12]
      >

  ### Left shift between tensors

      iex> left = Nx.tensor([1, 1, -1, -1], names: [:data])
      iex> right = Nx.tensor([1, 2, 3, 4], names: [:data])
      iex> Nx.left_shift(left, right)
      #Nx.Tensor<
        s64[data: 4]
        [2, 4, -8, -16]
      >

  ### Error cases

      iex> Nx.left_shift(Nx.tensor([0, 0, 1, 1]), 1.0)
      ** (ArgumentError) bitwise operators expect integer tensors as inputs and outputs an integer tensor, got: {:f, 32}

  """
  @doc type: :element
  def left_shift(left, right),
    do: element_wise_bin_op(left, right, :left_shift, &assert_bitwise_type!/1)

  @doc """
  Element-wise right shift of two tensors.

  Only integer tensors are supported. If a float or complex
  tensor is given, an error is raised. If the right side
  is negative, it will raise, but it may trigger undefined
  behaviour on some compilers.

  It performs an arithmetic shift if the tensor is made of
  signed integers, it performs a logical shift otherwise.
  In other words, it preserves the sign for signed integers.

  It will broadcast tensors whenever the dimensions do
  not match and broadcasting is possible. If the number of
  shifts are negative, Nx's default backend will raise,
  but it may trigger undefined behaviour in other backends.

  If you're using `Nx.Defn.defn/2`, you can use the `>>>` operator
  in place of this function: `left >>> right`.

  ## Examples

  ### Right shift between scalars

      iex> Nx.right_shift(1, 0)
      #Nx.Tensor<
        s64
        1
      >

  ### Right shift between tensors and scalars

      iex> Nx.right_shift(Nx.tensor([2, 4, 8], names: [:data]), 2)
      #Nx.Tensor<
        s64[data: 3]
        [0, 1, 2]
      >

  ### Right shift between tensors

      iex> left = Nx.tensor([16, 32, -64, -128], names: [:data])
      iex> right = Nx.tensor([1, 2, 3, 4])
      iex> Nx.right_shift(left, right)
      #Nx.Tensor<
        s64[data: 4]
        [8, 8, -8, -8]
      >

  ### Error cases

      iex> Nx.right_shift(Nx.tensor([0, 0, 1, 1]), 1.0)
      ** (ArgumentError) bitwise operators expect integer tensors as inputs and outputs an integer tensor, got: {:f, 32}

  """
  @doc type: :element
  def right_shift(left, right),
    do: element_wise_bin_op(left, right, :right_shift, &assert_bitwise_type!/1)

  @doc """
  Element-wise equality comparison of two tensors.

  If a number is given, it is converted to a tensor.

  It will broadcast tensors whenever the dimensions do
  not match and broadcasting is possible.

  If you're using `Nx.Defn.defn/2`, you can use the `==` operator
  in place of this function: `left == right`.

  ## Examples

  ### Comparison of scalars

      iex> Nx.equal(1, 2)
      #Nx.Tensor<
        u8
        0
      >

  ### Comparison of tensors and scalars

      iex> Nx.equal(1, Nx.tensor([1, 2, 3], names: [:data]))
      #Nx.Tensor<
        u8[data: 3]
        [1, 0, 0]
      >

  ### Comparison of tensors

      iex> left = Nx.tensor([1, 2, 3], names: [:data])
      iex> right = Nx.tensor([1, 2, 5])
      iex> Nx.equal(left, right)
      #Nx.Tensor<
        u8[data: 3]
        [1, 1, 0]
      >

      iex> left = Nx.tensor([[1.0, 2.0, 3.0], [4.0, 5.0, 6.0]], names: [:x, nil])
      iex> right = Nx.tensor([1, 2, 3])
      iex> Nx.equal(left, right)
      #Nx.Tensor<
        u8[x: 2][3]
        [
          [1, 1, 1],
          [0, 0, 0]
        ]
      >
  """
  @doc type: :element
  def equal(left, right), do: element_wise_pred_op(left, right, :equal)

  @doc """
  Element-wise logical and of two tensors.

  Zero is considered false, any other number is considered
  true.

  It will broadcast tensors whenever the dimensions do
  not match and broadcasting is possible.

  If you're using `Nx.Defn.defn/2`, you can use the `and` operator
  in place of this function: `left and right`.

  ## Examples

      iex> Nx.logical_and(1, Nx.tensor([-1, 0, 1], names: [:data]))
      #Nx.Tensor<
        u8[data: 3]
        [1, 0, 1]
      >

      iex> left = Nx.tensor([-1, 0, 1], names: [:data])
      iex> right = Nx.tensor([[-1], [0], [1]])
      iex> Nx.logical_and(left, right)
      #Nx.Tensor<
        u8[3][data: 3]
        [
          [1, 0, 1],
          [0, 0, 0],
          [1, 0, 1]
        ]
      >

      iex> left = Nx.tensor([-1.0, 0.0, 1.0], names: [:data])
      iex> right = Nx.tensor([[-1], [0], [1]])
      iex> Nx.logical_and(left, right)
      #Nx.Tensor<
        u8[3][data: 3]
        [
          [1, 0, 1],
          [0, 0, 0],
          [1, 0, 1]
        ]
      >
  """
  @doc type: :element
  def logical_and(left, right), do: element_wise_pred_op(left, right, :logical_and)

  @doc """
  Element-wise logical or of two tensors.

  Zero is considered false, any other number is considered
  true.

  It will broadcast tensors whenever the dimensions do
  not match and broadcasting is possible.

  If you're using `Nx.Defn.defn/2`, you can use the `or` operator
  in place of this function: `left or right`.

  ## Examples

      iex> Nx.logical_or(0, Nx.tensor([-1, 0, 1], names: [:data]))
      #Nx.Tensor<
        u8[data: 3]
        [1, 0, 1]
      >

      iex> left = Nx.tensor([-1, 0, 1], names: [:data])
      iex> right = Nx.tensor([[-1], [0], [1]])
      iex> Nx.logical_or(left, right)
      #Nx.Tensor<
        u8[3][data: 3]
        [
          [1, 1, 1],
          [1, 0, 1],
          [1, 1, 1]
        ]
      >

      iex> left = Nx.tensor([-1.0, 0.0, 1.0], names: [:data])
      iex> right = Nx.tensor([[-1], [0], [1]])
      iex> Nx.logical_or(left, right)
      #Nx.Tensor<
        u8[3][data: 3]
        [
          [1, 1, 1],
          [1, 0, 1],
          [1, 1, 1]
        ]
      >
  """
  @doc type: :element
  def logical_or(left, right), do: element_wise_pred_op(left, right, :logical_or)

  @doc """
  Element-wise logical xor of two tensors.

  Zero is considered false, any other number is considered
  true.

  It will broadcast tensors whenever the dimensions do
  not match and broadcasting is possible.

  ## Examples

      iex> Nx.logical_xor(0, Nx.tensor([-1, 0, 1], names: [:data]))
      #Nx.Tensor<
        u8[data: 3]
        [1, 0, 1]
      >

      iex> left = Nx.tensor([-1, 0, 1], names: [:data])
      iex> right = Nx.tensor([[-1], [0], [1]])
      iex> Nx.logical_xor(left, right)
      #Nx.Tensor<
        u8[3][data: 3]
        [
          [0, 1, 0],
          [1, 0, 1],
          [0, 1, 0]
        ]
      >

      iex> left = Nx.tensor([-1.0, 0.0, 1.0], names: [:data])
      iex> right = Nx.tensor([[-1], [0], [1]])
      iex> Nx.logical_xor(left, right)
      #Nx.Tensor<
        u8[3][data: 3]
        [
          [0, 1, 0],
          [1, 0, 1],
          [0, 1, 0]
        ]
      >

  """
  @doc type: :element
  def logical_xor(left, right), do: element_wise_pred_op(left, right, :logical_xor)

  @doc """
  Element-wise logical not a tensor.

  Zero is considered false, any other number is considered
  true.

  If you're using `Nx.Defn.defn/2`, you can use the `not` operator
  in place of this function: `not tensor`.

  ## Examples

      iex> Nx.logical_not(Nx.tensor([-1, 0, 1], names: [:data]))
      #Nx.Tensor<
        u8[data: 3]
        [0, 1, 0]
      >

      iex> Nx.logical_not(Nx.tensor([-1.0, 0.0, 1.0], names: [:data]))
      #Nx.Tensor<
        u8[data: 3]
        [0, 1, 0]
      >

  """
  @doc type: :element
  def logical_not(tensor) do
    tensor = to_tensor(tensor)
    output = Nx.template(tensor.shape, {:u, 8}, names: tensor.names)

    Nx.Shared.optional(:logical_not, [tensor], output, fn tensor ->
      type = tensor.type

      zero =
        Nx.BinaryBackend.from_binary(
          %T{shape: {}, type: type, names: []},
          number_to_binary(0, type),
          []
        )

      element_wise_pred_op(tensor, zero, :equal)
    end)
  end

  @doc """
  Element-wise not-equal comparison of two tensors.

  If a number is given, it is converted to a tensor.

  It will broadcast tensors whenever the dimensions do
  not match and broadcasting is possible.

  If you're using `Nx.Defn.defn/2`, you can use the `!=` operator
  in place of this function: `left != right`.

  ## Examples

  ### Comparison of scalars

      iex> Nx.not_equal(1, 2)
      #Nx.Tensor<
        u8
        1
      >

  ### Comparison of tensor and scalar

      iex> Nx.not_equal(Nx.tensor([1, 2, 3], names: [:data]), Nx.tensor(1))
      #Nx.Tensor<
        u8[data: 3]
        [0, 1, 1]
      >

  ### Comparison of tensors

      iex> left = Nx.tensor([1, 1, 2])
      iex> right = Nx.tensor([1, 2, 3], names: [:data])
      iex> Nx.not_equal(left, right)
      #Nx.Tensor<
        u8[data: 3]
        [0, 1, 1]
      >

      iex> left = Nx.tensor([[1, 4, 2], [4, 5, 6]], names: [:x, :y])
      iex> right = Nx.tensor([[1, 3, 2], [4, 2, 1]], names: [:x, :y])
      iex> Nx.not_equal(left, right)
      #Nx.Tensor<
        u8[x: 2][y: 3]
        [
          [0, 1, 0],
          [0, 1, 1]
        ]
      >
  """
  @doc type: :element
  def not_equal(left, right), do: element_wise_pred_op(left, right, :not_equal)

  @doc """
  Element-wise greater than comparison of two tensors.

  If a number is given, it is converted to a tensor.

  It will broadcast tensors whenever the dimensions do
  not match and broadcasting is possible.

  If you're using `Nx.Defn.defn/2`, you can use the `>` operator
  in place of this function: `left > right`.

  ## Examples

  ### Comparison of scalars

      iex> Nx.greater(1, 2)
      #Nx.Tensor<
        u8
        0
      >

  ### Comparison of tensors and scalars

      iex> Nx.greater(1, Nx.tensor([1, 2, 3], names: [:data]))
      #Nx.Tensor<
        u8[data: 3]
        [0, 0, 0]
      >

  ### Comparison of tensors

      iex> left = Nx.tensor([1, 2, 3], names: [:data])
      iex> right = Nx.tensor([1, 2, 2])
      iex> Nx.greater(left, right)
      #Nx.Tensor<
        u8[data: 3]
        [0, 0, 1]
      >

      iex> left = Nx.tensor([[1.0, 2.0, 3.0], [4.0, 5.0, 6.0]], names: [:x, :y])
      iex> right = Nx.tensor([1, 2, 3])
      iex> Nx.greater(left, right)
      #Nx.Tensor<
        u8[x: 2][y: 3]
        [
          [0, 0, 0],
          [1, 1, 1]
        ]
      >
  """
  @doc type: :element
  def greater(left, right), do: element_wise_pred_op(left, right, :greater)

  @doc """
  Element-wise less than comparison of two tensors.

  If a number is given, it is converted to a tensor.

  It will broadcast tensors whenever the dimensions do
  not match and broadcasting is possible.

  If you're using `Nx.Defn.defn/2`, you can use the `<` operator
  in place of this function: `left < right`.

  ## Examples

  ### Comparison of scalars

      iex> Nx.less(1, 2)
      #Nx.Tensor<
        u8
        1
      >

  ### Comparison of tensors and scalars

      iex> Nx.less(1, Nx.tensor([1, 2, 3], names: [:data]))
      #Nx.Tensor<
        u8[data: 3]
        [0, 1, 1]
      >

  ### Comparison of tensors

      iex> Nx.less(Nx.tensor([1, 2, 1]), Nx.tensor([1, 2, 2], names: [:data]))
      #Nx.Tensor<
        u8[data: 3]
        [0, 0, 1]
      >

      iex> Nx.less(Nx.tensor([[1.0, 2.0, 3.0], [4.0, 2.0, 1.0]], names: [:x, :y]), Nx.tensor([1, 2, 3]))
      #Nx.Tensor<
        u8[x: 2][y: 3]
        [
          [0, 0, 0],
          [0, 0, 1]
        ]
      >

  """
  @doc type: :element
  def less(left, right), do: element_wise_pred_op(left, right, :less)

  @doc """
  Element-wise greater than or equal comparison of two tensors.

  If a number is given, it is converted to a tensor.

  It will broadcast tensors whenever the dimensions do
  not match and broadcasting is possible.

  If you're using `Nx.Defn.defn/2`, you can use the `>=` operator
  in place of this function: `left >= right`.

  ## Examples

  ### Comparison of scalars

      iex> Nx.greater_equal(1, 2)
      #Nx.Tensor<
        u8
        0
      >

  ### Comparison of tensors and scalars

      iex> Nx.greater_equal(1, Nx.tensor([1, 2, 3], names: [:data]))
      #Nx.Tensor<
        u8[data: 3]
        [1, 0, 0]
      >

  ### Comparison of tensors

      iex> left = Nx.tensor([1, 2, 3], names: [:data])
      iex> right = Nx.tensor([1, 2, 2])
      iex> Nx.greater_equal(left, right)
      #Nx.Tensor<
        u8[data: 3]
        [1, 1, 1]
      >

      iex> left = Nx.tensor([[1.0, 2.0, 3.0], [4.0, 5.0, 6.0]], names: [:x, :y])
      iex> right = Nx.tensor([1, 2, 3])
      iex> Nx.greater_equal(left, right)
      #Nx.Tensor<
        u8[x: 2][y: 3]
        [
          [1, 1, 1],
          [1, 1, 1]
        ]
      >

  """
  @doc type: :element
  def greater_equal(left, right), do: element_wise_pred_op(left, right, :greater_equal)

  @doc """
  Element-wise less than or equal comparison of two tensors.

  If a number is given, it is converted to a tensor.

  It will broadcast tensors whenever the dimensions do
  not match and broadcasting is possible.

  If you're using `Nx.Defn.defn/2`, you can use the `<=` operator
  in place of this function: `left <= right`.

  ## Examples

  ### Comparison of scalars

      iex> Nx.less_equal(1, 2)
      #Nx.Tensor<
        u8
        1
      >

  ### Comparison of tensors and scalars

      iex> Nx.less_equal(1, Nx.tensor([1, 2, 3], names: [:data]))
      #Nx.Tensor<
        u8[data: 3]
        [1, 1, 1]
      >

  ### Comparison of tensors

      iex> left = Nx.tensor([1, 2, 3], names: [:data])
      iex> right = Nx.tensor([1, 2, 2])
      iex> Nx.less_equal(left, right)
      #Nx.Tensor<
        u8[data: 3]
        [1, 1, 0]
      >

      iex> left = Nx.tensor([[1.0, 2.0, 3.0], [4.0, 5.0, 6.0]])
      iex> right = Nx.tensor([1, 2, 3], names: [:y])
      iex> Nx.less_equal(left, right)
      #Nx.Tensor<
        u8[2][y: 3]
        [
          [1, 1, 1],
          [0, 0, 0]
        ]
      >

  """
  @doc type: :element
  def less_equal(left, right), do: element_wise_pred_op(left, right, :less_equal)

  @doc """
  Constructs a tensor from two tensors, based on a predicate.

  The resulting tensor is built by evaluating each element of
  `pred` and returning either the corresponding element from
  `on_true` or `on_false`.

  `pred` must either be `1` or `0` or a tensor of predicates
  with a shape that matches the largest shape between `s1` or `s2`.

  If the shape of `on_true` or `on_false` do not match the shape of
  `pred`, attempts to broadcast both so they match the shape of `pred`.

  ## Examples

  When the first argument is a scalar:

      iex> Nx.select(1, Nx.tensor([1, 2, 3], names: [:x]), Nx.tensor([4, 5, 6], names: [:x]))
      #Nx.Tensor<
        s64[x: 3]
        [1, 2, 3]
      >

      iex> Nx.select(0, Nx.tensor([1, 2, 3], names: [:y]), Nx.tensor([4, 5, 6], names: [:y]))
      #Nx.Tensor<
        s64[y: 3]
        [4, 5, 6]
      >

      iex> Nx.select(0, Nx.tensor([[1, 2]], names: [:x, :y]), Nx.tensor([[3], [4]], names: [:x, :y]))
      #Nx.Tensor<
        s64[x: 2][y: 2]
        [
          [3, 3],
          [4, 4]
        ]
      >

  When the first argument is a tensor:

      iex> Nx.select(Nx.tensor([0, 1, 0], names: [:x]), Nx.tensor([1, 2, 3], names: [:y]), Nx.tensor([4, 5, 6], names: [:z]))
      #Nx.Tensor<
        s64[x: 3]
        [4, 2, 6]
      >

      iex> x = Nx.tensor([2, 4, 6], names: [:x])
      iex> y = Nx.tensor([3, 2, 1])
      iex> Nx.select(Nx.greater(x, y), Nx.tensor([2, 4, 6], names: [:i]), Nx.tensor([1, 3, 5], names: [:j]))
      #Nx.Tensor<
        s64[x: 3]
        [1, 4, 6]
      >

      iex> x = Nx.tensor([2, 4, 6, 8, 10], names: [:x])
      iex> y = Nx.tensor([1, 6, 2, 11, 2], names: [:x])
      iex> Nx.select(Nx.greater(x, y), Nx.tensor(2), Nx.tensor([1, 3, 5, 7, 9], names: [:x]))
      #Nx.Tensor<
        s64[x: 5]
        [2, 3, 2, 7, 2]
      >

  If the tensor has other values, any non-zero value is considered true:

      iex> Nx.select(Nx.tensor([0, 1, 2], type: {:u, 8}), Nx.tensor([0, 0, 0]), Nx.tensor([1, 1, 1]))
      #Nx.Tensor<
        s64[3]
        [1, 0, 0]
      >

      iex> Nx.select(Nx.tensor([0, 1, 0]), Nx.tensor([1, 1, 1]), Nx.tensor([2.0, 2.0, 2.0]))
      #Nx.Tensor<
        f32[3]
        [2.0, 1.0, 2.0]
      >
  """
  @doc type: :element
  def select(pred, on_true, on_false) do
    output_type = binary_type(on_true, on_false)

    %T{shape: pred_shape, names: pred_names} = pred = to_tensor(pred)
    %T{shape: true_shape, names: true_names} = on_true = to_tensor(on_true)
    %T{shape: false_shape, names: false_names} = on_false = to_tensor(on_false)

    {output_shape, output_names} =
      case pred_shape do
        {} ->
          Nx.Shape.binary_broadcast(true_shape, true_names, false_shape, false_names)

        _ ->
          {pred_shape, pred_names}
      end

    _ =
      Nx.Shape.broadcast!(
        true_shape,
        output_shape,
        Nx.Shape.broadcast_axes(true_shape, output_shape)
      )

    _ =
      Nx.Shape.broadcast!(
        false_shape,
        output_shape,
        Nx.Shape.broadcast_axes(false_shape, output_shape)
      )

    out = %{pred | shape: output_shape, type: output_type, names: output_names}
    impl!(pred, on_true, on_false).select(out, pred, on_true, on_false)
  end

  @doc """
  Performs a `window_reduce` to select the maximum index in each
  window of the input tensor according to and scatters source tensor
  to corresponding maximum indices in the output tensor.

  Output tensor is initialized as a full tensor with values
  `init_value`. If indices overlap, adds overlapping source values.
  The shape of the source tensor must match the valid windows in the
  input tensor. This means the shape of the source tensor must match
  the shape of the input tensor after a `window_reduce` op with padding
  `padding` and strides `strides`.

  This function is the gradient of `window_max`.

  ## Examples

      iex> t = Nx.tensor([
      ...>   [7, 2, 5, 3, 10, 2],
      ...>   [3, 8, 9, 3, 4, 2],
      ...>   [1, 5, 7, 5, 6, 1],
      ...>   [0, 6, 2, 7, 2, 8]
      ...> ])
      iex> opts = [strides: [2, 3], padding: :valid]
      iex> Nx.window_scatter_max(t, Nx.tensor([[2, 6], [3, 1]]), 0, {2, 3}, opts)
      #Nx.Tensor<
        s64[4][6]
        [
          [0, 0, 0, 0, 6, 0],
          [0, 0, 2, 0, 0, 0],
          [0, 0, 3, 0, 0, 0],
          [0, 0, 0, 0, 0, 1]
        ]
      >

      iex> t = Nx.tensor([
      ...>   [7, 2, 5, 3, 8],
      ...>   [3, 8, 9, 3, 4],
      ...>   [1, 5, 7, 5, 6],
      ...>   [0, 6, 2, 10, 2]
      ...> ])
      iex> opts = [strides: [2, 2], padding: :valid]
      iex> Nx.window_scatter_max(t, Nx.tensor([[2, 6], [3, 1]]), 0, {2, 3}, opts)
      #Nx.Tensor<
        s64[4][5]
        [
          [0, 0, 0, 0, 0],
          [0, 0, 8, 0, 0],
          [0, 0, 3, 0, 0],
          [0, 0, 0, 1, 0]
        ]
      >
  """
  @doc type: :window
  def window_scatter_max(tensor, source, init_value, window_dimensions, opts \\ []) do
    opts = keyword!(opts, padding: :valid, strides: 1)
    Nx.Shape.validate!(window_dimensions, :window_dimensions)

    %T{shape: input_shape} = tensor = to_tensor(tensor)
    %T{shape: source_shape, type: source_type} = source = to_tensor(source)
    %T{type: value_type} = init_value = to_tensor(init_value)

    padding = opts[:padding]
    strides = opts[:strides]

    strides =
      if is_integer(strides),
        do: List.duplicate(strides, rank(input_shape)),
        else: strides

    dilations = List.duplicate(1, rank(input_shape))

    {output_window_shape, padding_config} =
      Nx.Shape.pool(input_shape, window_dimensions, strides, padding, dilations)

    unless output_window_shape == source_shape do
      raise ArgumentError, "source shape must match valid windows in input tensor"
    end

    output_type = Nx.Type.merge(source_type, value_type)

    impl!(tensor, source).window_scatter_max(
      %{tensor | type: output_type},
      tensor,
      source,
      init_value,
      window_dimensions,
      padding: padding_config,
      strides: strides
    )
  end

  @doc """
  Performs a `window_reduce` to select the minimum index in each
  window of the input tensor according to and scatters source tensor
  to corresponding minimum indices in the output tensor.

  Output tensor is initialized as a full tensor with values
  `init_value`. If indices overlap, adds overlapping source values.
  The shape of the source tensor must match the valid windows in the
  input tensor. This means the shape of the source tensor must match
  the shape of the input tensor after a `window_reduce` op with padding
  `padding` and strides `strides`.

  This function is the gradient of `window_min`.

  ## Examples

      iex> t = Nx.tensor([
      ...>   [7, 2, 5, 3, 10, 2],
      ...>   [3, 8, 9, 3, 4, 2],
      ...>   [1, 5, 7, 5, 6, 1],
      ...>   [0, 6, 2, 7, 2, 8]
      ...> ])
      iex> opts = [strides: [2, 3], padding: :valid]
      iex> Nx.window_scatter_min(t, Nx.tensor([[2, 6], [3, 1]]), 0, {2, 3}, opts)
      #Nx.Tensor<
        s64[4][6]
        [
          [0, 2, 0, 0, 0, 0],
          [0, 0, 0, 0, 0, 6],
          [0, 0, 0, 0, 0, 1],
          [3, 0, 0, 0, 0, 0]
        ]
      >

      iex> t = Nx.tensor([
      ...>   [7, 2, 5, 3, 8],
      ...>   [3, 8, 9, 3, 4],
      ...>   [1, 5, 7, 5, 6],
      ...>   [0, 6, 2, 10, 2]
      ...> ])
      iex> opts = [strides: [2, 2], padding: :valid]
      iex> Nx.window_scatter_min(t, Nx.tensor([[2, 6], [3, 1]]), 0, {2, 3}, opts)
      #Nx.Tensor<
        s64[4][5]
        [
          [0, 2, 0, 0, 0],
          [0, 0, 0, 6, 0],
          [0, 0, 0, 0, 0],
          [3, 0, 0, 0, 1]
        ]
      >
  """
  @doc type: :window
  def window_scatter_min(tensor, source, init_value, window_dimensions, opts \\ []) do
    opts = keyword!(opts, padding: :valid, strides: 1)

    %T{shape: input_shape} = tensor = to_tensor(tensor)
    %T{shape: source_shape, type: source_type} = source = to_tensor(source)
    %T{type: value_type} = init_value = to_tensor(init_value)

    padding = opts[:padding]
    strides = opts[:strides]

    strides =
      if is_integer(strides),
        do: List.duplicate(strides, rank(input_shape)),
        else: strides

    dilations = List.duplicate(1, rank(input_shape))

    {output_window_shape, padding_config} =
      Nx.Shape.pool(input_shape, window_dimensions, strides, padding, dilations)

    unless output_window_shape == source_shape do
      raise ArgumentError, "source shape must match valid windows in input tensor"
    end

    output_type = Nx.Type.merge(source_type, value_type)

    impl!(tensor, source).window_scatter_min(
      %{tensor | type: output_type},
      tensor,
      source,
      init_value,
      window_dimensions,
      padding: padding_config,
      strides: strides
    )
  end

  @doc """
  Performs an indexed `add` operation on the `target` tensor,
  adding the `updates` into the corresponding `indices` positions.

  This operation is the grad for `gather/2` and gather-like operations such as
  `take/3` and `take_along_axis/3`.

  `indices` must be a fully qualified tensor of shape `{n, Nx.rank(target)}`, with `n`
  being an arbitrary number of indices, while `updates` must have a compatible `{n}` shape.

  ### Examples

      iex> t = Nx.iota({1, 2, 3})
      #Nx.Tensor<
        s64[1][2][3]
        [
          [
            [0, 1, 2],
            [3, 4, 5]
          ]
        ]
      >
      iex> indices = Nx.tensor([[0, 0, 0], [0, 1, 1], [0, 0, 0], [0, 0, 2], [0, 1, 2]])
      iex> updates = Nx.tensor([1, 3, 1, -2, 5])
      iex> Nx.indexed_add(t, indices, updates)
      #Nx.Tensor<
        s64[1][2][3]
        [
          [
            [2, 1, 0],
            [3, 7, 10]
          ]
        ]
      >

  Type promotions should happen automatically.

      iex> Nx.indexed_add(Nx.tensor([1.0]), Nx.tensor([[0], [0]]), Nx.tensor([1, 1]))
      #Nx.Tensor<
        f32[1]
        [3.0]
      >

      iex> Nx.indexed_add(Nx.tensor([1]), Nx.tensor([[0], [0]]), Nx.tensor([1.0, 1.0]))
      #Nx.Tensor<
        f32[1]
        [3.0]
      >

      iex> Nx.indexed_add(Nx.tensor([1], type: {:s, 32}), Nx.tensor([[0], [0]]), Nx.tensor([1, 1], type: {:s, 64}))
      #Nx.Tensor<
        s64[1]
        [3]
      >

  ### Error cases
      iex> Nx.indexed_add(Nx.tensor([[1], [2]]), Nx.tensor([[[1, 2, 3]]]), Nx.tensor([0]))
      ** (ArgumentError) indices must be a rank 2 tensor, got: 3

      iex> Nx.indexed_add(Nx.tensor([[1], [2]]), Nx.tensor([[1, 2]]), Nx.tensor([[0]]))
      ** (ArgumentError) updates must be a rank 1 tensor, got: 2

      iex> Nx.indexed_add(Nx.tensor([[1], [2]]), Nx.tensor([[1, 2, 3]]), Nx.tensor([0]))
      ** (ArgumentError) expected indices to have shape {*, 2}, got: {1, 3}

      iex> Nx.indexed_add(Nx.tensor([[1], [2]]), Nx.tensor([[1, 2]]), Nx.tensor([0, 1]))
      ** (ArgumentError) expected updates tensor to match the first axis of indices tensor with shape {1, 2}, got {2}
  """
  @doc type: :indexed
  def indexed_add(target, indices, updates) do
    target = to_tensor(target)
    indices = to_tensor(indices)
    updates = to_tensor(updates)

    type = binary_type(target, updates)

    Nx.Shape.indexed_add(target, indices, updates)

    impl!(target, indices, updates).indexed_add(%{target | type: type}, target, indices, updates)
  end

  ## Unary ops
  @disallow_complex_type_unary_ops [:erf, :erfc, :erf_inv]

  for {name, {desc, code, formula}} <- Nx.Shared.unary_math_funs() do
    inputs =
      if name in [:acos, :asin, :atan, :atanh, :erf_inv] do
        [to_float32(0.1), to_float32(0.5), to_float32(0.9)]
      else
        [1, 2, 3]
      end

    outputs =
      for input <- inputs do
        {res, _} = Code.eval_quoted(code, x: input)
        to_float32(res)
      end

    complex_check_block =
      if name in @disallow_complex_type_unary_ops do
        quote do
          Nx.Shared.raise_complex_not_supported(var!(type), unquote(name), 1)
        end
      end

    @doc """
    Calculates the #{desc} of each element in the tensor.

    It is equivalent to:

    #{formula}

    ## Examples

        iex> Nx.#{name}(#{hd(inputs)})
        #Nx.Tensor<
          f32
          #{hd(outputs)}
        >

        iex> Nx.#{name}(Nx.tensor(#{inspect(inputs)}, names: [:x]))
        #Nx.Tensor<
          f32[x: 3]
          #{inspect(outputs)}
        >

    """
    @doc type: :element
    def unquote(name)(tensor) do
      tensor = to_tensor(tensor)
      type = Nx.Type.to_floating(tensor.type)

      unquote(complex_check_block)

      impl!(tensor).unquote(name)(%{tensor | type: type}, tensor)
    end
  end

  @doc """
  Negates each element in the tensor.

  If you're using `Nx.Defn.defn/2`, you can use the `-` unary operator
  in place of this function: `-tensor`.

  ## Examples

      iex> Nx.negate(1)
      #Nx.Tensor<
        s64
        -1
      >

      iex> Nx.negate(Nx.tensor([-1, 0, 1]))
      #Nx.Tensor<
        s64[3]
        [1, 0, -1]
      >

      iex> Nx.negate(Nx.tensor([1.0, 2.0, 3.0], type: {:f, 32}))
      #Nx.Tensor<
        f32[3]
        [-1.0, -2.0, -3.0]
      >

  If an unsigned tensor is given, it works as `bitwise_not`:

      iex> Nx.negate(Nx.tensor([0, 1, 2], type: {:u, 8}, names: [:x]))
      #Nx.Tensor<
        u8[x: 3]
        [0, 255, 254]
      >

  """
  @doc type: :element
  def negate(tensor) do
    tensor = to_tensor(tensor)
    impl!(tensor).negate(tensor, tensor)
  end

  @doc """
  Computes the sign of each element in the tensor.

  If a number is less than zero, it returns -1.
  If a number is more than zero, it returns 1.
  Otherwise it returns zero (which may either be
  positive or negative for floats).

  ## Examples

      iex> Nx.sign(Nx.tensor([-2, -1, 0, 1, 2], names: [:x]))
      #Nx.Tensor<
        s64[x: 5]
        [-1, -1, 0, 1, 1]
      >

  """
  @doc type: :element
  def sign(tensor) do
    tensor = to_tensor(tensor)
    impl!(tensor).sign(tensor, tensor)
  end

  @doc """
  Computes the absolute value of each element in the tensor.

  ## Examples

      iex> Nx.abs(Nx.tensor([-2, -1, 0, 1, 2], names: [:x]))
      #Nx.Tensor<
        s64[x: 5]
        [2, 1, 0, 1, 2]
      >

  """
  @doc type: :element
  def abs(tensor) do
    tensor = to_tensor(tensor)

    case tensor.type do
      {:u, _} -> tensor
      {:c, size} -> impl!(tensor).abs(%{tensor | type: {:f, div(size, 2)}}, tensor)
      _ -> impl!(tensor).abs(tensor, tensor)
    end
  end

  @doc """
  Calculates the complex conjugate of each element in the tensor.

  If $z = a + bi = r e^\\theta$, $conjugate(z) = z^* = a - bi =  r e^{-\\theta}$

  ## Examples

       iex> Nx.conjugate(Complex.new(1, 2))
       #Nx.Tensor<
         c64
         1.0-2.0i
       >

       iex> Nx.conjugate(1)
       #Nx.Tensor<
         c64
         1.0+0.0i
       >

       iex> Nx.conjugate(Nx.tensor([Complex.new(1, 2), Complex.new(2, -4)]))
       #Nx.Tensor<
         c64[2]
         [1.0-2.0i, 2.0+4.0i]
       >
  """
  @doc type: :element
  def conjugate(tensor) do
    tensor = to_tensor(tensor)

    impl!(tensor).conjugate(%{tensor | type: Nx.Type.to_complex(tensor.type)}, tensor)
  end

  @doc """
  Calculates the complex phase angle of each element in the tensor.
  $phase(z) = atan2(b, a), z = a + bi \\in \\Complex$

  ## Examples

       iex> Nx.phase(Complex.new(1, 2))
       #Nx.Tensor<
         f32
         1.1071487665176392
       >

       iex> Nx.phase(1)
       #Nx.Tensor<
         f32
         0.0
       >

       iex> import Nx, only: [sigil_V: 2]
       iex> Nx.phase(~V[1+2i -2+1i])
       #Nx.Tensor<
         f32[2]
         [1.1071487665176392, 2.677945137023926]
       >
  """
  def phase(tensor) do
    tensor = to_tensor(tensor)
    output = %{tensor | type: Nx.Type.to_real(tensor.type)}

    Nx.Shared.optional(:phase, [tensor], output, fn tensor ->
      tensor
      |> imag
      |> atan2(real(tensor))
    end)
  end

  @doc """
  Returns the real component of each entry in a complex tensor
  as a floating point tensor.

  ## Examples

      iex> Nx.real(Complex.new(1, 2))
      #Nx.Tensor<
        f32
        1.0
      >

      iex> Nx.real(Nx.tensor(1))
      #Nx.Tensor<
        f32
        1.0
      >

      iex> Nx.real(Nx.tensor(1, type: {:bf, 16}))
      #Nx.Tensor<
        bf16
        1.0
      >

      iex> Nx.real(Nx.tensor([Complex.new(1, 2), Complex.new(2, -4)]))
      #Nx.Tensor<
        f32[2]
        [1.0, 2.0]
      >
  """
  @doc type: :element
  def real(tensor) do
    %{type: type} = tensor = to_tensor(tensor)

    cond do
      match?({:c, _}, type) ->
        {:c, size} = type
        impl!(tensor).real(%{tensor | type: {:f, div(size, 2)}}, tensor)

      Nx.Type.float?(type) ->
        tensor

      tensor ->
        as_type(tensor, {:f, 32})
    end
  end

  @doc """
  Returns the imaginary component of each entry in a complex tensor
  as a floating point tensor.

  ## Examples

      iex> Nx.imag(Complex.new(1, 2))
      #Nx.Tensor<
        f32
        2.0
      >

      iex> Nx.imag(Nx.tensor(1))
      #Nx.Tensor<
        f32
        0.0
      >

      iex> Nx.imag(Nx.tensor(1, type: {:bf, 16}))
      #Nx.Tensor<
        bf16
        0.0
      >

      iex> Nx.imag(Nx.tensor([Complex.new(1, 2), Complex.new(2, -4)]))
      #Nx.Tensor<
        f32[2]
        [2.0, -4.0]
      >
  """
  @doc type: :element
  def imag(tensor) do
    case to_tensor(tensor) do
      %{type: {:c, size}} = tensor ->
        impl!(tensor).imag(%{tensor | type: {:f, div(size, 2)}}, tensor)

      tensor ->
        floating = Nx.Type.to_floating(tensor.type)
        zero = Nx.tensor(0.0, type: floating)
        broadcast(zero, tensor)
    end
  end

  @doc """
  Constructs a complex tensor from two equally-shaped tensors.

  Does not accept complex tensors as inputs.

  ### Examples

      iex> Nx.complex(Nx.tensor(1), Nx.tensor(2))
      #Nx.Tensor<
        c64
        1.0+2.0i
      >

      iex> Nx.complex(Nx.tensor([1, 2]), Nx.tensor([3, 4]))
      #Nx.Tensor<
        c64[2]
        [1.0+3.0i, 2.0+4.0i]
      >
  """
  def complex(real, imag) do
    if elem(type(real), 0) == :c or elem(type(imag), 0) == :c do
      Nx.Shared.raise_complex_not_supported("complex", 2)
    end

    imag
    |> multiply(Nx.Constants.i())
    |> add(real)
  end

  @doc """
  Applies bitwise not to each element in the tensor.

  If you're using `Nx.Defn.defn/2`, you can use the `~~~` operator
  in place of this function: `~~~tensor`.

  ## Examples

      iex> Nx.bitwise_not(1)
      #Nx.Tensor<
        s64
        -2
      >

      iex> Nx.bitwise_not(Nx.tensor([-1, 0, 1], type: {:s, 8}, names: [:x]))
      #Nx.Tensor<
        s8[x: 3]
        [0, -1, -2]
      >

      iex> Nx.bitwise_not(Nx.tensor([0, 1, 254, 255], type: {:u, 8}, names: [:x]))
      #Nx.Tensor<
        u8[x: 4]
        [255, 254, 1, 0]
      >

  ### Error cases

      iex> Nx.bitwise_not(Nx.tensor([0.0, 1.0]))
      ** (ArgumentError) bitwise operators expect integer tensors as inputs and outputs an integer tensor, got: {:f, 32}
  """
  @doc type: :element
  def bitwise_not(tensor) do
    tensor = to_tensor(tensor)
    assert_bitwise_type!(tensor.type)
    impl!(tensor).bitwise_not(tensor, tensor)
  end

  @doc """
  Computes the bitwise population count of each element in the tensor.

  ## Examples

      iex> Nx.population_count(1)
      #Nx.Tensor<
        s64
        1
      >

      iex> Nx.population_count(-128)
      #Nx.Tensor<
        s64
        57
      >

      iex> Nx.population_count(Nx.tensor([0, 1, 254, 255], names: [:x]))
      #Nx.Tensor<
        s64[x: 4]
        [0, 1, 7, 8]
      >

      iex> Nx.population_count(Nx.tensor([0, 1, 126, 127, -1, -127, -128], type: {:s, 8}, names: [:x]))
      #Nx.Tensor<
        s8[x: 7]
        [0, 1, 6, 7, 8, 2, 1]
      >

  ### Error cases

      iex> Nx.population_count(Nx.tensor([0.0, 1.0]))
      ** (ArgumentError) bitwise operators expect integer tensors as inputs and outputs an integer tensor, got: {:f, 32}
  """
  @doc type: :element
  def population_count(tensor) do
    tensor = to_tensor(tensor)
    assert_bitwise_type!(tensor.type)
    impl!(tensor).population_count(tensor, tensor)
  end

  @doc """
  Counts the number of leading zeros of each element in the tensor.

  ## Examples

      iex> Nx.count_leading_zeros(1)
      #Nx.Tensor<
        s64
        63
      >

      iex> Nx.count_leading_zeros(-1)
      #Nx.Tensor<
        s64
        0
      >

      iex> Nx.count_leading_zeros(Nx.tensor([0, 0xF, 0xFF, 0xFFFF], names: [:x]))
      #Nx.Tensor<
        s64[x: 4]
        [64, 60, 56, 48]
      >

      iex> Nx.count_leading_zeros(Nx.tensor([0xF000000000000000, 0x0F00000000000000], names: [:x]))
      #Nx.Tensor<
        s64[x: 2]
        [0, 4]
      >

      iex> Nx.count_leading_zeros(Nx.tensor([0, 0xF, 0xFF, 0xFFFF], type: {:s, 32}, names: [:x]))
      #Nx.Tensor<
        s32[x: 4]
        [32, 28, 24, 16]
      >

      iex> Nx.count_leading_zeros(Nx.tensor([0, 0xF, 0xFF, 0xFFFF], type: {:s, 16}, names: [:x]))
      #Nx.Tensor<
        s16[x: 4]
        [16, 12, 8, 0]
      >

      iex> Nx.count_leading_zeros(Nx.tensor([0, 1, 2, 4, 8, 16, 32, 64, -1, -128], type: {:s, 8}, names: [:x]))
      #Nx.Tensor<
        s8[x: 10]
        [8, 7, 6, 5, 4, 3, 2, 1, 0, 0]
      >

      iex> Nx.count_leading_zeros(Nx.tensor([0, 1, 2, 4, 8, 16, 32, 64, 128], type: {:u, 8}, names: [:x]))
      #Nx.Tensor<
        u8[x: 9]
        [8, 7, 6, 5, 4, 3, 2, 1, 0]
      >

  ### Error cases

      iex> Nx.count_leading_zeros(Nx.tensor([0.0, 1.0]))
      ** (ArgumentError) bitwise operators expect integer tensors as inputs and outputs an integer tensor, got: {:f, 32}
  """
  @doc type: :element
  def count_leading_zeros(tensor) do
    tensor = to_tensor(tensor)
    assert_bitwise_type!(tensor.type)
    impl!(tensor).count_leading_zeros(tensor, tensor)
  end

  for {name, desc} <- [floor: "floor", ceil: "ceil", round: "round (away from zero)"] do
    [res1, res2, res3, res4] = Enum.map([-1.5, -0.5, 0.5, 1.5], &apply(:erlang, name, [&1]))

    @doc """
    Calculates the #{desc} of each element in the tensor.

    If a non-floating tensor is given, it is returned as is.
    If a floating tensor is given, then we apply the operation,
    but keep its type.

    ## Examples

        iex> Nx.#{name}(Nx.tensor([-1, 0, 1], names: [:x]))
        #Nx.Tensor<
          s64[x: 3]
          [-1, 0, 1]
        >

        iex> Nx.#{name}(Nx.tensor([-1.5, -0.5, 0.5, 1.5], names: [:x]))
        #Nx.Tensor<
          f32[x: 4]
          [#{res1}.0, #{res2}.0, #{res3}.0, #{res4}.0]
        >

    """
    @doc type: :element
    def unquote(name)(tensor) do
      case to_tensor(tensor) do
        %T{type: {type, _}} = tensor when type in [:s, :u] -> tensor
        %T{type: {:c, _}} -> Nx.Shared.raise_complex_not_supported(unquote(name), 1)
        %T{} = tensor -> impl!(tensor).unquote(name)(tensor, tensor)
      end
    end
  end

  ## Aggregate ops

  @doc """
  Returns a scalar tensor of value 1 if all of the
  tensor values are not zero. Otherwise the value is 0.

  If the `:axes` option is given, it aggregates over
  the given dimensions, effectively removing them.
  `axes: [0]` implies aggregating over the highest order
  dimension and so forth. If the axis is negative, then
  counts the axis from the back. For example, `axes: [-1]`
  will always aggregate all rows.

  You may optionally set `:keep_axes` to true, which will
  retain the rank of the input tensor by setting the reduced
  axes to size 1.

  ## Examples

      iex> Nx.all(Nx.tensor([0, 1, 2]))
      #Nx.Tensor<
        u8
        0
      >

      iex> Nx.all(Nx.tensor([[-1, 0, 1], [2, 3, 4]], names: [:x, :y]), axes: [:x])
      #Nx.Tensor<
        u8[y: 3]
        [1, 0, 1]
      >

      iex> Nx.all(Nx.tensor([[-1, 0, 1], [2, 3, 4]], names: [:x, :y]), axes: [:y])
      #Nx.Tensor<
        u8[x: 2]
        [0, 1]
      >
  """
  @doc type: :aggregation
  def all(tensor, opts \\ []) do
    aggregate_axes_op(to_tensor(tensor), :all, {:u, 8}, opts)
  end

  @doc """
  Returns a scalar tensor of value 1 if any of the
  tensor values are not zero. Otherwise the value is 0.

  If the `:axes` option is given, it aggregates over
  the given dimensions, effectively removing them.
  `axes: [0]` implies aggregating over the highest order
  dimension and so forth. If the axis is negative, then
  counts the axis from the back. For example, `axes: [-1]`
  will always aggregate all rows.

  You may optionally set `:keep_axes` to true, which will
  retain the rank of the input tensor by setting the reduced
  axes to size 1.

  ## Examples

      iex> Nx.any(Nx.tensor([0, 1, 2]))
      #Nx.Tensor<
        u8
        1
      >

      iex> Nx.any(Nx.tensor([[0, 1, 0], [0, 1, 2]], names: [:x, :y]), axes: [:x])
      #Nx.Tensor<
        u8[y: 3]
        [0, 1, 1]
      >

      iex> Nx.any(Nx.tensor([[0, 1, 0], [0, 1, 2]], names: [:x, :y]), axes: [:y])
      #Nx.Tensor<
        u8[x: 2]
        [1, 1]
      >
  """
  @doc type: :aggregation
  def any(tensor, opts \\ []) do
    aggregate_axes_op(to_tensor(tensor), :any, {:u, 8}, opts)
  end

  @doc """
  Returns a scalar tensor of value 1 if all element-wise values
  are within tolerance of b. Otherwise returns value 0.

  You may set the absolute tolerance, `:atol` and relative tolerance
  `:rtol`. Given tolerances, this functions returns 1 if

      absolute(a - b) <= (atol + rtol * absolute(b))

  is true for all elements of a and b.

  ## Examples

      iex> Nx.all_close(Nx.tensor([1.0e10, 1.0e-7]), Nx.tensor([1.00001e10, 1.0e-8]))
      #Nx.Tensor<
        u8
        0
      >

      iex> Nx.all_close(Nx.tensor([1.0e-8, 1.0e-8]), Nx.tensor([1.0e-8, 1.0e-9]))
      #Nx.Tensor<
        u8
        1
      >

  """
  @doc type: :aggregation
  def all_close(a, b, opts \\ []) do
    opts = keyword!(opts, rtol: 1.0e-5, atol: 1.0e-8)
    rtol = opts[:rtol]
    atol = opts[:atol]
    all(less_equal(Nx.abs(subtract(a, b)), add(atol, multiply(rtol, Nx.abs(b)))))
  end

  @doc """
  Returns the sum for the tensor.

  If the `:axes` option is given, it aggregates over
  the given dimensions, effectively removing them.
  `axes: [0]` implies aggregating over the highest order
  dimension and so forth. If the axis is negative, then
  counts the axis from the back. For example, `axes: [-1]`
  will always aggregate all rows.

  You may optionally set `:keep_axes` to true, which will
  retain the rank of the input tensor by setting the summed
  axes to size 1.

  ## Examples

      iex> Nx.sum(Nx.tensor(42))
      #Nx.Tensor<
        s64
        42
      >

      iex> Nx.sum(Nx.tensor([1, 2, 3], names: [:x]))
      #Nx.Tensor<
        s64
        6
      >

      iex> Nx.sum(Nx.tensor([[1.0, 2.0], [3.0, 4.0]], names: [:x, :y]))
      #Nx.Tensor<
        f32
        10.0
      >

  Giving a tensor with low precision casts it to a higher
  precision to make sure the sum does not overflow:

      iex> Nx.sum(Nx.tensor([[101, 102], [103, 104]], type: {:s, 8}, names: [:x, :y]))
      #Nx.Tensor<
        s64
        410
      >

      iex> Nx.sum(Nx.tensor([[101, 102], [103, 104]], type: {:s, 16}, names: [:x, :y]))
      #Nx.Tensor<
        s64
        410
      >

  ### Aggregating over an axis

      iex> Nx.sum(Nx.tensor([1, 2, 3], names: [:x]), axes: [0])
      #Nx.Tensor<
        s64
        6
      >

  Same tensor over different axes combinations:

      iex> t = Nx.tensor(
      ...>   [
      ...>     [
      ...>       [1, 2, 3],
      ...>       [4, 5, 6]
      ...>     ],
      ...>     [
      ...>       [7, 8, 9],
      ...>       [10, 11, 12]
      ...>     ]
      ...>   ],
      ...>   names: [:x, :y, :z]
      ...> )
      iex> Nx.sum(t, axes: [:x])
      #Nx.Tensor<
        s64[y: 2][z: 3]
        [
          [8, 10, 12],
          [14, 16, 18]
        ]
      >
      iex> Nx.sum(t, axes: [:y])
      #Nx.Tensor<
        s64[x: 2][z: 3]
        [
          [5, 7, 9],
          [17, 19, 21]
        ]
      >
      iex> Nx.sum(t, axes: [:z])
      #Nx.Tensor<
        s64[x: 2][y: 2]
        [
          [6, 15],
          [24, 33]
        ]
      >
      iex> Nx.sum(t, axes: [:x, :z])
      #Nx.Tensor<
        s64[y: 2]
        [30, 48]
      >
      iex> Nx.sum(t, axes: [:z])
      #Nx.Tensor<
        s64[x: 2][y: 2]
        [
          [6, 15],
          [24, 33]
        ]
      >
      iex> Nx.sum(t, axes: [-3])
      #Nx.Tensor<
        s64[y: 2][z: 3]
        [
          [8, 10, 12],
          [14, 16, 18]
        ]
      >

  ### Keeping axes

      iex> t = Nx.tensor([[[1, 2, 3], [4, 5, 6]], [[7, 8, 9], [10, 11, 12]]], names: [:x, :y, :z])
      iex> Nx.sum(t, axes: [:z], keep_axes: true)
      #Nx.Tensor<
        s64[x: 2][y: 2][z: 1]
        [
          [
            [6],
            [15]
          ],
          [
            [24],
            [33]
          ]
        ]
      >

  ### Errors

      iex> Nx.sum(Nx.tensor([[1, 2]]), axes: [2])
      ** (ArgumentError) given axis (2) invalid for shape with rank 2

  """
  @doc type: :aggregation
  def sum(tensor, opts \\ []) do
    tensor = to_tensor(tensor)
    type = Nx.Type.to_aggregate(tensor.type)
    aggregate_axes_op(tensor, :sum, type, opts)
  end

  @doc """
  Returns the mean for the tensor.

  If the `:axes` option is given, it aggregates over
  that dimension, effectively removing it. `axes: [0]`
  implies aggregating over the highest order dimension
  and so forth. If the axis is negative, then counts
  the axis from the back. For example, `axes: [-1]` will
  always aggregate all rows.

  You may optionally set `:keep_axes` to true, which will
  retain the rank of the input tensor by setting the averaged
  axes to size 1.

  ## Examples

      iex> Nx.mean(Nx.tensor(42))
      #Nx.Tensor<
        f32
        42.0
      >

      iex> Nx.mean(Nx.tensor([1, 2, 3]))
      #Nx.Tensor<
        f32
        2.0
      >

  ### Aggregating over an axis

      iex> Nx.mean(Nx.tensor([1, 2, 3], names: [:x]), axes: [0])
      #Nx.Tensor<
        f32
        2.0
      >

      iex> Nx.mean(Nx.tensor([1, 2, 3], type: {:u, 8}, names: [:x]), axes: [:x])
      #Nx.Tensor<
        f32
        2.0
      >

      iex> t = Nx.tensor([[[1, 2, 3], [4, 5, 6]], [[7, 8, 9], [10, 11, 12]]], names: [:x, :y, :z])
      iex> Nx.mean(t, axes: [:x])
      #Nx.Tensor<
        f32[y: 2][z: 3]
        [
          [4.0, 5.0, 6.0],
          [7.0, 8.0, 9.0]
        ]
      >

      iex> t = Nx.tensor([[[1, 2, 3], [4, 5, 6]], [[7, 8, 9], [10, 11, 12]]], names: [:x, :y, :z])
      iex> Nx.mean(t, axes: [:x, :z])
      #Nx.Tensor<
        f32[y: 2]
        [5.0, 8.0]
      >

      iex> t = Nx.tensor([[[1, 2, 3], [4, 5, 6]], [[7, 8, 9], [10, 11, 12]]], names: [:x, :y, :z])
      iex> Nx.mean(t, axes: [-1])
      #Nx.Tensor<
        f32[x: 2][y: 2]
        [
          [2.0, 5.0],
          [8.0, 11.0]
        ]
      >

  ### Keeping axes

      iex> t = Nx.tensor([[[1, 2, 3], [4, 5, 6]], [[7, 8, 9], [10, 11, 12]]], names: [:x, :y, :z])
      iex> Nx.mean(t, axes: [-1], keep_axes: true)
      #Nx.Tensor<
        f32[x: 2][y: 2][z: 1]
        [
          [
            [2.0],
            [5.0]
          ],
          [
            [8.0],
            [11.0]
          ]
        ]
      >

  """
  @doc type: :aggregation, from_backend: false
  def mean(tensor, opts \\ []) do
    %T{shape: shape, names: names} = tensor = to_tensor(tensor)

    mean_den =
      if axes = opts[:axes] do
        mean_den(shape, Nx.Shape.normalize_axes(shape, axes, names))
      else
        size(shape)
      end

    divide(sum(tensor, opts), mean_den)
  end

  defp mean_den(_shape, []), do: 1

  defp mean_den(shape, [axis | axes]) when axis >= 0,
    do: elem(shape, axis) * mean_den(shape, axes)

  @doc """
  Returns the product for the tensor.

  If the `:axes` option is given, it aggregates over
  the given dimensions, effectively removing them.
  `axes: [0]` implies aggregating over the highest order
  dimension and so forth. If the axis is negative, then
  counts the axis from the back. For example, `axes: [-1]`
  will always aggregate all rows.

  You may optionally set `:keep_axes` to true, which will
  retain the rank of the input tensor by setting the multiplied
  axes to size 1.

  ## Examples

      iex> Nx.product(Nx.tensor(42))
      #Nx.Tensor<
        s64
        42
      >

      iex> Nx.product(Nx.tensor([1, 2, 3], names: [:x]))
      #Nx.Tensor<
        s64
        6
      >

      iex> Nx.product(Nx.tensor([[1.0, 2.0], [3.0, 4.0]], names: [:x, :y]))
      #Nx.Tensor<
        f32
        24.0
      >

  Giving a tensor with low precision casts it to a higher
  precision to make sure the sum does not overflow:

      iex> Nx.product(Nx.tensor([[10, 20], [30, 40]], type: {:u, 8}, names: [:x, :y]))
      #Nx.Tensor<
        u64
        240000
      >

      iex> Nx.product(Nx.tensor([[10, 20], [30, 40]], type: {:s, 8}, names: [:x, :y]))
      #Nx.Tensor<
        s64
        240000
      >

  ### Aggregating over an axis

      iex> Nx.product(Nx.tensor([1, 2, 3], names: [:x]), axes: [0])
      #Nx.Tensor<
        s64
        6
      >

  Same tensor over different axes combinations:

      iex> t = Nx.tensor(
      ...>   [
      ...>     [
      ...>       [1, 2, 3],
      ...>       [4, 5, 6]
      ...>     ],
      ...>     [
      ...>       [7, 8, 9],
      ...>       [10, 11, 12]
      ...>     ]
      ...>   ],
      ...>   names: [:x, :y, :z]
      ...> )
      iex> Nx.product(t, axes: [:x])
      #Nx.Tensor<
        s64[y: 2][z: 3]
        [
          [7, 16, 27],
          [40, 55, 72]
        ]
      >
      iex> Nx.product(t, axes: [:y])
      #Nx.Tensor<
        s64[x: 2][z: 3]
        [
          [4, 10, 18],
          [70, 88, 108]
        ]
      >
      iex> Nx.product(t, axes: [:x, :z])
      #Nx.Tensor<
        s64[y: 2]
        [3024, 158400]
      >
      iex> Nx.product(t, axes: [:z])
      #Nx.Tensor<
        s64[x: 2][y: 2]
        [
          [6, 120],
          [504, 1320]
        ]
      >
      iex> Nx.product(t, axes: [-3])
      #Nx.Tensor<
        s64[y: 2][z: 3]
        [
          [7, 16, 27],
          [40, 55, 72]
        ]
      >

  ### Keeping axes

      iex> t = Nx.tensor([[[1, 2, 3], [4, 5, 6]], [[7, 8, 9], [10, 11, 12]]], names: [:x, :y, :z])
      iex> Nx.product(t, axes: [:z], keep_axes: true)
      #Nx.Tensor<
        s64[x: 2][y: 2][z: 1]
        [
          [
            [6],
            [120]
          ],
          [
            [504],
            [1320]
          ]
        ]
      >

  ### Errors

      iex> Nx.product(Nx.tensor([[1, 2]]), axes: [2])
      ** (ArgumentError) given axis (2) invalid for shape with rank 2
  """
  @doc type: :aggregation
  def product(tensor, opts \\ []) do
    tensor = to_tensor(tensor)
    type = Nx.Type.to_aggregate(tensor.type)
    aggregate_axes_op(tensor, :product, type, opts)
  end

  @doc """
  Returns the maximum values of the tensor.

  If the `:axes` option is given, it aggregates over
  the given dimensions, effectively removing them.
  `axes: [0]` implies aggregating over the highest order
  dimension and so forth. If the axis is negative, then
  counts the axis from the back. For example, `axes: [-1]`
  will always aggregate all rows.

  You may optionally set `:keep_axes` to true, which will
  retain the rank of the input tensor by setting the reduced
  axes to size 1.

  ## Examples

      iex> Nx.reduce_max(Nx.tensor(42))
      #Nx.Tensor<
        s64
        42
      >

      iex> Nx.reduce_max(Nx.tensor(42.0))
      #Nx.Tensor<
        f32
        42.0
      >

      iex> Nx.reduce_max(Nx.tensor([1, 2, 3]))
      #Nx.Tensor<
        s64
        3
      >

  ### Aggregating over an axis

      iex> t = Nx.tensor([[3, 1, 4], [2, 1, 1]], names: [:x, :y])
      iex> Nx.reduce_max(t, axes: [:x])
      #Nx.Tensor<
        s64[y: 3]
        [3, 1, 4]
      >

      iex> t = Nx.tensor([[3, 1, 4], [2, 1, 1]], names: [:x, :y])
      iex> Nx.reduce_max(t, axes: [:y])
      #Nx.Tensor<
        s64[x: 2]
        [4, 2]
      >

      iex> t = Nx.tensor([[[1, 2], [4, 5]], [[2, 4], [3, 8]]], names: [:x, :y, :z])
      iex> Nx.reduce_max(t, axes: [:x, :z])
      #Nx.Tensor<
        s64[y: 2]
        [4, 8]
      >

  ### Keeping axes

      iex> t = Nx.tensor([[[1, 2], [4, 5]], [[2, 4], [3, 8]]], names: [:x, :y, :z])
      iex> Nx.reduce_max(t, axes: [:x, :z], keep_axes: true)
      #Nx.Tensor<
        s64[x: 1][y: 2][z: 1]
        [
          [
            [4],
            [8]
          ]
        ]
      >

  """
  @doc type: :aggregation
  def reduce_max(tensor, opts \\ []) do
    tensor = to_tensor(tensor)
    aggregate_axes_op(tensor, :reduce_max, tensor.type, opts)
  end

  @doc """
  Returns the minimum values of the tensor.

  If the `:axes` option is given, it aggregates over
  the given dimensions, effectively removing them.
  `axes: [0]` implies aggregating over the highest order
  dimension and so forth. If the axis is negative, then
  counts the axis from the back. For example, `axes: [-1]`
  will always aggregate all rows.

  You may optionally set `:keep_axes` to true, which will
  retain the rank of the input tensor by setting the reduced
  axes to size 1.

  ## Examples

      iex> Nx.reduce_min(Nx.tensor(42))
      #Nx.Tensor<
        s64
        42
      >

      iex> Nx.reduce_min(Nx.tensor(42.0))
      #Nx.Tensor<
        f32
        42.0
      >

      iex> Nx.reduce_min(Nx.tensor([1, 2, 3]))
      #Nx.Tensor<
        s64
        1
      >

  ### Aggregating over an axis

      iex> t = Nx.tensor([[3, 1, 4], [2, 1, 1]], names: [:x, :y])
      iex> Nx.reduce_min(t, axes: [:x])
      #Nx.Tensor<
        s64[y: 3]
        [2, 1, 1]
      >

      iex> t = Nx.tensor([[3, 1, 4], [2, 1, 1]], names: [:x, :y])
      iex> Nx.reduce_min(t, axes: [:y])
      #Nx.Tensor<
        s64[x: 2]
        [1, 1]
      >

      iex> t = Nx.tensor([[[1, 2], [4, 5]], [[2, 4], [3, 8]]], names: [:x, :y, :z])
      iex> Nx.reduce_min(t, axes: [:x, :z])
      #Nx.Tensor<
        s64[y: 2]
        [1, 3]
      >

  ### Keeping axes

      iex> t = Nx.tensor([[[1, 2], [4, 5]], [[2, 4], [3, 8]]], names: [:x, :y, :z])
      iex> Nx.reduce_min(t, axes: [:x, :z], keep_axes: true)
      #Nx.Tensor<
        s64[x: 1][y: 2][z: 1]
        [
          [
            [1],
            [3]
          ]
        ]
      >

  """
  @doc type: :aggregation
  def reduce_min(tensor, opts \\ []) do
    tensor = to_tensor(tensor)
    aggregate_axes_op(tensor, :reduce_min, tensor.type, opts)
  end

  defp aggregate_axes_op(%T{shape: shape, names: names} = tensor, op, type, opts) do
    opts = keyword!(opts, [:axes, keep_axes: false])
    keep_axes = opts[:keep_axes]

    {shape, names, axes} =
      cond do
        axes = opts[:axes] ->
          axes = Nx.Shape.normalize_axes(shape, axes, names)
          {new_shape, new_names} = Nx.Shape.contract(shape, axes, names, keep_axes)
          {new_shape, new_names, axes}

        keep_axes ->
          shape = Tuple.duplicate(1, Nx.rank(shape))
          {shape, names, nil}

        true ->
          {{}, [], nil}
      end

    apply(impl!(tensor), op, [
      %{tensor | type: type, shape: shape, names: names},
      tensor,
      [axes: axes, keep_axes: keep_axes]
    ])
  end

  @doc """
  Returns the indices of the maximum values.

  ## Options

    * `:axis` - the axis to aggregate on. If no axis is given,
      returns the index of the absolute maximum value in the tensor.

    * `:keep_axis` - whether or not to keep the reduced axis with
      a size of 1. Defaults to `false`.

    * `:tie_break` - how to break ties. one of `:high`, or `:low`.
      default behavior is to always return the lower index.

  ## Examples

      iex> Nx.argmax(4)
      #Nx.Tensor<
        s64
        0
      >

      iex> t = Nx.tensor([[[4, 2, 3], [1, -5, 3]], [[6, 2, 3], [4, 8, 3]]])
      iex> Nx.argmax(t)
      #Nx.Tensor<
        s64
        10
      >

  If a tensor of floats or complex numbers is given, it still returns integers:

      iex> Nx.argmax(Nx.tensor([2.0, 4.0]))
      #Nx.Tensor<
        s64
        1
      >

     iex> Nx.argmax(Nx.tensor([Complex.new(1, 2), Complex.new(3, 0)]))
     #Nx.Tensor<
       s64
       0
     >


  ### Aggregating over an axis

      iex> t = Nx.tensor([[[4, 2, 3], [1, -5, 3]], [[6, 2, 3], [4, 8, 3]]], names: [:x, :y, :z])
      iex> Nx.argmax(t, axis: :x)
      #Nx.Tensor<
        s64[y: 2][z: 3]
        [
          [1, 0, 0],
          [1, 1, 0]
        ]
      >

      iex> t = Nx.tensor([[[4, 2, 3], [1, -5, 3]], [[6, 2, 3], [4, 8, 3]]], names: [:x, :y, :z])
      iex> Nx.argmax(t, axis: :y)
      #Nx.Tensor<
        s64[x: 2][z: 3]
        [
          [0, 0, 0],
          [0, 1, 0]
        ]
      >

      iex> t = Nx.tensor([[[4, 2, 3], [1, -5, 3]], [[6, 2, 3], [4, 8, 3]]], names: [:x, :y, :z])
      iex> Nx.argmax(t, axis: :z)
      #Nx.Tensor<
        s64[x: 2][y: 2]
        [
          [0, 2],
          [0, 1]
        ]
      >

  ### Tie breaks

      iex> t = Nx.tensor([[[4, 2, 3], [1, -5, 3]], [[6, 2, 3], [4, 8, 3]]], names: [:x, :y, :z])
      iex> Nx.argmax(t, tie_break: :low, axis: :y)
      #Nx.Tensor<
        s64[x: 2][z: 3]
        [
          [0, 0, 0],
          [0, 1, 0]
        ]
      >

      iex> t = Nx.tensor([[[4, 2, 3], [1, -5, 3]], [[6, 2, 3], [4, 8, 3]]], names: [:x, :y, :z])
      iex> Nx.argmax(t, tie_break: :high, axis: :y)
      #Nx.Tensor<
        s64[x: 2][z: 3]
        [
          [0, 0, 1],
          [0, 1, 1]
        ]
      >

  ### Keep axis

      iex> t = Nx.tensor([[[4, 2, 3], [1, -5, 3]], [[6, 2, 3], [4, 8, 3]]], names: [:x, :y, :z])
      iex> Nx.argmax(t, axis: :y, keep_axis: true)
      #Nx.Tensor<
        s64[x: 2][y: 1][z: 3]
        [
          [
            [0, 0, 0]
          ],
          [
            [0, 1, 0]
          ]
        ]
      >
  """
  @doc type: :aggregation
  def argmax(tensor, opts \\ []) do
    argmin_or_max(tensor, :argmax, opts)
  end

  @doc """
  Returns the indices of the minimum values.

  ## Options

    * `:axis` - the axis to aggregate on. If no axis is given,
      returns the index of the absolute minimum value in the tensor.

    * `:keep_axis` - whether or not to keep the reduced axis with
      a size of 1. Defaults to `false`.

    * `:tie_break` - how to break ties. one of `:high`, or `:low`.
      Default behavior is to always return the lower index.

  ## Examples

      iex> Nx.argmin(4)
      #Nx.Tensor<
        s64
        0
      >

      iex> t = Nx.tensor([[[4, 2, 3], [1, -5, 3]], [[6, 2, 3], [4, 8, 3]]])
      iex> Nx.argmin(t)
      #Nx.Tensor<
        s64
        4
      >

  If a tensor of floats or complex numbers is given, it still returns integers:

      iex> Nx.argmin(Nx.tensor([2.0, 4.0]))
      #Nx.Tensor<
        s64
        0
      >

      iex> Nx.argmin(Nx.tensor([Complex.new(1, 2), Complex.new(3, 0)]))
      #Nx.Tensor<
        s64
        1
      >

  ### Aggregating over an axis

      iex> t = Nx.tensor([[[4, 2, 3], [1, -5, 3]], [[6, 2, 3], [4, 8, 3]]], names: [:x, :y, :z])
      iex> Nx.argmin(t, axis: :x)
      #Nx.Tensor<
        s64[y: 2][z: 3]
        [
          [0, 0, 0],
          [0, 0, 0]
        ]
      >

      iex> t = Nx.tensor([[[4, 2, 3], [1, -5, 3]], [[6, 2, 3], [4, 8, 3]]], names: [:x, :y, :z])
      iex> Nx.argmin(t, axis: 1)
      #Nx.Tensor<
        s64[x: 2][z: 3]
        [
          [1, 1, 0],
          [1, 0, 0]
        ]
      >

      iex> t = Nx.tensor([[[4, 2, 3], [1, -5, 3]], [[6, 2, 3], [4, 8, 3]]], names: [:x, :y, :z])
      iex> Nx.argmin(t, axis: :z)
      #Nx.Tensor<
        s64[x: 2][y: 2]
        [
          [1, 1],
          [1, 2]
        ]
      >

  ### Tie breaks

      iex> t = Nx.tensor([[[4, 2, 3], [1, -5, 3]], [[6, 2, 3], [4, 8, 3]]], names: [:x, :y, :z])
      iex> Nx.argmin(t, tie_break: :low, axis: :y)
      #Nx.Tensor<
        s64[x: 2][z: 3]
        [
          [1, 1, 0],
          [1, 0, 0]
        ]
      >

      iex> t = Nx.tensor([[[4, 2, 3], [1, -5, 3]], [[6, 2, 3], [4, 8, 3]]], names: [:x, :y, :z])
      iex> Nx.argmin(t, tie_break: :high, axis: :y)
      #Nx.Tensor<
        s64[x: 2][z: 3]
        [
          [1, 1, 1],
          [1, 0, 1]
        ]
      >

  ### Keep axis

      iex> t = Nx.tensor([[[4, 2, 3], [1, -5, 3]], [[6, 2, 3], [4, 8, 3]]], names: [:x, :y, :z])
      iex> Nx.argmin(t, axis: :y, keep_axis: true)
      #Nx.Tensor<
        s64[x: 2][y: 1][z: 3]
        [
          [
            [1, 1, 0]
          ],
          [
            [1, 0, 0]
          ]
        ]
      >
  """
  @doc type: :aggregation
  def argmin(tensor, opts \\ []) do
    argmin_or_max(tensor, :argmin, opts)
  end

  defp argmin_or_max(tensor, op, opts) do
    opts = keyword!(opts, [:axis, tie_break: :low, keep_axis: false])

    tie_break =
      case opts[:tie_break] do
        :high ->
          :high

        :low ->
          :low

        other ->
          raise ArgumentError,
                "unknown value for :tie_break, expected :high or :low, got: #{inspect(other)}"
      end

    %{shape: shape, names: names} = tensor = to_tensor(tensor)

    {shape, names, axis} =
      if axis = opts[:axis] do
        axis = Nx.Shape.normalize_axis(shape, axis, names)
        {new_shape, new_names} = Nx.Shape.contract(shape, [axis], names, opts[:keep_axis])
        {new_shape, new_names, axis}
      else
        {{}, [], nil}
      end

    out = %{tensor | type: {:s, 64}, shape: shape, names: names}
    opts = [tie_break: tie_break, axis: axis, keep_axis: opts[:keep_axis]]
    apply(impl!(tensor), op, [out, tensor, opts])
  end

  defp aggregate_window_op(tensor, window_dimensions, opts, op) when is_list(opts) do
    opts = keyword!(opts, [:window_dilations, padding: :valid, strides: 1])
    Nx.Shape.validate!(window_dimensions, :window_dimensions)
    %T{shape: shape} = tensor = to_tensor(tensor)

    strides = opts[:strides]
    padding = opts[:padding]
    dilations = opts[:window_dilations] || List.duplicate(1, rank(tensor.shape))

    strides =
      if is_integer(strides),
        do: List.duplicate(strides, rank(tensor.shape)),
        else: strides

    dilations =
      if is_integer(dilations),
        do: List.duplicate(dilations, rank(tensor.shape)),
        else: dilations

    {output_shape, padding_config} =
      Nx.Shape.pool(shape, window_dimensions, strides, padding, dilations)

    out = %{tensor | shape: output_shape}
    opts = [padding: padding_config, strides: strides, window_dilations: dilations]
    apply(impl!(tensor), op, [out, tensor, window_dimensions, opts])
  end

  @doc """
  Sums over each window of size `window_dimensions` in the
  given tensor, producing a tensor that contains the same
  number of elements as valid positions of the window.

  You may optionally specify `:strides` which is a tuple
  of non-zero steps to take along each axis between
  each window.

  You may also optionally specify `:padding` which is either
  one of `:valid` (no padding) or `:same` (pad so output shape
  is the same as input shape) or a general padding configuration
  for each dimension in the input tensor. Your padding configuration
  cannot include any negative pad values. You may only specify
  padding for the high and low edges of the given dimension. Pads
  with `0`.

  ## Examples

      iex> t = Nx.tensor([[[1, 2, 3], [4, 5, 6]], [[1, 2, 3], [4, 5, 6]]])
      iex> Nx.window_sum(t, {1, 2, 1})
      #Nx.Tensor<
        s64[2][1][3]
        [
          [
            [5, 7, 9]
          ],
          [
            [5, 7, 9]
          ]
        ]
      >

      iex> t = Nx.tensor([[[1, 2, 3], [4, 5, 6]], [[1, 2, 3], [4, 5, 6]]])
      iex> Nx.window_sum(t, {2, 2, 1}, strides: [1, 2, 3], padding: [{0, 1}, {2, 0}, {1, 1}])
      #Nx.Tensor<
        s64[2][2][2]
        [
          [
            [0, 0],
            [0, 18]
          ],
          [
            [0, 0],
            [0, 9]
          ]
        ]
      >

      iex> t = Nx.tensor([[[4.0, 2.0, 3.0], [2.0, 5.0, 6.5]], [[1.2, 2.2, 3.2], [4.0, 5.0, 6.2]]])
      iex> Nx.window_sum(t, {2, 1, 1}, strides: [2, 1, 1], padding: [{1, 1}, {0, 0}, {1, 1}])
      #Nx.Tensor<
        f32[2][2][5]
        [
          [
            [0.0, 4.0, 2.0, 3.0, 0.0],
            [0.0, 2.0, 5.0, 6.5, 0.0]
          ],
          [
            [0.0, 1.2000000476837158, 2.200000047683716, 3.200000047683716, 0.0],
            [0.0, 4.0, 5.0, 6.199999809265137, 0.0]
          ]
        ]
      >

      iex> t = Nx.tensor([[[4, 2, 1, 3], [4, 2, 1, 7]], [[1, 2, 5, 7], [1, 8, 9, 2]]])
      iex> opts = [strides: [2, 1, 1], padding: :valid, window_dilations: [1, 2, 1]]
      iex> Nx.window_sum(t, {1, 1, 2}, opts)
      #Nx.Tensor<
        s64[1][2][3]
        [
          [
            [6, 3, 4],
            [6, 3, 8]
          ]
        ]
      >

      iex> t = Nx.tensor([[[4, 2, 1, 3], [4, 2, 1, 7]], [[1, 2, 5, 7], [1, 8, 9, 2]]])
      iex> opts = [strides: [2, 1, 1], padding: :valid, window_dilations: [1, 2, 2]]
      iex> Nx.window_sum(t, {1, 1, 2}, opts)
      #Nx.Tensor<
        s64[1][2][2]
        [
          [
            [5, 5],
            [5, 9]
          ]
        ]
      >

      iex> t = Nx.tensor([[[4, 2, 1, 3], [4, 2, 1, 7]], [[1, 2, 5, 7], [1, 8, 9, 2]]])
      iex> opts = [strides: [2, 1, 1], padding: [{2, 1}, {3, 1}, {1, 0}], window_dilations: [1, 2, 2]]
      iex> Nx.window_sum(t, {2, 1, 2}, opts)
      #Nx.Tensor<
        s64[2][6][3]
        [
          [
            [0, 0, 0],
            [0, 0, 0],
            [0, 0, 0],
            [0, 0, 0],
            [0, 0, 0],
            [0, 0, 0]
          ],
          [
            [0, 0, 0],
            [0, 0, 0],
            [0, 0, 0],
            [4, 11, 14],
            [10, 15, 19],
            [0, 0, 0]
          ]
        ]
      >
  """
  @doc type: :window
  def window_sum(tensor, window_dimensions, opts \\ []),
    do: aggregate_window_op(tensor, window_dimensions, opts, :window_sum)

  @doc """
  Averages over each window of size `window_dimensions` in the
  given tensor, producing a tensor that contains the same
  number of elements as valid positions of the window.

  You may optionally specify `:strides` which is a tuple
  of non-zero steps to take along each axis between
  each window.

  You may also optionally specify `:padding` which is either
  one of `:valid` (no padding) or `:same` (pad so output shape
  is the same as input shape) or a general padding configuration
  for each dimension in the input tensor. Your padding configuration
  cannot include any negative pad values. You may only specify
  padding for the high and low edges of the given dimension. Pads
  with `0`.

  ## Examples

      iex> t = Nx.tensor([[[1, 2, 3], [4, 5, 6]], [[1, 2, 3], [4, 5, 6]]])
      iex> Nx.window_mean(t, {1, 2, 1})
      #Nx.Tensor<
        f32[2][1][3]
        [
          [
            [2.5, 3.5, 4.5]
          ],
          [
            [2.5, 3.5, 4.5]
          ]
        ]
      >

      iex> t = Nx.tensor([[[1, 2, 3], [4, 5, 6]], [[1, 2, 3], [4, 5, 6]]])
      iex> Nx.window_mean(t, {2, 2, 1}, strides: [1, 2, 3], padding: [{0, 1}, {2, 0}, {1, 1}])
      #Nx.Tensor<
        f32[2][2][2]
        [
          [
            [0.0, 0.0],
            [0.0, 4.5]
          ],
          [
            [0.0, 0.0],
            [0.0, 2.25]
          ]
        ]
      >

      iex> t = Nx.tensor([[[4.0, 2.0, 3.0], [2.0, 5.0, 6.5]], [[1.2, 2.2, 3.2], [4.0, 5.0, 6.2]]])
      iex> Nx.window_mean(t, {2, 1, 1}, strides: [2, 1, 1], padding: [{1, 1}, {0, 0}, {1, 1}])
      #Nx.Tensor<
        f32[2][2][5]
        [
          [
            [0.0, 2.0, 1.0, 1.5, 0.0],
            [0.0, 1.0, 2.5, 3.25, 0.0]
          ],
          [
            [0.0, 0.6000000238418579, 1.100000023841858, 1.600000023841858, 0.0],
            [0.0, 2.0, 2.5, 3.0999999046325684, 0.0]
          ]
        ]
      >

      iex> t = Nx.tensor([[[4, 2, 1, 3], [4, 2, 1, 7]], [[1, 2, 5, 7], [1, 8, 9, 2]]])
      iex> opts = [strides: [2, 1, 1], padding: :valid, window_dilations: [1, 2, 1]]
      iex> Nx.window_mean(t, {1, 1, 2}, opts)
      #Nx.Tensor<
        f32[1][2][3]
        [
          [
            [3.0, 1.5, 2.0],
            [3.0, 1.5, 4.0]
          ]
        ]
      >

      iex> t = Nx.tensor([[[4, 2, 1, 3], [4, 2, 1, 7]], [[1, 2, 5, 7], [1, 8, 9, 2]]])
      iex> opts = [strides: [2, 1, 1], padding: :valid, window_dilations: [1, 2, 2]]
      iex> Nx.window_mean(t, {1, 1, 2}, opts)
      #Nx.Tensor<
        f32[1][2][2]
        [
          [
            [2.5, 2.5],
            [2.5, 4.5]
          ]
        ]
      >
  """
  @doc type: :window
  def window_mean(tensor, window_dimensions, opts \\ []) do
    divide(window_sum(tensor, window_dimensions, opts), size(window_dimensions))
  end

  @doc """
  Returns the maximum over each window of size `window_dimensions`
  in the given tensor, producing a tensor that contains the same
  number of elements as valid positions of the window.

  You may optionally specify `:strides` which is a tuple
  of non-zero steps to take along each axis between
  each window.

  You may also optionally specify `:padding` which is either
  one of `:valid` (no padding) or `:same` (pad so output shape
  is the same as input shape) or a general padding configuration
  for each dimension in the input tensor. Your padding configuration
  cannot include any negative pad values. You may only specify
  padding for the high and low edges of the given dimension. Pads
  with the minimum value for the type of the given tensor.

  ## Examples

      iex> Nx.window_max(Nx.tensor([[[1, 2, 3], [4, 5, 6]], [[1, 2, 3], [4, 5, 6]]]), {1, 2, 1})
      #Nx.Tensor<
        s64[2][1][3]
        [
          [
            [4, 5, 6]
          ],
          [
            [4, 5, 6]
          ]
        ]
      >

      iex> t = Nx.tensor([[[1, 2, 3], [4, 5, 6]], [[1, 2, 3], [4, 5, 6]]])
      iex> Nx.window_max(t, {2, 2, 1}, strides: [1, 2, 3], padding: [{0, 1}, {2, 0}, {1, 1}])
      #Nx.Tensor<
        s64[2][2][2]
        [
          [
            [-9223372036854775808, -9223372036854775808],
            [-9223372036854775808, 6]
          ],
          [
            [-9223372036854775808, -9223372036854775808],
            [-9223372036854775808, 6]
          ]
        ]
      >

      iex> t = Nx.tensor([[[4.0, 2.0, 3.0], [2.0, 5.0, 6.5]], [[1.2, 2.2, 3.2], [4.0, 5.0, 6.2]]])
      iex> Nx.window_max(t, {2, 1, 1}, strides: [2, 1, 1], padding: [{1, 1}, {0, 0}, {1, 1}])
      #Nx.Tensor<
        f32[2][2][5]
        [
          [
            [-3.4028234663852886e38, 4.0, 2.0, 3.0, -3.4028234663852886e38],
            [-3.4028234663852886e38, 2.0, 5.0, 6.5, -3.4028234663852886e38]
          ],
          [
            [-3.4028234663852886e38, 1.2000000476837158, 2.200000047683716, 3.200000047683716, -3.4028234663852886e38],
            [-3.4028234663852886e38, 4.0, 5.0, 6.199999809265137, -3.4028234663852886e38]
          ]
        ]
      >

      iex> t = Nx.tensor([[[4, 2, 1, 3], [4, 2, 1, 7]], [[1, 2, 5, 7], [1, 8, 9, 2]]])
      iex> opts = [strides: [2, 1, 1], padding: :valid, window_dilations: [1, 2, 2]]
      iex> Nx.window_max(t, {1, 1, 2}, opts)
      #Nx.Tensor<
        s64[1][2][2]
        [
          [
            [4, 3],
            [4, 7]
          ]
        ]
      >
  """
  @doc type: :window
  def window_max(tensor, window_dimensions, opts \\ []),
    do: aggregate_window_op(tensor, window_dimensions, opts, :window_max)

  @doc """
  Returns the minimum over each window of size `window_dimensions`
  in the given tensor, producing a tensor that contains the same
  number of elements as valid positions of the window.

  You may optionally specify `:strides` which is a tuple
  of non-zero steps to take along each axis between
  each window.

  You may also optionally specify `:padding` which is either
  one of `:valid` (no padding) or `:same` (pad so output shape
  is the same as input shape) or a general padding configuration
  for each dimension in the input tensor. Your padding configuration
  cannot include any negative pad values. You may only specify
  padding for the high and low edges of the given dimension. Pads
  with the maximum value for the type of the given tensor.

  ## Examples

      iex> Nx.window_min(Nx.tensor([[[1, 2, 3], [4, 5, 6]], [[1, 2, 3], [4, 5, 6]]]), {1, 2, 1})
      #Nx.Tensor<
        s64[2][1][3]
        [
          [
            [1, 2, 3]
          ],
          [
            [1, 2, 3]
          ]
        ]
      >

      iex> t = Nx.tensor([[[1, 2, 3], [4, 5, 6]], [[1, 2, 3], [4, 5, 6]]])
      iex> Nx.window_min(t, {2, 2, 1}, strides: [1, 2, 3], padding: [{0, 1}, {2, 0}, {1, 1}])
      #Nx.Tensor<
        s64[2][2][2]
        [
          [
            [9223372036854775807, 9223372036854775807],
            [9223372036854775807, 3]
          ],
          [
            [9223372036854775807, 9223372036854775807],
            [9223372036854775807, 3]
          ]
        ]
      >

      iex> t = Nx.tensor([[[4.0, 2.0, 3.0], [2.0, 5.0, 6.5]], [[1.2, 2.2, 3.2], [4.0, 5.0, 6.2]]])
      iex> Nx.window_min(t, {2, 1, 1}, strides: [2, 1, 1], padding: [{1, 1}, {0, 0}, {1, 1}])
      #Nx.Tensor<
        f32[2][2][5]
        [
          [
            [3.4028234663852886e38, 4.0, 2.0, 3.0, 3.4028234663852886e38],
            [3.4028234663852886e38, 2.0, 5.0, 6.5, 3.4028234663852886e38]
          ],
          [
            [3.4028234663852886e38, 1.2000000476837158, 2.200000047683716, 3.200000047683716, 3.4028234663852886e38],
            [3.4028234663852886e38, 4.0, 5.0, 6.199999809265137, 3.4028234663852886e38]
          ]
        ]
      >

      iex> t = Nx.tensor([[[4, 2, 1, 3], [4, 2, 1, 7]], [[1, 2, 5, 7], [1, 8, 9, 2]]])
      iex> opts = [strides: [2, 1, 1], padding: :valid, window_dilations: [1, 2, 2]]
      iex> Nx.window_min(t, {1, 1, 2}, opts)
      #Nx.Tensor<
        s64[1][2][2]
        [
          [
            [1, 2],
            [1, 2]
          ]
        ]
      >
  """
  @doc type: :window
  def window_min(tensor, window_dimensions, opts \\ []),
    do: aggregate_window_op(tensor, window_dimensions, opts, :window_min)

  @doc """
  Returns the product over each window of size `window_dimensions`
  in the given tensor, producing a tensor that contains the same
  number of elements as valid positions of the window.

  The rank of the input tensor and the window dimensions must
  match.

  You may optionally specify `:strides` which is a tuple
  of non-zero steps to take along each axis between
  each window.

  You may also optionally specify `:padding` which is either
  one of `:valid` (no padding) or `:same` (pad so output shape
  is the same as input shape) or a general padding configuration
  for each dimension in the input tensor. Your padding configuration
  cannot include any negative pad values. You may only specify
  padding for the high and low edges of the given dimension. Pads
  with 1.

  ## Examples

      iex> Nx.window_product(Nx.tensor([[[1, 2, 3], [4, 5, 6]], [[1, 2, 3], [4, 5, 6]]]), {1, 2, 1})
      #Nx.Tensor<
        s64[2][1][3]
        [
          [
            [4, 10, 18]
          ],
          [
            [4, 10, 18]
          ]
        ]
      >

      iex> t = Nx.tensor([[[1, 2, 3], [4, 5, 6]], [[1, 2, 3], [4, 5, 6]]])
      iex> Nx.window_product(t, {2, 2, 1}, strides: [1, 2, 3], padding: [{0, 1}, {2, 0}, {1, 1}])
      #Nx.Tensor<
        s64[2][2][2]
        [
          [
            [1, 1],
            [1, 324]
          ],
          [
            [1, 1],
            [1, 18]
          ]
        ]
      >

      iex> t = Nx.tensor([[[4.0, 2.0, 3.0], [2.0, 5.0, 6.5]], [[1.2, 2.2, 3.2], [4.0, 5.0, 6.2]]])
      iex> Nx.window_product(t, {2, 1, 1}, strides: [2, 1, 1], padding: [{1, 1}, {0, 0}, {1, 1}])
      #Nx.Tensor<
        f32[2][2][5]
        [
          [
            [1.0, 4.0, 2.0, 3.0, 1.0],
            [1.0, 2.0, 5.0, 6.5, 1.0]
          ],
          [
            [1.0, 1.2000000476837158, 2.200000047683716, 3.200000047683716, 1.0],
            [1.0, 4.0, 5.0, 6.199999809265137, 1.0]
          ]
        ]
      >

      iex> t = Nx.tensor([[[4, 2, 1, 3], [4, 2, 1, 7]], [[1, 2, 5, 7], [1, 8, 9, 2]]])
      iex> opts = [strides: [2, 1, 1], padding: :valid, window_dilations: [1, 2, 2]]
      iex> Nx.window_product(t, {1, 1, 2}, opts)
      #Nx.Tensor<
        s64[1][2][2]
        [
          [
            [4, 6],
            [4, 14]
          ]
        ]
      >
  """
  @doc type: :window
  def window_product(tensor, window_dimensions, opts \\ []),
    do: aggregate_window_op(tensor, window_dimensions, opts, :window_product)

  @doc """
  Reduces over a tensor with the given accumulator.

  The given `fun` will receive two tensors and it must
  return the reduced value.

  The tensor may be reduced in parallel and the reducer
  function can be called with arguments in any order, the
  initial accumulator may be given multiples, and it may
  be non-deterministic. Therefore, the reduction function
  should be associative (or as close as possible to
  associativity considered floats themselves are not
  strictly associative).

  By default, it reduces all dimensions of the tensor and
  return a scalar. If the `:axes` option is given, it
  aggregates over multiple dimensions, effectively removing
  them. `axes: [0]` implies aggregating over the highest
  order dimension and so forth. If the axis is negative,
  then counts the axis from the back. For example,
  `axes: [-1]` will always aggregate all rows.

  The type of the returned tensor will be computed based on
  the given tensor and the initial value. For example,
  a tensor of integers with a float accumulator will be
  cast to float, as done by most binary operators. You can
  also pass a `:type` option to change this behaviour.

  You may optionally set `:keep_axes` to true, which will
  retain the rank of the input tensor by setting the reduced
  axes to size 1.

  ## Limitations

  Given this function relies on anonymous functions, it
  may not be available or efficient on all Nx backends.
  Therefore, you should avoid using `reduce/4` whenever
  possible. Instead, use functions `sum/2`, `reduce_max/2`,
  `all/1`, and so forth.

  ## Examples

      iex> Nx.reduce(Nx.tensor(42), 0, fn x, y -> Nx.add(x, y) end)
      #Nx.Tensor<
        s64
        42
      >

      iex> Nx.reduce(Nx.tensor([1, 2, 3]), 0, fn x, y -> Nx.add(x, y) end)
      #Nx.Tensor<
        s64
        6
      >

      iex> Nx.reduce(Nx.tensor([[1.0, 2.0], [3.0, 4.0]]), 0, fn x, y -> Nx.add(x, y) end)
      #Nx.Tensor<
        f32
        10.0
      >

  ### Aggregating over axes

      iex> t = Nx.tensor([1, 2, 3], names: [:x])
      iex> Nx.reduce(t, 0, [axes: [:x]], fn x, y -> Nx.add(x, y) end)
      #Nx.Tensor<
        s64
        6
      >

      iex> t = Nx.tensor([[[1, 2, 3], [4, 5, 6]], [[7, 8, 9], [10, 11, 12]]], names: [:x, :y, :z])
      iex> Nx.reduce(t, 0, [axes: [:x]], fn x, y -> Nx.add(x, y) end)
      #Nx.Tensor<
        s64[y: 2][z: 3]
        [
          [8, 10, 12],
          [14, 16, 18]
        ]
      >

      iex> t = Nx.tensor([[[1, 2, 3], [4, 5, 6]], [[7, 8, 9], [10, 11, 12]]], names: [:x, :y, :z])
      iex> Nx.reduce(t, 0, [axes: [:y]], fn x, y -> Nx.add(x, y) end)
      #Nx.Tensor<
        s64[x: 2][z: 3]
        [
          [5, 7, 9],
          [17, 19, 21]
        ]
      >

      iex> t = Nx.tensor([[[1, 2, 3], [4, 5, 6]], [[7, 8, 9], [10, 11, 12]]], names: [:x, :y, :z])
      iex> Nx.reduce(t, 0, [axes: [:x, 2]], fn x, y -> Nx.add(x, y) end)
      #Nx.Tensor<
        s64[y: 2]
        [30, 48]
      >

      iex> t = Nx.tensor([[[1, 2, 3], [4, 5, 6]], [[7, 8, 9], [10, 11, 12]]], names: [:x, :y, :z])
      iex> Nx.reduce(t, 0, [axes: [-1]], fn x, y -> Nx.add(x, y) end)
      #Nx.Tensor<
        s64[x: 2][y: 2]
        [
          [6, 15],
          [24, 33]
        ]
      >

      iex> t = Nx.tensor([[[1, 2, 3], [4, 5, 6]], [[7, 8, 9], [10, 11, 12]]], names: [:x, :y, :z])
      iex> Nx.reduce(t, 0, [axes: [:x]], fn x, y -> Nx.add(x, y) end)
      #Nx.Tensor<
        s64[y: 2][z: 3]
        [
          [8, 10, 12],
          [14, 16, 18]
        ]
      >

      iex> t = Nx.tensor([[[1, 2, 3], [4, 5, 6]], [[7, 8, 9], [10, 11, 12]]], names: [:x, :y, :z])
      iex> Nx.reduce(t, 0, [axes: [:x], keep_axes: true], fn x, y -> Nx.add(x, y) end)
      #Nx.Tensor<
        s64[x: 1][y: 2][z: 3]
        [
          [
            [8, 10, 12],
            [14, 16, 18]
          ]
        ]
      >

  """
  @doc type: :aggregation
  def reduce(tensor, acc, opts \\ [], fun) when is_function(fun, 2) do
    opts = keyword!(opts, [:axes, :type, keep_axes: false])
    type = Nx.Type.normalize!(opts[:type] || binary_type(tensor, acc))
    keep_axes = opts[:keep_axes]

    %{shape: shape, names: names} = tensor = to_tensor(tensor)
    acc = to_tensor(acc)

    {shape, names, axes} =
      if axes = opts[:axes] do
        axes = Nx.Shape.normalize_axes(shape, axes, names)
        {new_shape, new_names} = Nx.Shape.contract(shape, axes, names, keep_axes)
        {new_shape, new_names, axes}
      else
        if keep_axes do
          shape = Tuple.duplicate(1, Nx.rank(shape))
          {shape, names, nil}
        else
          {{}, [], nil}
        end
      end

    out = %{tensor | type: type, shape: shape, names: names}
    impl!(tensor).reduce(out, tensor, acc, [axes: axes, keep_axes: keep_axes], fun)
  end

  @doc """
  Reduces over each window of size `dimensions`
  in the given tensor, producing a tensor that contains the same
  number of elements as valid positions of the window.

  The rank of the input tensor and the window dimensions must
  match.

  You may optionally specify `:strides` which is a tuple
  of non-zero steps to take along each axis between
  each window.

  You may also optionally specify `:padding` which is either
  one of `:valid` (no padding) or `:same` (pad so output shape
  is the same as input shape) or a general padding configuration
  for each dimension in the input tensor. Your padding configuration
  cannot include any negative pad values. You may only specify
  padding for the high and low edges of the given dimension. The
  padding value is equal to the initial value passed to `acc`.

  The initial value must be a number or a scalar shaped tensor.

  ### Examples

<<<<<<< HEAD
      iex> <<init_value::64-signed-native>> = Nx.Type.min_value_binary({:s, 64})
      iex> Nx.reduce_window(Nx.tensor([[1, 2, 3, 4], [4, 5, 6, 7], [7, 8, 9, 10], [11, 12, 13, 14]]),
      ...>  init_value, {2, 2},
      ...>  fn x, acc -> Nx.max(x, acc) end
      ...> )
=======
      iex> init_value = Nx.Constants.min_finite({:s, 64})
      iex> t = Nx.tensor([[1, 2, 3, 4], [4, 5, 6, 7], [7, 8, 9, 10], [11, 12, 13, 14]])
      iex> Nx.window_reduce(t, init_value, {2, 2}, fn x, acc -> max(x, acc) end)
>>>>>>> e6b7263c
      #Nx.Tensor<
        s64[3][3]
        [
          [5, 6, 7],
          [8, 9, 10],
          [12, 13, 14]
        ]
      >

<<<<<<< HEAD
      iex> <<init_value::64-signed-native>> = Nx.Type.min_value_binary({:s, 64})
      iex> Nx.reduce_window(Nx.tensor([[1, 2, 3], [4, 5, 6], [7, 8, 9]]),
      ...>  init_value, {2, 2},
      ...>  [padding: :same, strides: [1, 1]],
      ...>  fn x, acc -> Nx.max(x, acc) end
      ...> )
=======
      iex> init_value = Nx.Constants.min_finite({:s, 64})
      iex> t = Nx.tensor([[1, 2, 3], [4, 5, 6], [7, 8, 9]])
      iex> opts = [padding: :same, strides: [1, 1]]
      iex> Nx.window_reduce(t, init_value, {2, 2}, opts, fn x, acc -> max(x, acc) end)
>>>>>>> e6b7263c
      #Nx.Tensor<
        s64[3][3]
        [
          [5, 6, 6],
          [8, 9, 9],
          [8, 9, 9]
        ]
      >

<<<<<<< HEAD
      iex> Nx.reduce_window(Nx.tensor([[1, 2, 3], [4, 5, 6]]),
      ...>  0, {1, 2},
      ...>  [padding: :same, strides: [1, 1]],
      ...>  fn x, acc -> Nx.add(x, acc) end
      ...> )
=======
      iex> t = Nx.tensor([[1, 2, 3], [4, 5, 6]])
      iex> opts = [padding: :same, strides: [1, 1]]
      iex> Nx.window_reduce(t, 0, {1, 2}, opts, fn x, acc -> x + acc end)
>>>>>>> e6b7263c
      #Nx.Tensor<
        s64[2][3]
        [
          [3, 5, 3],
          [9, 11, 6]
        ]
      >

<<<<<<< HEAD
      iex> Nx.reduce_window(Nx.tensor([[[4, 2, 1, 3], [4, 2, 1, 7]], [[1, 2, 5, 7], [1, 8, 9, 2]]]),
      ...>  0, {1, 1, 2}, [padding: :valid, strides: [2, 1, 1], window_dilations: [1, 1, 2]],
      ...>  fn x, acc -> Nx.add(x, acc) end)
=======
      iex> t = Nx.tensor([[[4, 2, 1, 3], [4, 2, 1, 7]], [[1, 2, 5, 7], [1, 8, 9, 2]]])
      iex> opts = [padding: :valid, strides: [2, 1, 1], window_dilations: [1, 1, 2]]
      iex> Nx.window_reduce(t, 0, {1, 1, 2}, opts, fn x, acc -> x + acc end)
>>>>>>> e6b7263c
      #Nx.Tensor<
        s64[1][2][2]
        [
          [
            [5, 5],
            [5, 9]
          ]
        ]
      >
  """
  @doc type: :window
  def window_reduce(tensor, acc, window_dimensions, opts \\ [], fun)
      when is_tuple(window_dimensions) do
    opts = keyword!(opts, [:window_dilations, :strides, padding: :valid])
    %T{shape: shape} = tensor = to_tensor(tensor)
    acc = to_tensor(acc)

    padding = opts[:padding]
    strides = opts[:strides] || List.duplicate(1, rank(tensor.shape))
    dilations = opts[:window_dilations] || List.duplicate(1, rank(tensor.shape))

    dilations =
      if is_integer(dilations),
        do: List.duplicate(dilations, rank(tensor.shape)),
        else: dilations

    strides =
      if is_integer(strides),
        do: List.duplicate(strides, rank(tensor.shape)),
        else: strides

    {output_shape, padding_config} =
      Nx.Shape.pool(shape, window_dimensions, strides, padding, dilations)

    out = %{tensor | shape: output_shape}
    opts = [padding: padding_config, strides: strides, window_dilations: dilations]
    impl!(tensor).window_reduce(out, tensor, acc, window_dimensions, opts, fun)
  end

  @doc """
  Maps the given scalar function over the entire
  tensor.

  The type of the returned tensor will be of the same type
  as the input tensor, unless the `:type` option is given.
  Therefore, you may need to explicitly cast the tensor to
  avoid errors. For example, if you have an integer tensor
  and you convert it to a float, as below, it will fail:

      tensor = Nx.tensor([[1, 2, 3], [4, 5, 6]]),
      Nx.map(tensor, fn x -> Nx.multiply(x, 1.0) end)

  You need to explicitly pass the output type in such cases:

      iex> tensor = Nx.tensor([[1, 2, 3], [4, 5, 6]])
      iex> Nx.map(tensor, [type: {:f, 32}], fn x -> Nx.multiply(x, 1.0) end)
      #Nx.Tensor<
        f32[2][3]
        [
          [1.0, 2.0, 3.0],
          [4.0, 5.0, 6.0]
        ]
      >

  ## Limitations

  Given this function relies on anonymous functions, it
  may not be available or efficient on all Nx backends.
  Therefore, you should avoid using `map/2` whenever possible
  and use other functions in the `Nx` module to achieve the
  desired result.

  ### Examples

      iex> Nx.map(Nx.tensor([[1, 2, 3], [4, 5, 6]]), fn x -> Nx.add(x, 1) end)
      #Nx.Tensor<
        s64[2][3]
        [
          [2, 3, 4],
          [5, 6, 7]
        ]
      >

      iex> Nx.map(Nx.tensor(1), fn x -> Nx.add(x, 1) end)
      #Nx.Tensor<
        s64
        2
      >

      iex> Nx.map(Nx.tensor([[1, 2, 3], [4, 5, 6]]), [type: {:f, 64}], fn x -> Nx.add(x, 1) end)
      #Nx.Tensor<
        f64[2][3]
        [
          [2.0, 3.0, 4.0],
          [5.0, 6.0, 7.0]
        ]
      >

  """
  @doc type: :element
  def map(tensor, opts \\ [], fun) do
    %T{type: type} = tensor = to_tensor(tensor)
    opts = keyword!(opts, type: type)
    output_type = opts[:type]
    out = %{tensor | type: output_type}
    impl!(tensor).map(out, tensor, opts, fun)
  end

  ## Matrix ops

  @doc """
  Returns the dot product of two tensors.

  Given `a` and `b`, computes the dot product according to
  the following rules:

    * If both `a` and `b` are scalars, it is equivalent to `a * b`.

    * If `a` is a scalar and `b` is a tensor, it is equivalent to `Nx.multiply(a, b)`.

    * If `a` is a tensor and `b` is a scalar, it is equivalent to `Nx.multiply(a, b)`.

    * If both `a` and `b` are 1-D tensors (vectors), it is the sum of the element-wise
      product between `a` and `b`. The lengths of `a` and `b` must be equal.

    * If both `a` and `b` are 2-D tensors (matrices), it is equivalent to matrix-multiplication.

    * If either `a` or `b` is a 1-D tensor, and the other is an n-D tensor, it is the
      sum of the element-wise product along the last axis of `a` or `b`. The length of the
      1-D tensor must match the last dimension of the n-D tensor.

    * If `a` is an n-D tensor and `b` is an m-D tensor, it is the sum of the element-wise
      product along the last axis of `a` and the second-to-last axis of `b`. The last dimension
      of `a` must match the second-to-last dimension of `b`.

  For a more general `dot` function where you control which axes contract,
  see `dot/4`.

  ## Examples

  ### Dot product of scalars

      iex> Nx.dot(5, 5)
      #Nx.Tensor<
        s64
        25
      >

      iex> Nx.dot(-2.0, 5.0)
      #Nx.Tensor<
        f32
        -10.0
      >

      iex> Nx.dot(2, 2.0)
      #Nx.Tensor<
        f32
        4.0
      >

  ### Dot product of vectors

      iex> Nx.dot(Nx.tensor([1, 2, 3]), Nx.tensor([4, 5, 6]))
      #Nx.Tensor<
        s64
        32
      >

      iex> Nx.dot(Nx.tensor([2.0, 4.0, 3.0, 5.0]), Nx.tensor([1.0, 2.0, 3.0, 4.0]))
      #Nx.Tensor<
        f32
        39.0
      >

      iex> Nx.dot(Nx.tensor([1.0, 2.0, 3.0]), Nx.tensor([1, 2, 3]))
      #Nx.Tensor<
        f32
        14.0
      >

  ### Dot product of matrices

      iex> left = Nx.tensor([[1, 2, 3], [4, 5, 6]], names: [:i, :j])
      iex> right = Nx.tensor([[7, 8], [9, 10], [11, 12]], names: [:x, :y])
      iex> Nx.dot(left, right)
      #Nx.Tensor<
        s64[i: 2][y: 2]
        [
          [58, 64],
          [139, 154]
        ]
      >

      iex> left = Nx.tensor([[10.0, 13.0, 14.0, 15.0], [59.0, 20.0, 10.0, 30.0]], names: [:i, :j])
      iex> right = Nx.tensor([[2.0, 4.0], [5.0, 1.0], [6.0, 8.0], [9.0, 10.0]], names: [:x, :y])
      iex> Nx.dot(left, right)
      #Nx.Tensor<
        f32[i: 2][y: 2]
        [
          [304.0, 315.0],
          [548.0, 636.0]
        ]
      >

      iex> left = Nx.tensor([[1, 2, 3], [4, 5, 6]], names: [:i, :j])
      iex> right = Nx.tensor([[7.0, 8.0], [9.0, 10.0], [11.0, 12.0]], names: [:x, :y])
      iex> Nx.dot(left, right)
      #Nx.Tensor<
        f32[i: 2][y: 2]
        [
          [58.0, 64.0],
          [139.0, 154.0]
        ]
      >

  ### Dot product of vector and n-d tensor

      iex> left = Nx.tensor([[[1, 2], [3, 4]], [[5, 6], [7, 8]]], names: [:i, :j, :k])
      iex> right = Nx.tensor([5, 10], names: [:x])
      iex> Nx.dot(left, right)
      #Nx.Tensor<
        s64[i: 2][j: 2]
        [
          [25, 55],
          [85, 115]
        ]
      >

      iex> left = Nx.tensor([5, 10], names: [:x])
      iex> right = Nx.tensor([[1, 2, 3], [4, 5, 6]], names: [:i, :j])
      iex> Nx.dot(left, right)
      #Nx.Tensor<
        s64[j: 3]
        [45, 60, 75]
      >

      iex> left = Nx.tensor([[[[[1.0, 2.0], [3.0, 4.0]], [[5.0, 6.0], [7.0, 8.0]]]]], names: [:shard, :batch, :x, :y, :z])
      iex> right = Nx.tensor([2.0, 2.0], names: [:data])
      iex> Nx.dot(left, right)
      #Nx.Tensor<
        f32[shard: 1][batch: 1][x: 2][y: 2]
        [
          [
            [
              [6.0, 14.0],
              [22.0, 30.0]
            ]
          ]
        ]
      >

  ### Dot product of n-D and m-D tensor

      iex> left = Nx.tensor([[[1, 2, 3], [4, 5, 6], [7, 8, 9]], [[1, 2, 3], [4, 5, 6], [7, 8, 9]]], names: [:x, :y, :z])
      iex> right = Nx.tensor([[[1, 2, 3], [3, 4, 5], [5, 6, 7]]], names: [:i, :j, :k])
      iex> Nx.dot(left, right)
      #Nx.Tensor<
        s64[x: 2][y: 3][i: 1][k: 3]
        [
          [
            [
              [22, 28, 34]
            ],
            [
              [49, 64, 79]
            ],
            [
              [76, 100, 124]
            ]
          ],
          [
            [
              [22, 28, 34]
            ],
            [
              [49, 64, 79]
            ],
            [
              [76, 100, 124]
            ]
          ]
        ]
      >

  ### Error Cases

      iex> Nx.dot(Nx.tensor([1, 2, 3]), Nx.tensor([1, 2]))
      ** (ArgumentError) dot/zip expects shapes to be compatible, dimension 0 of left-side (3) does not equal dimension 0 of right-side (2)
  """
  @doc type: :ndim
  def dot(t1, t2) do
    %T{shape: s1} = t1 = to_tensor(t1)
    %T{shape: s2} = t2 = to_tensor(t2)

    case {tuple_size(s1), tuple_size(s2)} do
      {0, _} -> multiply(t1, t2)
      {_, 0} -> multiply(t1, t2)
      {n, 1} -> dot(t1, [n - 1], [], t2, [0], [])
      {1, m} -> dot(t1, [0], [], t2, [m - 2], [])
      {n, m} when n >= 2 and m >= 2 -> dot(t1, [n - 1], [], t2, [m - 2], [])
    end
  end

  @doc """
  Computes the generalized dot product between two tensors, given
  the contracting axes.

  This is equivalent to calling `Nx.dot/6` with no batching dimensions:

      Nx.dot(t1, contract_axes1, [], t2, contract_axes2, [])

  ## Examples

      iex> t1 = Nx.tensor([[1, 2], [3, 4]], names: [:x, :y])
      iex> t2 = Nx.tensor([[10, 20], [30, 40]], names: [:height, :width])
      iex> Nx.dot(t1, [0], t2, [0])
      #Nx.Tensor<
        s64[y: 2][width: 2]
        [
          [100, 140],
          [140, 200]
        ]
      >

      iex> t1 = Nx.tensor([[0.0, 1.0, 2.0], [3.0, 4.0, 5.0]])
      iex> t2 = Nx.tensor([[0.0, 1.0], [2.0, 3.0], [4.0, 5.0]])
      iex> Nx.dot(t1, [0, 1], t2, [1, 0])
      #Nx.Tensor<
        f32
        50.0
      >

  """
  @doc type: :ndim
  def dot(t1, contract_axes1, t2, contract_axes2) do
    dot(t1, contract_axes1, [], t2, contract_axes2, [])
  end

  @doc """
  Computes the generalized dot product between two tensors, given
  the contracting and batch axes.

  The dot product is computed by multiplying the values from `t1`
  given by `contract_axes1` against the values from `t2` given by
  `contract_axes2`, considering batch axes of `batch_axes1` and
  `batch_axes2`. For instance, the first axis in `contract_axes1`
  will be matched against the first axis in `contract_axes2` and
  so on. The axes given by `contract_axes1` and `contract_axes2`
  are effectively removed from the final tensor, which is why they
  are often called the contraction axes.

  If no contracting axes are given, the final product works like
  `Nx.outer/2`.

  Specifying batch axes will compute a vectorized dot product
  along the given batch dimensions. The length of `batch_axes1`
  and `batch_axes2` must match. Additionally, `batch_axes1` and
  `batch_axes2` must be a list of successive dimension numbers,
  where each batch axis matches the dimension of the corresponding
  batch axis in the other input.

  The contracting axes must be dot-product compatible and the
  batch dimensions must always have the same number of elements.

  ## Examples

  ### Contracting along axes

      iex> t1 = Nx.tensor([[1, 2], [3, 4]], names: [:x, :y])
      iex> t2 = Nx.tensor([[10, 20], [30, 40]], names: [:height, :width])
      iex> Nx.dot(t1, [0], [], t2, [0], [])
      #Nx.Tensor<
        s64[y: 2][width: 2]
        [
          [100, 140],
          [140, 200]
        ]
      >
      iex> Nx.dot(t1, [0], [], t2, [1], [])
      #Nx.Tensor<
        s64[y: 2][height: 2]
        [
          [70, 150],
          [100, 220]
        ]
      >
      iex> Nx.dot(t1, [1], [], t2, [0], [])
      #Nx.Tensor<
        s64[x: 2][width: 2]
        [
          [70, 100],
          [150, 220]
        ]
      >
      iex> Nx.dot(t1, [1], [], t2, [1], [])
      #Nx.Tensor<
        s64[x: 2][height: 2]
        [
          [50, 110],
          [110, 250]
        ]
      >
      iex> Nx.dot(t1, [0, 1], [], t2, [0, 1], [])
      #Nx.Tensor<
        s64
        300
      >

  If no axes are given, it works like `outer/2`:

      iex> t1 = Nx.tensor([[1, 2], [3, 4]])
      iex> t2 = Nx.tensor([[10, 20], [30, 40]])
      iex> Nx.dot(t1, [], [], t2, [], [])
      #Nx.Tensor<
        s64[2][2][2][2]
        [
          [
            [
              [10, 20],
              [30, 40]
            ],
            [
              [20, 40],
              [60, 80]
            ]
          ],
          [
            [
              [30, 60],
              [90, 120]
            ],
            [
              [40, 80],
              [120, 160]
            ]
          ]
        ]
      >

  ### Dot product between two batched tensors

      iex> u = Nx.tensor([[[1]], [[2]]])
      iex> v = Nx.tensor([[[3]], [[4]]])
      iex> Nx.dot(u, [2], [0], v, [2], [0])
      #Nx.Tensor<
        s64[2][1][1]
        [
          [
            [3]
          ],
          [
            [8]
          ]
        ]
      >

      iex> u = Nx.tensor([[[1, 1]], [[2, 2]]])
      iex> v = Nx.tensor([[[3], [3]], [[4], [4]]])
      iex> Nx.dot(u, [2], [0], v, [1], [0])
      #Nx.Tensor<
        s64[2][1][1]
        [
          [
            [6]
          ],
          [
            [16]
          ]
        ]
      >

  ### Error cases

      iex> u = Nx.tensor([[[1, 1]], [[2, 2]]])
      iex> v = Nx.tensor([[[3], [3]], [[4], [4]]])
      iex> Nx.dot(u, [2], [0], v, [1], [])
      ** (ArgumentError) right tensor must be batched if left tensor is batched

      iex> u = Nx.tensor([[[1, 1]], [[2, 2]]])
      iex> v = Nx.tensor([[[3], [3]], [[4], [4]]])
      iex> Nx.dot(u, [2], [], v, [1], [0])
      ** (ArgumentError) left tensor must be batched if right tensor is batched

      iex> u = Nx.tensor([[[1, 1]], [[2, 2]]])
      iex> v = Nx.tensor([[[3], [3]], [[4], [4]]])
      iex> Nx.dot(u, [2], [1], v, [1], [0])
      ** (ArgumentError) invalid dot batch axis for the left tensor, batch axes must be successive dimensions starting from 0, got [1]

      iex> u = Nx.tensor([[[1, 1]], [[2, 2]]])
      iex> v = Nx.tensor([[[3], [3]], [[4], [4]]])
      iex> Nx.dot(u, [2], [0], v, [1], [1])
      ** (ArgumentError) invalid dot batch axis for the right tensor, batch axes must be successive dimensions starting from 0, got [1]

      iex> u = Nx.tensor([[[1, 1]], [[2, 2]]])
      iex> v = Nx.tensor([[[3], [3]], [[4], [4]]])
      iex> Nx.dot(u, [0], [0], v, [1], [0])
      ** (ArgumentError) dot batch axes for left tensor ([0]) cannot be in contract axes ([0])

      iex> u = Nx.tensor([[[1, 1]], [[2, 2]]])
      iex> v = Nx.tensor([[[3], [3]], [[4], [4]]])
      iex> Nx.dot(u, [2], [0], v, [0], [0])
      ** (ArgumentError) dot batch axes for right tensor ([0]) cannot be in contract axes ([0])
  """
  @doc type: :ndim
  def dot(t1, contract_axes1, batch_axes1, t2, contract_axes2, batch_axes2) do
    %{shape: s1, names: names1} = t1 = to_tensor(t1)
    %{shape: s2, names: names2} = t2 = to_tensor(t2)

    output_type = binary_type(t1, t2)

    # Axes normalization
    c1 = Nx.Shape.normalize_axes(s1, contract_axes1, names1)
    c2 = Nx.Shape.normalize_axes(s2, contract_axes2, names2)
    b1 = Nx.Shape.normalize_axes(s1, batch_axes1, names1)
    b2 = Nx.Shape.normalize_axes(s2, batch_axes2, names2)

    {output_shape, output_names} = Nx.Shape.dot(s1, c1, names1, b1, s2, c2, names2, b2)

    out = %{t1 | type: output_type, names: output_names, shape: output_shape}
    impl!(t1, t2).dot(out, t1, c1, b1, t2, c2, b2)
  end

  @doc """
  Computes the outer product of two tensors.

  The output is always a two-dimensional tensor.

  ## Examples

      iex> Nx.outer(Nx.tensor([1, 2, 3], names: [:x]), 100)
      #Nx.Tensor<
        s64[x: 3][1]
        [
          [100],
          [200],
          [300]
        ]
      >

      iex> Nx.outer(Nx.tensor([1, 2, 3], names: [:x]), Nx.tensor([10, 20], names: [:y]))
      #Nx.Tensor<
        s64[x: 3][y: 2]
        [
          [10, 20],
          [20, 40],
          [30, 60]
        ]
      >

      iex> Nx.outer(Nx.tensor([[1, 2], [3, 4]], names: [:x, :y]), Nx.tensor([10, 20, 30], names: [:z]))
      #Nx.Tensor<
        s64[x: 4][z: 3]
        [
          [10, 20, 30],
          [20, 40, 60],
          [30, 60, 90],
          [40, 80, 120]
        ]
      >

  """
  @doc type: :ndim
  def outer(t1, t2) do
    %{names: n1} = t1 = to_tensor(t1)
    %{names: n2} = t2 = to_tensor(t2)

    names =
      case {n1, n2} do
        {[], rhs} -> [nil, List.last(rhs)]
        {lhs, rhs} -> [hd(lhs), List.last(rhs)]
      end

    %{multiply(reshape(t1, {size(t1), 1}), reshape(t2, {1, size(t2)})) | names: names}
  end

  @doc """
  Transposes a tensor to the given `axes`.

  If no axes are given, the default behavior is to
  reverse the order of the original tensor's axes.

  The axes is a list of integers or dimension names
  containing how the new dimensions must be ordered.
  The highest dimension is zero.

  ## Examples

      iex> Nx.transpose(Nx.tensor(1))
      #Nx.Tensor<
        s64
        1
      >

      iex> Nx.transpose(Nx.iota({2, 3, 4}, names: [:x, :y, :z]))
      #Nx.Tensor<
        s64[z: 4][y: 3][x: 2]
        [
          [
            [0, 12],
            [4, 16],
            [8, 20]
          ],
          [
            [1, 13],
            [5, 17],
            [9, 21]
          ],
          [
            [2, 14],
            [6, 18],
            [10, 22]
          ],
          [
            [3, 15],
            [7, 19],
            [11, 23]
          ]
        ]
      >

      iex> Nx.transpose(Nx.tensor(1), axes: [])
      #Nx.Tensor<
        s64
        1
      >

      iex> Nx.transpose(Nx.iota({2, 3, 4}, names: [:batch, :x, :y]), axes: [2, 1, :batch])
      #Nx.Tensor<
        s64[y: 4][x: 3][batch: 2]
        [
          [
            [0, 12],
            [4, 16],
            [8, 20]
          ],
          [
            [1, 13],
            [5, 17],
            [9, 21]
          ],
          [
            [2, 14],
            [6, 18],
            [10, 22]
          ],
          [
            [3, 15],
            [7, 19],
            [11, 23]
          ]
        ]
      >

      iex> Nx.transpose(Nx.iota({2, 3, 4}, names: [:batch, :x, :y]), axes: [:y, :batch, :x])
      #Nx.Tensor<
        s64[y: 4][batch: 2][x: 3]
        [
          [
            [0, 4, 8],
            [12, 16, 20]
          ],
          [
            [1, 5, 9],
            [13, 17, 21]
          ],
          [
            [2, 6, 10],
            [14, 18, 22]
          ],
          [
            [3, 7, 11],
            [15, 19, 23]
          ]
        ]
      >

      iex> Nx.transpose(Nx.iota({2, 3, 4}, names: [:batch, :x, :y]), axes: [:batch, :y, :x])
      #Nx.Tensor<
        s64[batch: 2][y: 4][x: 3]
        [
          [
            [0, 4, 8],
            [1, 5, 9],
            [2, 6, 10],
            [3, 7, 11]
          ],
          [
            [12, 16, 20],
            [13, 17, 21],
            [14, 18, 22],
            [15, 19, 23]
          ]
        ]
      >

  ### Errors

      iex> Nx.transpose(Nx.iota({2, 2}, names: [:batch, :x]), axes: [:batch])
      ** (ArgumentError) expected length of permutation (1) to match rank of shape (2)

      iex> Nx.transpose(Nx.iota({2, 2}), axes: [1, 2])
      ** (ArgumentError) given axis (2) invalid for shape with rank 2

  """
  @doc type: :shape
  def transpose(tensor, opts \\ []) do
    opts = keyword!(opts, [:axes])
    %{shape: shape, names: names} = tensor = to_tensor(tensor)
    axes = opts[:axes] || Nx.Shape.transpose_axes(shape)
    axes = Nx.Shape.normalize_axes(shape, axes, names)

    if axes == Nx.axes(shape) do
      tensor
    else
      {shape, names} = Nx.Shape.transpose(shape, axes, names)
      impl!(tensor).transpose(%{tensor | shape: shape, names: names}, tensor, axes)
    end
  end

  @doc """
  Reverses the tensor in the given dimensions.

  If no axes are provided, reverses every axis.

  You can pass either names or numbers for the reverse
  dimensions. Dimensions must be unique, but they do not
  have to be successive.

  ### Examples

      iex> Nx.reverse(Nx.tensor([1, 2, 3]))
      #Nx.Tensor<
        s64[3]
        [3, 2, 1]
      >

      iex> Nx.reverse(Nx.tensor([[1, 2, 3], [4, 5, 6]]))
      #Nx.Tensor<
        s64[2][3]
        [
          [6, 5, 4],
          [3, 2, 1]
        ]
      >

      iex> Nx.reverse(Nx.tensor([1, 2, 3], names: [:x]), axes: [:x])
      #Nx.Tensor<
        s64[x: 3]
        [3, 2, 1]
      >

      iex> Nx.reverse(Nx.tensor([[1, 2, 3], [4, 5, 6]], names: [:x, :y]), axes: [:x])
      #Nx.Tensor<
        s64[x: 2][y: 3]
        [
          [4, 5, 6],
          [1, 2, 3]
        ]
      >

      iex> Nx.reverse(Nx.tensor([[1, 2, 3], [4, 5, 6]], names: [:x, :y]), axes: [:y])
      #Nx.Tensor<
        s64[x: 2][y: 3]
        [
          [3, 2, 1],
          [6, 5, 4]
        ]
      >

      iex> Nx.reverse(Nx.iota({2, 2, 2}, type: {:f, 32}, names: [:x, :y, :z]), axes: [:x, :z])
      #Nx.Tensor<
        f32[x: 2][y: 2][z: 2]
        [
          [
            [5.0, 4.0],
            [7.0, 6.0]
          ],
          [
            [1.0, 0.0],
            [3.0, 2.0]
          ]
        ]
      >
  """
  @doc type: :ndim
  def reverse(tensor, opts \\ []) do
    opts = keyword!(opts, [:axes])
    %{shape: shape, names: names} = tensor = to_tensor(tensor)
    axes = opts[:axes] || axes(shape)

    case Nx.Shape.normalize_axes(shape, axes, names) do
      [] -> tensor
      axes -> impl!(tensor).reverse(tensor, tensor, Enum.sort(axes))
    end
  end

  ## Conv

  @doc """
  Computes an n-D convolution as used in neural
  networks.

  This function can be thought of as sliding an n-D
  kernel across the input, producing a new tensor that
  has the same number of elements as the number of valid
  windows in the input tensor. Each element is the result
  of summing the element-wise products in the window across
  each input channel.

  The ranks of both `input` and `kernel` must match. By
  default, both `input` and `kernel` are expected to have shapes
  of the following form:

    * `input` - `{batch_size, input_channels, input_d0, ..., input_dn}`
    * `kernel` - `{output_channels, input_channels, kernel_d0, ..., kernel_dn}`

  Where `input_d0...input_dn` and `kernel_d0...kernel_dn` represent
  an arbitrary number of spatial dimensions. You can alter this configuration
  using one of the `_permutation` configuration options. Permutations
  are input, kernel, and output specifications for the layout of the
  convolution. For example, if your input tensor is configured with
  "channels last", you can specify the input permutation with:

      Nx.conv(img, kernel, input_permutation: [0, 3, 1, 2])

  Permutations expect configurations that specify the location of
  dimensions in the following orders:

    * `input_permutation` - `[batch_dim, input_channel_dim, ...spatial_dims...]`
    * `kernel_permutation` - `[output_channel_dim, input_channel_dim, ...spatial_dims...]`
    * `output_permutation` - `[batch_dim, output_channel_dim, ...spatial_dims...]`

  Using named tensors, it's a bit easier to see how permutations
  help you configure the convolution. Given input tensor with names
  `[:batch, :height, :width, :channels]` (channels last) and kernel
  tensor with names `[:input, :output, :height, :width]`, you can
  configure the convolution with the following permutations:

      Nx.conv(img, kernel,
        input_permutation: [:batch, :channels, :height, :width],
        kernel_permutation: [:output, :input, :height, :width],
        output_permutation: [:batch, :channels, :height, :width]
      )

  Notice that `output_permutation` is normalized with respect to
  the input permutation names. We cannot guarantee that every
  permutation is supported in every backend or compiler.

  To configure how the window slides along the input tensor, you
  can specify `:strides`. `:strides` must be a positive integer
  or tuple of positive integers for each spatial dimension
  in the input and kernel. For each spatial dimension, the
  window will slide by the configuration specified in `:strides`.
  As an example, for a 2-D convolution with `strides: [2, 1]`,
  the window will slide 2 positions along the first spatial
  dimension until it reaches the end of the dimension and then
  1 position along the second spatial dimension.

  You may specify a padding configuration using `:padding`,
  which will zero-pad the input tensor. Acceptable padding
  configurations are:

    * `:valid` - no padding
    * `:same` - pad input spatial dimensions such that they
    will remain unchanged in the output tensor
    * `[{d0_hi, d0_lo}, ..., {dn_hi, dn_lo}]` - a general padding
    configuration of edge high and edge low padding values. You
    may only specify padding for the edges of spatial dimensions
    of the input tensor. Padding values may be negative.

  You can dilate convolutions by setting `:input_dilation` or
  `:kernel_dilation`. Both `:input_dilation` and `:kernel_dilation`
  must either be positive integers or tuples of positive integers
  for each spatial dimension in the input and kernel tensors. Dilations
  can be thought of as applying `dilation - 1` interior padding to the
  input or kernel tensor.

  You can split both the input and kernel tensor into feature groups
  using `:feature_group_size`. This will split both the input and kernel
  tensor channels and compute a grouped convolution. The size of the
  kernel input feature channels times the size of the feature group must
  match the size of the input tensor feature channels. Additionally,
  the size of the kernel output feature channels must be evenly divisible
  by the group size.

  You can also split the input tensor along the batch dimension by
  specifying `:batch_group_size`. This will compute a grouped convolution
  in the same way as with `:feature_group_size`, however, the input
  tensor will be split into groups along the batch dimension.

  ## Examples

      iex> left = Nx.iota({9})
      iex> left = Nx.reshape(left, {1, 1, 3, 3})
      iex> right = Nx.iota({4})
      iex> right = Nx.reshape(right, {4, 1, 1, 1})
      iex> Nx.conv(left, right, strides: [1, 1])
      #Nx.Tensor<
        f32[1][4][3][3]
        [
          [
            [
              [0.0, 0.0, 0.0],
              [0.0, 0.0, 0.0],
              [0.0, 0.0, 0.0]
            ],
            [
              [0.0, 1.0, 2.0],
              [3.0, 4.0, 5.0],
              [6.0, 7.0, 8.0]
            ],
            [
              [0.0, 2.0, 4.0],
              [6.0, 8.0, 10.0],
              [12.0, 14.0, 16.0]
            ],
            [
              [0.0, 3.0, 6.0],
              [9.0, 12.0, 15.0],
              [18.0, 21.0, 24.0]
            ]
          ]
        ]
      >

      iex> left = Nx.iota({9})
      iex> left = Nx.reshape(left, {1, 1, 3, 3})
      iex> right = Nx.iota({8})
      iex> right = Nx.reshape(right, {4, 1, 2, 1})
      iex> Nx.conv(left, right, strides: 2, padding: :same, kernel_dilation: [2, 1])
      #Nx.Tensor<
        f32[1][4][2][2]
        [
          [
            [
              [3.0, 5.0],
              [0.0, 0.0]
            ],
            [
              [9.0, 15.0],
              [6.0, 10.0]
            ],
            [
              [15.0, 25.0],
              [12.0, 20.0]
            ],
            [
              [21.0, 35.0],
              [18.0, 30.0]
            ]
          ]
        ]
      >

  """
  @doc type: :ndim
  def conv(tensor, kernel, opts \\ []) when is_list(opts) do
    opts =
      keyword!(opts, [
        :input_permutation,
        :kernel_permutation,
        :output_permutation,
        padding: :valid,
        strides: 1,
        input_dilation: 1,
        kernel_dilation: 1,
        feature_group_size: 1,
        batch_group_size: 1
      ])

    type = binary_type(tensor, kernel) |> Nx.Type.to_floating()
    padding = opts[:padding]
    strides = opts[:strides]
    input_dilation = opts[:input_dilation]
    kernel_dilation = opts[:kernel_dilation]
    feature_group_count = opts[:feature_group_size]
    batch_group_count = opts[:batch_group_size]

    %{shape: input_shape, names: input_names} = tensor = to_tensor(tensor)
    %{shape: kernel_shape, names: kernel_names} = kernel = to_tensor(kernel)

    input_permutation = opts[:input_permutation] || axes(input_shape)
    input_permutation = Nx.Shape.normalize_axes(input_shape, input_permutation, input_names)
    kernel_permutation = opts[:kernel_permutation] || axes(kernel_shape)
    kernel_permutation = Nx.Shape.normalize_axes(kernel_shape, kernel_permutation, kernel_names)
    output_permutation = opts[:output_permutation] || axes(input_shape)
    output_permutation = Nx.Shape.normalize_axes(input_shape, output_permutation, input_names)

    strides =
      if is_integer(strides),
        do: List.duplicate(strides, Nx.rank(input_shape) - 2),
        else: strides

    cond do
      !is_integer(input_dilation) and !is_list(input_dilation) ->
        raise ArgumentError,
              "input dilation must be a positive integer or list of positive integers, got " <>
                inspect(input_dilation)

      !is_integer(kernel_dilation) and !is_list(kernel_dilation) ->
        raise ArgumentError,
              "kernel dilation must be a positive integer or list of positive integers, got " <>
                inspect(kernel_dilation)

      true ->
        :ok
    end

    input_dilation =
      if is_list(input_dilation),
        do: input_dilation,
        else: for(_ <- 1..(Nx.rank(input_shape) - 2), do: input_dilation)

    kernel_dilation =
      if is_list(kernel_dilation),
        do: kernel_dilation,
        else: for(_ <- 1..(Nx.rank(kernel_shape) - 2), do: kernel_dilation)

    {shape, names, padding_config} =
      Nx.Shape.conv(
        input_shape,
        input_names,
        kernel_shape,
        kernel_names,
        strides,
        padding,
        feature_group_count,
        batch_group_count,
        input_dilation,
        kernel_dilation,
        input_permutation,
        kernel_permutation,
        output_permutation
      )

    out = %{tensor | type: type, shape: shape, names: names}

    impl!(tensor).conv(
      out,
      tensor,
      kernel,
      strides: strides,
      padding: padding_config,
      input_dilation: input_dilation,
      kernel_dilation: kernel_dilation,
      feature_group_size: feature_group_count,
      batch_group_size: batch_group_count,
      input_permutation: input_permutation,
      kernel_permutation: kernel_permutation,
      output_permutation: output_permutation
    )
  end

  @doc """
  Clips the values of the tensor on the closed
  interval `[min, max]`.

  You can pass a tensor to `min` or `max` as long
  as the tensor has a scalar shape.

  ### Examples

      iex> t = Nx.tensor([[1, 2, 3], [4, 5, 6]], names: [:x, :y])
      iex> Nx.clip(t, 2, 4)
      #Nx.Tensor<
        s64[x: 2][y: 3]
        [
          [2, 2, 3],
          [4, 4, 4]
        ]
      >

      iex> t = Nx.tensor([[1, 2, 3], [4, 5, 6]], names: [:x, :y])
      iex> Nx.clip(t, 2.0, 3)
      #Nx.Tensor<
        f32[x: 2][y: 3]
        [
          [2.0, 2.0, 3.0],
          [3.0, 3.0, 3.0]
        ]
      >

      iex> t = Nx.tensor([[1, 2, 3], [4, 5, 6]], names: [:x, :y])
      iex> Nx.clip(t, Nx.tensor(2.0), Nx.max(1.0, 3.0))
      #Nx.Tensor<
        f32[x: 2][y: 3]
        [
          [2.0, 2.0, 3.0],
          [3.0, 3.0, 3.0]
        ]
      >

      iex> t = Nx.tensor([[1.0, 2.0, 3.0], [4.0, 5.0, 6.0]], names: [:x, :y])
      iex> Nx.clip(t, 2, 6.0)
      #Nx.Tensor<
        f32[x: 2][y: 3]
        [
          [2.0, 2.0, 3.0],
          [4.0, 5.0, 6.0]
        ]
      >

      iex> t = Nx.tensor([[1.0, 2.0, 3.0], [4.0, 5.0, 6.0]], type: {:f, 32}, names: [:x, :y])
      iex> Nx.clip(t, 1, 4)
      #Nx.Tensor<
        f32[x: 2][y: 3]
        [
          [1.0, 2.0, 3.0],
          [4.0, 4.0, 4.0]
        ]
      >
  """
  @doc type: :element
  def clip(tensor, min, max) do
    %T{type: type} = tensor = to_tensor(tensor)
    %T{type: min_type, shape: min_shape} = min = to_tensor(min)
    %T{type: max_type, shape: max_shape} = max = to_tensor(max)

    if min_shape != {} do
      raise ArgumentError, "min value must be a scalar shape, got: #{inspect(min_shape)}"
    end

    if max_shape != {} do
      raise ArgumentError, "max value must be a scalar shape, got: #{inspect(max_shape)}"
    end

    output_type = Nx.Type.merge(type, Nx.Type.merge(min_type, max_type))
    impl!(tensor).clip(%{tensor | type: output_type}, tensor, min, max)
  end

  @doc """
  Slices a tensor from `start_indices` with `lengths`.

  You can optionally provide a `stride` to specify the amount
  of stride in each dimension.

  Both start indices and lengths must match the rank of the
  input tensor shape. All start indexes must be greater than
  or equal to zero. All lengths must be strictly greater than
  zero. `start_index + length` must not exceed the respective
  tensor dimension.

  It is possible for `start_indices` to be a list of tensors.
  However, `lengths` must always be a list of integers. If you
  want to specify a tensor as the list of indices, see `take/3`.

  If the `:strides` is given, it must be strictly greater than zero.
  The resulting tensor will have the shape of `length` unless
  `:strides` are given.

  It is not possible to slice in reverse. See `gather/2`,
  `slice_along_axis/4`, `take/3`, and `take_along_axis/3` for other ways
  to retrieve values from a tensor.

  ### Examples

      iex> Nx.slice(Nx.tensor([1, 2, 3, 4, 5, 6]), [0], [3])
      #Nx.Tensor<
        s64[3]
        [1, 2, 3]
      >

      iex> Nx.slice(Nx.tensor([1, 2, 3, 4, 5, 6]), [0], [6], strides: [2])
      #Nx.Tensor<
        s64[3]
        [1, 3, 5]
      >

      iex> Nx.slice(Nx.tensor([[1, 2], [3, 4], [5, 6]]), [0, 0], [3, 2], strides: [2, 1])
      #Nx.Tensor<
        s64[2][2]
        [
          [1, 2],
          [5, 6]
        ]
      >

  Strides can also be a number that applies to all dimensions:

      iex> t = Nx.tensor([[1, 2], [3, 4], [5, 6]])
      iex> Nx.slice(t, [0, 0], [3, 2], strides: 2)
      #Nx.Tensor<
        s64[2][1]
        [
          [1],
          [5]
        ]
      >

  A more complex example:

      iex> t = Nx.iota({900})
      iex> t = Nx.reshape(t, {2, 15, 30})
      iex> Nx.slice(t, [0, 4, 11], [2, 3, 9], strides: [2, 1, 3])
      #Nx.Tensor<
        s64[1][3][3]
        [
          [
            [131, 134, 137],
            [161, 164, 167],
            [191, 194, 197]
          ]
        ]
      >

  The `start_indices` list can be made of scalar tensors:

      iex> Nx.slice(Nx.tensor([[1, 2, 3], [4, 5, 6]]), [Nx.tensor(1), Nx.tensor(2)], [1, 1])
      #Nx.Tensor<
        s64[1][1]
        [
          [6]
        ]
      >

      iex> t = Nx.tensor([
      ...>   [0.0, 0.0, 0.0, 0.0, 0.0, 0.0, 0.0],
      ...>   [0.0, 0.0, 0.0, 0.0, 0.0, 0.0, 0.0],
      ...>   [1.0, 1.0, 1.0, 1.0, 1.0, 1.0, 1.0],
      ...>   [1.0, 1.0, 1.0, 1.0, 1.0, 1.0, 1.0],
      ...>   [1.0, 1.0, 1.0, 1.0, 1.0, 1.0, 1.0],
      ...>   [1.0, 1.0, 1.0, 1.0, 1.0, 1.0, 1.0]
      ...> ])
      iex> Nx.slice(t, [Nx.tensor(0), Nx.tensor(0)], [6, 7], strides: [5, 3])
      #Nx.Tensor<
        f32[2][3]
        [
          [0.0, 0.0, 0.0],
          [1.0, 1.0, 1.0]
        ]
      >

  ### Error cases

      iex> Nx.slice(Nx.tensor([[1, 2, 3], [4, 5, 6]]), [Nx.tensor([1, 2]), Nx.tensor(1)], [1, 1])
      ** (ArgumentError) index must be scalar, got shape {2} for axis 0

      iex> Nx.slice(Nx.tensor([[1, 2, 3], [4, 5, 6]]), [Nx.tensor(1.0), Nx.tensor(0)], [1, 1])
      ** (ArgumentError) index must be integer type, got {:f, 32} for axis 0
  """
  @doc type: :indexed
  def slice(tensor, start_indices, lengths, opts \\ [])
      when is_list(start_indices) and is_list(lengths) and is_list(opts) do
    opts = keyword!(opts, strides: 1)
    %T{shape: shape} = tensor = to_tensor(tensor)
    strides = opts[:strides]

    start_indices = to_indices(start_indices)

    strides =
      if is_integer(strides),
        do: List.duplicate(strides, rank(shape)),
        else: strides

    output_shape = Nx.Shape.slice(shape, start_indices, lengths, strides)
    out = %{tensor | shape: output_shape}
    impl!(tensor).slice(out, tensor, start_indices, lengths, strides)
  end

  @doc """
  Slices a tensor along the given axis.

  You can optionally provide a `stride` to specify the amount
  of stride in along the given dimension.

  Start index must be greater than or equal to zero. It can be an
  integer or a scalar tensor. Length must be strictly greater than
  zero. `start_index + length` must not exceed the respective tensor
  dimension.

  The axis will be normalized with the dimensions and names of the
  given tensor.

  If the `:strides` is given, it must be strictly greater than zero.

  It is not possible to slice in reverse. See `gather/2`, `slice/3`,
  `take/3`, and `take_along_axis/3` for other ways to retrieve values
  from a tensor.

  ## Options

    * `:axis` - The axis along which to take the values from. Defaults to `0`.
    * `:strides` - The stride to slice the axis along of. Defaults to `1`.

  ## Examples

      iex> Nx.slice_along_axis(Nx.iota({5, 2}), 1, 2, axis: 0)
      #Nx.Tensor<
        s64[2][2]
        [
          [2, 3],
          [4, 5]
        ]
      >

      iex> Nx.slice_along_axis(Nx.iota({2, 5}), 1, 2, axis: 1)
      #Nx.Tensor<
        s64[2][2]
        [
          [1, 2],
          [6, 7]
        ]
      >

      iex> Nx.slice_along_axis(Nx.iota({2, 5}, names: [:x, :y]), 0, 1, axis: :x)
      #Nx.Tensor<
        s64[x: 1][y: 5]
        [
          [0, 1, 2, 3, 4]
        ]
      >

      iex> Nx.slice_along_axis(Nx.iota({2, 5}, names: [:x, :y]), Nx.tensor(0), 1, axis: :x)
      #Nx.Tensor<
        s64[x: 1][y: 5]
        [
          [0, 1, 2, 3, 4]
        ]
      >

      iex> Nx.slice_along_axis(Nx.iota({2, 5}), 0, 3, axis: -1, strides: 2)
      #Nx.Tensor<
        s64[2][2]
        [
          [0, 2],
          [5, 7]
        ]
      >

  """
  @doc type: :indexed, from_backend: false
  def slice_along_axis(tensor, start_index, len, opts \\ []) when is_integer(len) do
    opts = keyword!(opts, strides: 1, axis: 0)
    axis = Keyword.fetch!(opts, :axis)
    strides = Keyword.fetch!(opts, :strides)
    %T{shape: shape, names: names} = tensor = to_tensor(tensor)
    axis = Nx.Shape.normalize_axis(shape, axis, names)
    rank = rank(shape)

    start_indices = List.duplicate(0, rank) |> List.replace_at(axis, start_index)
    lengths = shape |> put_elem(axis, len) |> Tuple.to_list()
    strides = List.duplicate(1, rank) |> List.replace_at(axis, strides)
    slice(tensor, start_indices, lengths, strides: strides)
  end

  @deprecated "Use slice_along_axis/4 instead"
  def slice_axis(tensor, start_index, len, axis, opts \\ []) when is_integer(len) do
    slice_along_axis(tensor, start_index, len, [axis: axis] ++ opts)
  end

  @doc """
  Puts the given slice into the given tensor at the given
  start indices.

  The given slice shape must be less than or equal to the
  shape of the given tensor. All start indices must be less
  than their respective dimensions.

  ## Examples

      iex> t = Nx.tensor([0, 1, 2, 3, 4])
      iex> Nx.put_slice(t, [2], Nx.tensor([5, 6]))
      #Nx.Tensor<
        s64[5]
        [0, 1, 5, 6, 4]
      >

      iex> t = Nx.tensor([[1, 2, 3], [4, 5, 6]])
      iex> Nx.put_slice(t, [1, 2], Nx.tensor([[7, 8], [9, 10]]))
      #Nx.Tensor<
        s64[2][3]
        [
          [1, 7, 8],
          [4, 9, 10]
        ]
      >

      iex> t = Nx.tensor([[1.0, 2.0, 3.0], [4.0, 5.0, 6.0]])
      iex> Nx.put_slice(t, [2, 2], Nx.tensor([[7.0, 8.0, 9.0], [10.0, 11.0, 12.0]]))
      #Nx.Tensor<
        f32[2][3]
        [
          [7.0, 8.0, 9.0],
          [10.0, 11.0, 12.0]
        ]
      >

      iex> t = Nx.tensor([[1, 2, 3], [4, 5, 6]])
      iex> Nx.put_slice(t, [Nx.tensor(0), Nx.tensor(2)], Nx.tensor([[10.0, 11.0]]))
      #Nx.Tensor<
        f32[2][3]
        [
          [1.0, 10.0, 11.0],
          [4.0, 5.0, 6.0]
        ]
      >
  """
  @doc type: :indexed
  def put_slice(tensor, start_indices, slice) when is_list(start_indices) do
    %T{shape: shape, names: names, type: type} = tensor = to_tensor(tensor)
    %T{shape: slice_shape, names: slice_names, type: slice_type} = slice = to_tensor(slice)

    output_type = binary_type(type, slice_type)

    start_indices = to_indices(start_indices)

    {shape, names} = Nx.Shape.put_slice(shape, names, slice_shape, slice_names, start_indices)

    impl!(tensor).put_slice(
      %{tensor | shape: shape, names: names, type: output_type},
      tensor,
      start_indices,
      slice
    )
  end

  @doc """
  Takes and concatenates slices along an axis.

  Intuitively speaking, `take/3` reorders tensor slices along
  the given axis based on the given indices, possibly duplicating
  and removing slices.

  Passing a multi-dimensional indices tensor only affects the
  resulting shape. Specif
  ically, the given axis in the input shape
  gets replaced with the indices shape.

  See `gather/2`, `slice/3`, `slice_along_axis/4`, and `take_along_axis/3`
  for other ways to retrieve values from a tensor.

  ## Options

    * `:axis` - an axis to take tensor slices over. Defaults to 0.

  ## Examples

      iex> t = Nx.tensor([[1, 2], [3, 4]])
      iex> Nx.take(t, Nx.tensor([1, 0, 1]))
      #Nx.Tensor<
        s64[3][2]
        [
          [3, 4],
          [1, 2],
          [3, 4]
        ]
      >

      iex> t = Nx.tensor([[1, 2], [3, 4]])
      iex> Nx.take(t, Nx.tensor([1, 0, 1]), axis: 1)
      #Nx.Tensor<
        s64[2][3]
        [
          [2, 1, 2],
          [4, 3, 4]
        ]
      >


      iex> t = Nx.tensor([[1, 2], [3, 4]], names: [:x, :y])
      iex> Nx.take(t, Nx.tensor([1, 0, 1]), axis: :y)
      #Nx.Tensor<
        s64[x: 2][y: 3]
        [
          [2, 1, 2],
          [4, 3, 4]
        ]
      >

      iex> t = Nx.tensor([[[1, 2], [11, 12]], [[101, 102], [111, 112]]])
      iex> Nx.take(t, Nx.tensor([1, 0, 1]), axis: 1)
      #Nx.Tensor<
        s64[2][3][2]
        [
          [
            [11, 12],
            [1, 2],
            [11, 12]
          ],
          [
            [111, 112],
            [101, 102],
            [111, 112]
          ]
        ]
      >

  Multi-dimensional indices tensor:

      iex> t = Nx.tensor([[1, 2], [11, 12]])
      iex> Nx.take(t, Nx.tensor([[0, 0], [1, 1], [0, 0]]), axis: 1)
      #Nx.Tensor<
        s64[2][3][2]
        [
          [
            [1, 1],
            [2, 2],
            [1, 1]
          ],
          [
            [11, 11],
            [12, 12],
            [11, 11]
          ]
        ]
      >

      iex> t = Nx.tensor([[[1, 2], [11, 12]], [[101, 102], [111, 112]]])
      iex> Nx.take(t, Nx.tensor([[0, 0, 0], [1, 1, 1], [0, 0, 0]]), axis: 1)
      #Nx.Tensor<
        s64[2][3][3][2]
        [
          [
            [
              [1, 2],
              [1, 2],
              [1, 2]
            ],
            [
              [11, 12],
              [11, 12],
              [11, 12]
            ],
            [
              [1, 2],
              [1, 2],
              [1, 2]
            ]
          ],
          [
            [
              [101, 102],
              [101, 102],
              [101, 102]
            ],
            [
              [111, 112],
              [111, 112],
              [111, 112]
            ],
            [
              [101, 102],
              [101, 102],
              [101, 102]
            ]
          ]
        ]
      >

  ### Error cases

      iex> Nx.take(Nx.tensor([[1, 2], [3, 4]]), Nx.tensor([1, 0, 1], type: {:f, 32}))
      ** (ArgumentError) indices must be an integer tensor, got {:f, 32}
  """
  @doc type: :indexed
  def take(tensor, indices, opts \\ []) when is_list(opts) do
    tensor = to_tensor(tensor)
    indices = to_tensor(indices)

    unless Nx.Type.integer?(indices.type) do
      raise ArgumentError, "indices must be an integer tensor, got #{inspect(indices.type)}"
    end

    opts = keyword!(opts, axis: 0)
    axis = Nx.Shape.normalize_axis(tensor.shape, opts[:axis], tensor.names)

    {shape, names} = Nx.Shape.take(tensor.shape, tensor.names, indices.shape, indices.names, axis)

    impl!(tensor).take(%{tensor | shape: shape, names: names}, tensor, indices, axis)
  end

  @doc """
  Takes the values from a tensor given an `indices` tensor, along the specified axis.

  The `indices` shape must be the same as the `tensor`'s shape, with the exception for
  the `axis` dimension, which can have arbitrary size. The returned tensor will have the
  same shape as the `indices` tensor.

  See `gather/2`, `slice/3`, `slice_along_axis/4`, and `take/3` for other ways to retrieve
  values from a tensor.

  ## Options

    * `:axis` - The axis along which to take the values from. Defaults to `0`.

  ## Examples

      iex> t = Nx.tensor([[1, 2, 3], [4, 5, 6]])
      iex> Nx.take_along_axis(t, Nx.tensor([[0, 0, 2, 2, 1, 1], [2, 2, 1, 1, 0, 0]]), axis: 1)
      #Nx.Tensor<
        s64[2][6]
        [
          [1, 1, 3, 3, 2, 2],
          [6, 6, 5, 5, 4, 4]
        ]
      >

      iex> t = Nx.tensor([[1, 2, 3], [4, 5, 6]])
      iex> Nx.take_along_axis(t, Nx.tensor([[0, 1, 1], [1, 0, 0], [0, 1, 0]]), axis: 0)
      #Nx.Tensor<
        s64[3][3]
        [
          [1, 5, 6],
          [4, 2, 3],
          [1, 5, 3]
        ]
      >

  The indices returned from `Nx.argsort/2` can be used with `Nx.take_along_axis/3` to
  produce the sorted tensor (or to sort more tensors according to the same criteria).

      iex> tensor = Nx.tensor([[[1, 2], [3, 4], [5, 6]]])
      #Nx.Tensor<
        s64[1][3][2]
        [
          [
            [1, 2],
            [3, 4],
            [5, 6]
          ]
        ]
      >
      iex> idx1 = Nx.argsort(tensor, axis: 1, direction: :desc)
      #Nx.Tensor<
        s64[1][3][2]
        [
          [
            [2, 2],
            [1, 1],
            [0, 0]
          ]
        ]
      >
      iex> Nx.take_along_axis(tensor, idx1, axis: 1)
      #Nx.Tensor<
        s64[1][3][2]
        [
          [
            [5, 6],
            [3, 4],
            [1, 2]
          ]
        ]
      >
      iex> idx2 = Nx.argsort(tensor, axis: 2, direction: :desc)
      #Nx.Tensor<
        s64[1][3][2]
        [
          [
            [1, 0],
            [1, 0],
            [1, 0]
          ]
        ]
      >
      iex> Nx.take_along_axis(tensor, idx2, axis: 2)
      #Nx.Tensor<
        s64[1][3][2]
        [
          [
            [2, 1],
            [4, 3],
            [6, 5]
          ]
        ]
      >

  ### Error cases

      iex> tensor = Nx.iota({3, 3})
      iex> idx = Nx.tensor([[2.0], [1.0], [2.0]], type: {:f, 32})
      iex> Nx.take_along_axis(tensor, idx, axis: 1)
      ** (ArgumentError) indices must be an integer tensor, got {:f, 32}
  """
  @doc type: :indexed
  def take_along_axis(tensor, indices, opts \\ []) when is_list(opts) do
    tensor = to_tensor(tensor)
    indices = to_tensor(indices)

    unless Nx.Type.integer?(indices.type) do
      raise ArgumentError, "indices must be an integer tensor, got #{inspect(indices.type)}"
    end

    opts = keyword!(opts, axis: 0)
    axis = Nx.Shape.normalize_axis(tensor.shape, opts[:axis], tensor.names)

    shape = Nx.Shape.take_along_axis(tensor.shape, indices.shape, axis)

    impl!(tensor).take_along_axis(%{tensor | shape: shape}, tensor, indices, axis)
  end

  @doc """
  Builds a new tensor by taking individual values from the original
  tensor at the given indices.

  The last dimension in indices must have the same size as the tensor
  rank, think of it as one value per axis.

  ## Examples

      iex> t = Nx.tensor([[1, 2], [3, 4]])
      iex> Nx.gather(t, Nx.tensor([[1, 1], [0, 1], [1, 0]]))
      #Nx.Tensor<
        s64[3]
        [4, 2, 3]
      >

      iex> t = Nx.tensor([[1, 2], [3, 4]])
      iex> Nx.gather(t, Nx.tensor([[[1, 1], [0, 0]], [[1, 0], [0, 1]]]))
      #Nx.Tensor<
        s64[2][2]
        [
          [4, 1],
          [3, 2]
        ]
      >

      iex> t = Nx.tensor([[[1, 2], [11, 12]], [[101, 102], [111, 112]]])
      iex> Nx.gather(t, Nx.tensor([[0, 0, 0], [0, 1, 1], [1, 1, 1]]))
      #Nx.Tensor<
        s64[3]
        [1, 12, 112]
      >

  ### Error cases

      iex> Nx.gather(Nx.tensor([[1, 2], [3, 4]]), Nx.tensor([[0, 0]], type: {:f, 32}))
      ** (ArgumentError) indices must be an integer tensor, got {:f, 32}
  """
  @doc type: :indexed
  def gather(tensor, indices) do
    tensor = to_tensor(tensor)
    indices = to_tensor(indices)

    unless Nx.Type.integer?(indices.type) do
      raise ArgumentError, "indices must be an integer tensor, got #{inspect(indices.type)}"
    end

    {shape, names} = Nx.Shape.gather(tensor.shape, indices.shape)

    impl!(tensor).gather(%{tensor | shape: shape, names: names}, tensor, indices)
  end

  @doc """
  Concatenates tensors along the given axis.

  If no axis is provided, defaults to 0.

  All tensors must have the same rank and all of their
  dimension sizes but the concatenated dimension must match.

  If tensors are named, the names must be able to be merged.

  If tensors with mixed types are given, the types will
  be merged to a higher type and all of the tensors will
  be cast to the higher type before concatenating.

  ### Examples

      iex> Nx.concatenate([Nx.tensor([1, 2, 3])])
      #Nx.Tensor<
        s64[3]
        [1, 2, 3]
      >

      iex> Nx.concatenate([Nx.tensor([1, 2, 3]), Nx.tensor([4, 5, 6])])
      #Nx.Tensor<
        s64[6]
        [1, 2, 3, 4, 5, 6]
      >

      iex> t1 = Nx.iota({2, 2, 2}, names: [:x, :y, :z], type: {:f, 32})
      iex> t2 = Nx.iota({1, 2, 2}, names: [:x, :y, :z], type: {:u, 8})
      iex> t3 = Nx.iota({1, 2, 2}, names: [:x, :y, :z], type: {:s, 64})
      iex> Nx.concatenate([t1, t2, t3], axis: :x)
      #Nx.Tensor<
        f32[x: 4][y: 2][z: 2]
        [
          [
            [0.0, 1.0],
            [2.0, 3.0]
          ],
          [
            [4.0, 5.0],
            [6.0, 7.0]
          ],
          [
            [0.0, 1.0],
            [2.0, 3.0]
          ],
          [
            [0.0, 1.0],
            [2.0, 3.0]
          ]
        ]
      >

      iex> t1 = Nx.iota({1, 3, 2}, names: [:x, :y, :z])
      iex> t2 = Nx.iota({1, 1, 2}, names: [:x, :y, :z])
      iex> t3 = Nx.iota({1, 2, 2}, names: [:x, :y, :z])
      iex> Nx.concatenate([t1, t2, t3], axis: :y)
      #Nx.Tensor<
        s64[x: 1][y: 6][z: 2]
        [
          [
            [0, 1],
            [2, 3],
            [4, 5],
            [0, 1],
            [0, 1],
            [2, 3]
          ]
        ]
      >

      iex> t1 = Nx.iota({2, 1, 4}, names: [:x, :y, :z])
      iex> t2 = Nx.iota({2, 1, 1}, names: [:x, :y, :z])
      iex> t3 = Nx.iota({2, 1, 3}, names: [:x, :y, :z])
      iex> Nx.concatenate([t1, t2, t3], axis: :z)
      #Nx.Tensor<
        s64[x: 2][y: 1][z: 8]
        [
          [
            [0, 1, 2, 3, 0, 0, 1, 2]
          ],
          [
            [4, 5, 6, 7, 1, 3, 4, 5]
          ]
        ]
      >

      iex> t1 = Nx.iota({2, 1, 4}, names: [:x, :y, :z])
      iex> Nx.concatenate([t1], axis: :z)
      #Nx.Tensor<
        s64[x: 2][y: 1][z: 4]
        [
          [
            [0, 1, 2, 3]
          ],
          [
            [4, 5, 6, 7]
          ]
        ]
      >
  """
  @doc type: :ndim
  def concatenate(tensors, opts \\ []) when is_list(tensors) do
    opts = keyword!(opts, axis: 0)
    axis = opts[:axis]

    case tensors do
      [] ->
        raise ArgumentError, "empty list passed to concatenate"

      [t] ->
        t

      [t1 | _] = tensors ->
        {tensors, [type1 | rest], [s1 | _] = shapes, [n1 | _] = names} =
          tensors
          |> Enum.map(fn t ->
            %T{type: type, shape: shape, names: names} = t = to_tensor(t)

            {t, type, shape, names}
          end)
          |> unzip4()

        axis = Nx.Shape.normalize_axis(s1, axis, n1)
        {output_shape, output_names} = Nx.Shape.concatenate(shapes, names, axis)

        output_type =
          rest
          |> Enum.reduce(type1, fn t1, t2 -> Nx.Type.merge(t1, t2) end)

        out = %{t1 | type: output_type, shape: output_shape, names: output_names}
        list_impl!(tensors).concatenate(out, tensors, axis)
    end
  end

  defp unzip4(enumerable) do
    {list1, list2, list3, list4} =
      Enum.reduce(enumerable, {[], [], [], []}, fn {el1, el2, el3, el4},
                                                   {list1, list2, list3, list4} ->
        {[el1 | list1], [el2 | list2], [el3 | list3], [el4 | list4]}
      end)

    {Enum.reverse(list1), Enum.reverse(list2), Enum.reverse(list3), Enum.reverse(list4)}
  end

  @doc """
  Joins a list of tensors with the same shape along a new axis.

  ### Options

    * `:axis` - optional index of the axis along which the tensors are stacked. Defaults to 0.
    * `:name` - optional name for the added dimension. Defaults to an unnamed axis.

  ### Examples

      iex> Nx.stack([1, 2, 3])
      #Nx.Tensor<
        s64[3]
        [1, 2, 3]
      >

      iex> Nx.stack([Nx.tensor([1, 2, 3]), Nx.tensor([4, 5, 6])])
      #Nx.Tensor<
        s64[2][3]
        [
          [1, 2, 3],
          [4, 5, 6]
        ]
      >

      iex> t1 = Nx.iota({2, 1, 4})
      iex> t2 = Nx.iota({2, 1, 4})
      iex> t3 = Nx.iota({2, 1, 4})
      iex> Nx.stack([t1, t2, t3], axis: -1)
      #Nx.Tensor<
        s64[2][1][4][3]
        [
          [
            [
              [0, 0, 0],
              [1, 1, 1],
              [2, 2, 2],
              [3, 3, 3]
            ]
          ],
          [
            [
              [4, 4, 4],
              [5, 5, 5],
              [6, 6, 6],
              [7, 7, 7]
            ]
          ]
        ]
      >

      iex> t1 = Nx.iota({2, 1, 4})
      iex> t2 = Nx.iota({2, 1, 4})
      iex> t3 = Nx.iota({2, 1, 4})
      iex> Nx.stack([t1, t2, t3], axis: 1)
      #Nx.Tensor<
        s64[2][3][1][4]
        [
          [
            [
              [0, 1, 2, 3]
            ],
            [
              [0, 1, 2, 3]
            ],
            [
              [0, 1, 2, 3]
            ]
          ],
          [
            [
              [4, 5, 6, 7]
            ],
            [
              [4, 5, 6, 7]
            ],
            [
              [4, 5, 6, 7]
            ]
          ]
        ]
      >

      iex> Nx.stack([Nx.tensor(1), Nx.tensor(2)], name: :x)
      #Nx.Tensor<
        s64[x: 2]
        [1, 2]
      >
  """
  @doc type: :ndim, from_backend: false
  def stack(tensors, opts \\ []) when is_list(tensors) do
    opts = keyword!(opts, axis: 0, name: nil)
    axis = opts[:axis]
    name = opts[:name]

    tensors
    |> Enum.map(&Nx.new_axis(&1, axis, name))
    |> Nx.concatenate(axis: axis)
  end

  @doc """
  Sorts the tensor along the given axis according
  to the given direction.

  If no axis is given, defaults to `0`.

  ### Options

    * `:axis` - The name or number of the corresponding axis on which the sort
      should be applied
    * `:direction` - Can be `:asc` or `:desc`. Defaults to `:asc`

  ### Examples

      iex> Nx.sort(Nx.tensor([16, 23, 42, 4, 8, 15]))
      #Nx.Tensor<
        s64[6]
        [4, 8, 15, 16, 23, 42]
      >

      iex> t = Nx.tensor([[3, 1, 7], [2, 5, 4]], names: [:x, :y])
      iex> Nx.sort(t, axis: :x)
      #Nx.Tensor<
        s64[x: 2][y: 3]
        [
          [2, 1, 4],
          [3, 5, 7]
        ]
      >

      iex> t = Nx.tensor([[3, 1, 7], [2, 5, 4]], names: [:x, :y])
      iex> Nx.sort(t, axis: :y)
      #Nx.Tensor<
        s64[x: 2][y: 3]
        [
          [1, 3, 7],
          [2, 4, 5]
        ]
      >

      iex> t = Nx.tensor([[3, 1, 7], [2, 5, 4]], names: [:x, :y])
      iex> Nx.sort(t, axis: :y, direction: :asc)
      #Nx.Tensor<
        s64[x: 2][y: 3]
        [
          [1, 3, 7],
          [2, 4, 5]
        ]
      >

      iex> t = Nx.tensor(
      ...>   [
      ...>     [[4, 5], [2, 5], [5, 0]],
      ...>     [[1, 9], [2, 1], [2, 1]],
      ...>     [[0, -1], [-1, 0], [0, -1]],
      ...>     [[-1, 0], [0, -1], [-1, 0]]
      ...>   ],
      ...>   names: [:x, :y, :z]
      ...> )
      iex> Nx.sort(t, axis: :x)
      #Nx.Tensor<
        s64[x: 4][y: 3][z: 2]
        [
          [
            [-1, -1],
            [-1, -1],
            [-1, -1]
          ],
          [
            [0, 0],
            [0, 0],
            [0, 0]
          ],
          [
            [1, 5],
            [2, 1],
            [2, 0]
          ],
          [
            [4, 9],
            [2, 5],
            [5, 1]
          ]
        ]
      >

  Same tensor sorted over different axes:

      iex> t = Nx.tensor(
      ...>   [
      ...>     [
      ...>       [4, 5, 2],
      ...>       [2, 5, 3],
      ...>       [5, 0, 2]
      ...>     ],
      ...>     [
      ...>       [1, 9, 8],
      ...>       [2, 1, 3],
      ...>       [2, 1, 4]
      ...>     ]
      ...>   ],
      ...>   names: [:x, :y, :z]
      ...> )
      iex> Nx.sort(t, axis: :x)
      #Nx.Tensor<
        s64[x: 2][y: 3][z: 3]
        [
          [
            [1, 5, 2],
            [2, 1, 3],
            [2, 0, 2]
          ],
          [
            [4, 9, 8],
            [2, 5, 3],
            [5, 1, 4]
          ]
        ]
      >
      iex> Nx.sort(t, axis: :y)
      #Nx.Tensor<
        s64[x: 2][y: 3][z: 3]
        [
          [
            [2, 0, 2],
            [4, 5, 2],
            [5, 5, 3]
          ],
          [
            [1, 1, 3],
            [2, 1, 4],
            [2, 9, 8]
          ]
        ]
      >
      iex> Nx.sort(t, axis: :z)
      #Nx.Tensor<
        s64[x: 2][y: 3][z: 3]
        [
          [
            [2, 4, 5],
            [2, 3, 5],
            [0, 2, 5]
          ],
          [
            [1, 8, 9],
            [1, 2, 3],
            [1, 2, 4]
          ]
        ]
      >
  """
  @doc type: :ndim
  def sort(tensor, opts \\ []) do
    opts = keyword!(opts, axis: 0, direction: :asc)

    direction =
      case opts[:direction] do
        :asc ->
          :asc

        :desc ->
          :desc

        other ->
          raise ArgumentError,
                "unknown value for :direction, expected :asc or :desc, got: #{inspect(other)}"
      end

    %T{shape: shape, names: names} = tensor = to_tensor(tensor)
    axis = Nx.Shape.normalize_axis(shape, opts[:axis], names)

    impl!(tensor).sort(
      tensor,
      tensor,
      axis: axis,
      direction: direction
    )
  end

  @doc """
  Sorts the tensor along the given axis according
  to the given direction and returns the corresponding indices
  of the original tensor in the new sorted positions.

  If no axis is given, defaults to `0`.

  ## Options

    * `:axis` - The name or number of the corresponding axis on which the sort
      should be applied
    * `:direction` - Can be `:asc` or `:desc`. Defaults to `:asc`

  ## Examples

      iex> Nx.argsort(Nx.tensor([16, 23, 42, 4, 8, 15]))
      #Nx.Tensor<
        s64[6]
        [3, 4, 5, 0, 1, 2]
      >

      iex> t = Nx.tensor([[3, 1, 7], [2, 5, 4]], names: [:x, :y])
      iex> Nx.argsort(t, axis: :x)
      #Nx.Tensor<
        s64[x: 2][y: 3]
        [
          [1, 0, 1],
          [0, 1, 0]
        ]
      >

      iex> t = Nx.tensor([[3, 1, 7], [2, 5, 4]], names: [:x, :y])
      iex> Nx.argsort(t, axis: :y)
      #Nx.Tensor<
        s64[x: 2][y: 3]
        [
          [1, 0, 2],
          [0, 2, 1]
        ]
      >

      iex> t = Nx.tensor([[3, 1, 7], [2, 5, 4]], names: [:x, :y])
      iex> Nx.argsort(t, axis: :y, direction: :asc)
      #Nx.Tensor<
        s64[x: 2][y: 3]
        [
          [1, 0, 2],
          [0, 2, 1]
        ]
      >

  Same tensor sorted over different axes:

      iex> t = Nx.tensor(
      ...>   [
      ...>     [
      ...>       [4, 5, 2],
      ...>       [2, 5, 3],
      ...>       [5, 0, 2]
      ...>     ],
      ...>     [
      ...>       [1, 9, 8],
      ...>       [2, 1, 3],
      ...>       [2, 1, 4]
      ...>     ]
      ...>   ],
      ...>   names: [:x, :y, :z]
      ...> )
      iex> Nx.argsort(t, axis: :x)
      #Nx.Tensor<
        s64[x: 2][y: 3][z: 3]
        [
          [
            [1, 0, 0],
            [0, 1, 0],
            [1, 0, 0]
          ],
          [
            [0, 1, 1],
            [1, 0, 1],
            [0, 1, 1]
          ]
        ]
      >
      iex> Nx.argsort(t, axis: :y)
      #Nx.Tensor<
        s64[x: 2][y: 3][z: 3]
        [
          [
            [1, 2, 0],
            [0, 0, 2],
            [2, 1, 1]
          ],
          [
            [0, 1, 1],
            [1, 2, 2],
            [2, 0, 0]
          ]
        ]
      >
      iex> Nx.argsort(t, axis: :z)
      #Nx.Tensor<
        s64[x: 2][y: 3][z: 3]
        [
          [
            [2, 0, 1],
            [0, 2, 1],
            [1, 2, 0]
          ],
          [
            [0, 2, 1],
            [1, 0, 2],
            [1, 0, 2]
          ]
        ]
      >
  """
  @doc type: :ndim
  def argsort(tensor, opts \\ []) do
    opts = keyword!(opts, axis: 0, direction: :asc)

    direction =
      case opts[:direction] do
        :asc ->
          :asc

        :desc ->
          :desc

        other ->
          raise ArgumentError,
                "unknown value for :direction, expected :asc or :desc, got: #{inspect(other)}"
      end

    %T{shape: shape, names: names} = tensor = to_tensor(tensor)
    axis = Nx.Shape.normalize_axis(shape, opts[:axis], names)

    impl!(tensor).argsort(
      %{tensor | type: {:s, 64}},
      tensor,
      axis: axis,
      direction: direction
    )
  end

  ## Utilities

  @doc """
  Serializes the given tensor or container of tensors to a binary.

  You may pass a tensor, tuple, or map to serialize.

  `opts` controls the serialization options. For example, you can choose
  to compress the given tensor or container of tensors by passing a
  compression level:

      Nx.serialize(tensor, compressed: 9)

  Compression level corresponds to compression options in `:erlang.term_to_binary/2`.

  ## Examples

      iex> a = Nx.tensor([1, 2, 3])
      iex> serialized_a = Nx.serialize(a)
      iex> Nx.deserialize(serialized_a)
      #Nx.Tensor<
        s64[3]
        [1, 2, 3]
      >

      iex> container = {Nx.tensor([1, 2, 3]), %{b: Nx.tensor([4, 5, 6])}}
      iex> serialized_container = Nx.serialize(container)
      iex> {a, %{b: b}} = Nx.deserialize(serialized_container)
      iex> a
      #Nx.Tensor<
        s64[3]
        [1, 2, 3]
      >
      iex> b
      #Nx.Tensor<
        s64[3]
        [4, 5, 6]
      >
  """
  def serialize(tensor_or_container, opts \\ []) do
    data_term = to_term(tensor_or_container)
    term = {@file_version, System.endianness(), data_term}

    :erlang.term_to_binary(term, opts)
  end

  defp to_term(tensor_or_container) do
    case tensor_or_container do
      number when is_number(number) ->
        type = Nx.Type.infer(number)
        {:tensor, {}, type, [], number_to_binary(number, type)}

      %T{} = tensor ->
        shape = shape(tensor)
        type = type(tensor)
        names = names(tensor)
        binary = to_binary(tensor)
        {:tensor, shape, type, names, binary}

      %_{} = value ->
        bad_serialize!(value)

      container when is_tuple(container) or is_map(container) ->
        {serialized, :ok} =
          Nx.Container.traverse(container, :ok, fn container_elem, :ok ->
            {to_term(container_elem), :ok}
          end)

        {:container, serialized}

      value ->
        bad_serialize!(value)
    end
  end

  defp bad_serialize!(value) do
    raise ArgumentError,
          "unable to serialize #{inspect(value)}. Only tensors, tuples and " <>
            "maps are supported. If you are attempting to serialize a custom " <>
            "container, you will need to serialize fields in the container manually"
  end

  @doc """
  Deserializes a serialized representation of a tensor or a container
  with the given options.

  It is the opposite of `Nx.serialize/2`.

  ## Examples

      iex> a = Nx.tensor([1, 2, 3])
      iex> serialized_a = Nx.serialize(a)
      iex> Nx.deserialize(serialized_a)
      #Nx.Tensor<
        s64[3]
        [1, 2, 3]
      >

      iex> container = {Nx.tensor([1, 2, 3]), %{b: Nx.tensor([4, 5, 6])}}
      iex> serialized_container = Nx.serialize(container)
      iex> {a, %{b: b}} = Nx.deserialize(serialized_container)
      iex> a
      #Nx.Tensor<
        s64[3]
        [1, 2, 3]
      >
      iex> b
      #Nx.Tensor<
        s64[3]
        [4, 5, 6]
      >
  """
  def deserialize(data, opts \\ []) do
    data
    |> :erlang.binary_to_term(opts)
    |> from_term()
  end

  defp from_term({1, endianness, term}) do
    case term do
      {:tensor, shape, {_, size} = type, names, binary} ->
        binary
        |> new_byte_order(size, endianness)
        |> from_binary(type)
        |> reshape(shape, names: names)

      {:container, container} ->
        {deserialized, :ok} =
          Nx.Container.traverse(container, :ok, fn container_elem, :ok ->
            {from_term({1, endianness, container_elem}), :ok}
          end)

        deserialized

      _ ->
        raise ArgumentError, "unable to deserialize binary term to tensor"
    end
  end

  defp from_term(_) do
    raise ArgumentError, "unable to deserialize binary term to tensor"
  end

  @doc """
  Loads a `.npy` file into a tensor.

  An `.npy` file stores a single array created from Python's
  NumPy library. This function can be useful for loading data
  originally created or intended to be loaded from NumPy into
  Elixir.
  """
  @doc type: :creation
  def from_numpy(file) do
    file
    |> File.read!()
    |> parse_numpy()
  end

  @doc """
  Loads a `.npz` archive into a list of tensors.

  An `.npz` file is a zipped, possibly compressed archive containing
  multiple `.npy` files.
  """
  @doc type: :creation
  def from_numpy_archive(archive) do
    archive = File.read!(archive)

    case :zip.unzip(archive, [:memory]) do
      {:ok, files} ->
        files
        |> Enum.map(fn {_, data} -> parse_numpy(data) end)

      _ ->
        raise ArgumentError,
              "unable to parse NumPy archive, it may be corrupted" <>
                " or invalid"
    end
  end

  defp parse_numpy(<<"\x93NUMPY"::binary, major::size(8), minor::size(8), rest::binary>>) do
    parse_numpy(rest, major, minor)
  end

  defp parse_numpy(_) do
    raise ArgumentError,
          "unable to parse NumPy file, it may be corrupted" <>
            " or invalid"
  end

  defp parse_numpy(<<header_size::size(16)-little-unsigned, rest::binary>>, 1, 0) do
    do_numpy_to_tensor(rest, header_size)
  end

  defp parse_numpy(<<header_size::size(32)-little-unsigned, rest::binary>>, _, _) do
    do_numpy_to_tensor(rest, header_size)
  end

  defp do_numpy_to_tensor(rest, header_size) when is_binary(rest) do
    <<header::size(header_size)-binary, array::binary>> = rest
    {byte_order, {_, size} = type, shape} = parse_header(header)
    byte_size_of_array = div(size, 8) * Nx.size(shape)

    <<data::size(byte_size_of_array)-binary>> = array

    data
    |> new_byte_order(size, byte_order)
    |> Nx.from_binary(type)
    |> Nx.reshape(shape)
  end

  defp parse_header(header) do
    header = header |> String.trim("{") |> String.trim("}") |> String.trim(", ")

    case header do
      "'descr': " <> <<dtype::size(5)-binary>> <> ", 'fortran_order': False, 'shape': " <> shape ->
        {byte_order, type} = parse_type(dtype)
        {byte_order, type, parse_shape(shape)}

      "'descr': " <> <<dtype::size(5)-binary>> <> ", 'fortran_order': True, 'shape': " <> shape ->
        {byte_order, type} = parse_type(dtype)
        {byte_order, type, parse_shape(shape)}
    end
  end

  defp parse_type(dtype) do
    [byte_order, type, size] =
      dtype
      |> String.trim("'")
      |> String.split("", trim: true)

    byte_order =
      case byte_order do
        ">" ->
          :big

        "<" ->
          :little

        # We can't just infer native endianness matches our native endianness
        endianness ->
          raise ArgumentError, "Numpy tensor has unsupported endianness: #{endianness}"
      end

    type =
      case type do
        "u" ->
          :u

        "i" ->
          :s

        "f" ->
          :f

        _ ->
          raise "unsupported type"
      end

    size = size |> String.to_integer() |> Kernel.*(8)

    {byte_order, {type, size}}
  end

  defp parse_shape(shape) do
    shape
    |> String.trim()
    |> String.trim("), }")
    |> String.trim("(")
    |> String.split(",", trim: true)
    |> Enum.map(&(String.trim(&1) |> String.to_integer()))
    |> List.to_tuple()
  end

  defp new_byte_order(binary, size, endianness) do
    if System.endianness() == endianness do
      binary
    else
      data =
        for <<data::size(size)-binary <- binary>> do
          data
          |> :binary.decode_unsigned()
          |> :binary.encode_unsigned(endianness)
        end

      IO.iodata_to_binary(data)
    end
  end

  @doc """
  Finds the variance of a tensor.

  The variance is the average of the squared deviations from the mean.
  The mean is typically calculated as `sum(tensor) / n`, where `n` is the total
  of elements. If, however, `:ddof` (delta degrees of freedom) is specified, the
  divisor `n - ddof` is used instead.

  ## Examples

      iex> Nx.variance(Nx.tensor([[1, 2], [3, 4]]))
      #Nx.Tensor<
        f32
        1.25
      >

      iex> Nx.variance(Nx.tensor([[1, 2], [3, 4]]), ddof: 1)
      #Nx.Tensor<
        f32
        1.6666666269302368
      >

      iex> Nx.variance(Nx.tensor([[1, 2], [3, 4]]), axes: [0])
      #Nx.Tensor<
        f32[2]
        [1.0, 1.0]
      >

      iex> Nx.variance(Nx.tensor([[1, 2], [3, 4]]), axes: [1])
      #Nx.Tensor<
        f32[2]
        [0.25, 0.25]
      >

      iex> Nx.variance(Nx.tensor([[1, 2], [3, 4]]), axes: [0], ddof: 1)
      #Nx.Tensor<
        f32[2]
        [2.0, 2.0]
      >

      iex> Nx.variance(Nx.tensor([[1, 2], [3, 4]]), axes: [1], ddof: 1)
      #Nx.Tensor<
        f32[2]
        [0.5, 0.5]
      >

  ### Keeping axes

      iex> Nx.variance(Nx.tensor([[1, 2], [3, 4]]), axes: [1], keep_axes: true)
      #Nx.Tensor<
        f32[2][1]
        [
          [0.25],
          [0.25]
        ]
      >
  """
  @doc type: :aggregation
  @spec variance(tensor :: Nx.Tensor.t(), opts :: Keyword.t()) :: Nx.Tensor.t()
  def variance(tensor, opts \\ []) do
    %T{shape: shape, names: names} = tensor = to_tensor(tensor)
    opts = keyword!(opts, [:axes, ddof: 0, keep_axes: false])
    axes = opts[:axes]
    {ddof, opts} = Keyword.pop!(opts, :ddof)

    total =
      if axes do
        mean_den(shape, Nx.Shape.normalize_axes(shape, axes, names))
      else
        size(shape)
      end

    mean = mean(tensor, Keyword.put(opts, :keep_axes, true))

    tensor
    |> subtract(mean)
    |> power(2)
    |> sum(opts)
    |> divide(total - ddof)
  end

  @doc """
  Finds the standard deviation of a tensor.

  The standard deviation is taken as the square root of the variance.
  If the `:ddof` (delta degrees of freedom) option is given, the divisor
  `n - ddof` is used to calculate the variance. See `variance/2`.

  ## Examples

      iex> Nx.standard_deviation(Nx.tensor([[1, 2], [3, 4]]))
      #Nx.Tensor<
        f32
        1.1180340051651
      >

      iex> Nx.standard_deviation(Nx.tensor([[1, 2], [3, 4]]), ddof: 1)
      #Nx.Tensor<
        f32
        1.29099440574646
      >

      iex> Nx.standard_deviation(Nx.tensor([[1, 2], [3, 4]]), axes: [0])
      #Nx.Tensor<
        f32[2]
        [1.0, 1.0]
      >

      iex> Nx.standard_deviation(Nx.tensor([[1, 2], [3, 4]]), axes: [1])
      #Nx.Tensor<
        f32[2]
        [0.5, 0.5]
      >

      iex> Nx.standard_deviation(Nx.tensor([[1, 2], [3, 4]]), axes: [0], ddof: 1)
      #Nx.Tensor<
        f32[2]
        [1.4142135381698608, 1.4142135381698608]
      >

      iex> Nx.standard_deviation(Nx.tensor([[1, 2], [3, 4]]), axes: [1], ddof: 1)
      #Nx.Tensor<
        f32[2]
        [0.7071067690849304, 0.7071067690849304]
      >

  ### Keeping axes

      iex> Nx.standard_deviation(Nx.tensor([[1, 2], [3, 4]]), keep_axes: true)
      #Nx.Tensor<
        f32[1][1]
        [
          [1.1180340051651]
        ]
      >
  """
  @doc type: :aggregation
  @spec standard_deviation(tensor :: Nx.Tensor.t(), opts :: Keyword.t()) :: Nx.Tensor.t()
  def standard_deviation(tensor, opts \\ []) do
    sqrt(variance(tensor, opts))
  end

  ## Sigils

  @doc """
  A convenient `~M` sigil for building matrices (two-dimensional tensors).

  ## Examples

  Before using sigils, you must first import them:

      import Nx, only: :sigils

  Then you use the sigil to create matrices. The sigil:

      ~M<
        -1 0 0 1
        0 2 0 0
        0 0 3 0
        0 0 0 4
      >

  Is equivalent to:

      Nx.tensor([
        [-1, 0, 0, 1],
        [0, 2, 0, 0],
        [0, 0, 3, 0],
        [0, 0, 0, 4]
      ])

  If the tensor has any complex type, it defaults to c64.
  If the tensor has any float type, it defaults to f32.
  Otherwise, it is s64. You can specify the tensor type
  as a sigil modifier:

      iex> import Nx
      iex> ~M[0.1 0.2 0.3 0.4]f16
      #Nx.Tensor<
        f16[1][4]
        [
          [0.0999755859375, 0.199951171875, 0.300048828125, 0.39990234375]
        ]
      >
      iex> ~M[1+1i 2-2.0i -3]
      #Nx.Tensor<
        c64[1][3]
        [
          [1.0+1.0i, 2.0-2.0i, -3.0+0.0i]
        ]
      >

  """
  @doc type: :creation
  defmacro sigil_M({:<<>>, _meta, [string]}, modifiers) do
    {numbers, type} = string |> String.trim() |> binary_to_numbers()
    numbers_to_tensor(numbers, type, modifiers)
  end

  @doc """
  A convenient `~V` sigil for building vectors (one-dimensional tensors).

  ## Examples

  Before using sigils, you must first import them:

      import Nx, only: :sigils

  Then you use the sigil to create vectors. The sigil:

      ~V[-1 0 0 1]

  Is equivalent to:

      Nx.tensor([-1, 0, 0, 1])

  If the tensor has any complex type, it defaults to c64.
  If the tensor has any float type, it defaults to f32.
  Otherwise, it is s64. You can specify the tensor type
  as a sigil modifier:

      iex> import Nx
      iex> ~V[0.1 0.2 0.3 0.4]f16
      #Nx.Tensor<
        f16[4]
        [0.0999755859375, 0.199951171875, 0.300048828125, 0.39990234375]
      >
      iex> ~V[1+1i 2-2.0i -3]
      #Nx.Tensor<
        c64[3]
        [1.0+1.0i, 2.0-2.0i, -3.0+0.0i]
      >

  """
  @doc type: :creation
  defmacro sigil_V({:<<>>, _meta, [string]}, modifiers) do
    string
    |> String.trim()
    |> binary_to_numbers()
    |> case do
      {[numbers], type} ->
        numbers_to_tensor(numbers, type, modifiers)

      _ ->
        raise ArgumentError, "must be one-dimensional"
    end
  end

  defp numbers_to_tensor(numbers, type, modifiers) do
    type =
      case modifiers do
        [unit | size] ->
          Nx.Type.normalize!({List.to_atom([unit]), List.to_integer(size)})

        [] ->
          type
      end

    {shape, binary} = flatten_list(numbers, type)

    quote do
      unquote(binary)
      |> Nx.from_binary(unquote(type))
      |> Nx.reshape(unquote(Macro.escape(shape)))
    end
  end

  defp binary_to_numbers(string) do
    string
    |> String.split(["\n", "\r\n"], trim: true)
    |> Enum.map_reduce({:s, 64}, fn row, type ->
      row
      |> String.split(" ", trim: true)
      |> Enum.map_reduce(type, fn str, type ->
        {module, type} =
          cond do
            elem(type, 0) == :c -> {Complex, type}
            String.contains?(str, "i") -> {Complex, {:c, 64}}
            String.contains?(str, ".") -> {Float, {:f, 32}}
            :otherwise -> {Integer, type}
          end

        parse_string_to_number(module, str, type)
      end)
    end)
  end

  defp parse_string_to_number(Complex, str, type) do
    apply_parse = fn fun ->
      case apply(fun, [str]) do
        :error -> false
        val -> val
      end
    end

    result = Enum.find_value([&Complex.parse/1, &Float.parse/1, &Integer.parse/1], apply_parse)

    case result do
      {%Complex{} = num, ""} ->
        {num, type}

      {num, ""} ->
        {Complex.new(num), type}

      _ ->
        raise ArgumentError, "expected a numerical value for tensor, got #{str}"
    end
  end

  defp parse_string_to_number(module, str, type) do
    case module.parse(str) do
      {number, ""} ->
        {number, type}

      _ ->
        raise ArgumentError, "expected a numerical value for tensor, got #{str}"
    end
  end

  ## Helpers

  defp backend!(backend) when is_atom(backend),
    do: {backend, []}

  defp backend!({backend, options}) when is_atom(backend) and is_list(options),
    do: {backend, options}

  defp backend!(other) do
    raise ArgumentError,
          "backend must be an atom or a tuple {backend, options}, got: #{inspect(other)}"
  end

  defp number_to_binary(number, type), do: match_types([type], do: <<write!(number, 0)>>)

  defp names!(%T{names: names}), do: names
  defp names!(_), do: nil

  defp to_indices(start_indices) do
    all_static? = Enum.all?(start_indices, &is_integer/1)

    if all_static? do
      start_indices
    else
      Enum.with_index(start_indices, fn index, i ->
        %T{shape: idx_shape, type: idx_type} = t = to_tensor(index)

        unless idx_shape == {} do
          raise ArgumentError,
                "index must be scalar, got shape #{inspect(idx_shape)}" <>
                  " for axis #{i}"
        end

        unless Nx.Type.integer?(idx_type) do
          raise ArgumentError,
                "index must be integer type, got #{inspect(idx_type)} for axis #{i}"
        end

        t
      end)
    end
  end
end<|MERGE_RESOLUTION|>--- conflicted
+++ resolved
@@ -7211,17 +7211,9 @@
 
   ### Examples
 
-<<<<<<< HEAD
-      iex> <<init_value::64-signed-native>> = Nx.Type.min_value_binary({:s, 64})
-      iex> Nx.reduce_window(Nx.tensor([[1, 2, 3, 4], [4, 5, 6, 7], [7, 8, 9, 10], [11, 12, 13, 14]]),
-      ...>  init_value, {2, 2},
-      ...>  fn x, acc -> Nx.max(x, acc) end
-      ...> )
-=======
       iex> init_value = Nx.Constants.min_finite({:s, 64})
       iex> t = Nx.tensor([[1, 2, 3, 4], [4, 5, 6, 7], [7, 8, 9, 10], [11, 12, 13, 14]])
-      iex> Nx.window_reduce(t, init_value, {2, 2}, fn x, acc -> max(x, acc) end)
->>>>>>> e6b7263c
+      iex> Nx.window_reduce(t, init_value, {2, 2}, fn x, acc -> Nx.max(x, acc) end)
       #Nx.Tensor<
         s64[3][3]
         [
@@ -7231,19 +7223,10 @@
         ]
       >
 
-<<<<<<< HEAD
-      iex> <<init_value::64-signed-native>> = Nx.Type.min_value_binary({:s, 64})
-      iex> Nx.reduce_window(Nx.tensor([[1, 2, 3], [4, 5, 6], [7, 8, 9]]),
-      ...>  init_value, {2, 2},
-      ...>  [padding: :same, strides: [1, 1]],
-      ...>  fn x, acc -> Nx.max(x, acc) end
-      ...> )
-=======
       iex> init_value = Nx.Constants.min_finite({:s, 64})
       iex> t = Nx.tensor([[1, 2, 3], [4, 5, 6], [7, 8, 9]])
       iex> opts = [padding: :same, strides: [1, 1]]
-      iex> Nx.window_reduce(t, init_value, {2, 2}, opts, fn x, acc -> max(x, acc) end)
->>>>>>> e6b7263c
+      iex> Nx.window_reduce(t, init_value, {2, 2}, opts, fn x, acc -> Nx.max(x, acc) end)
       #Nx.Tensor<
         s64[3][3]
         [
@@ -7253,17 +7236,9 @@
         ]
       >
 
-<<<<<<< HEAD
-      iex> Nx.reduce_window(Nx.tensor([[1, 2, 3], [4, 5, 6]]),
-      ...>  0, {1, 2},
-      ...>  [padding: :same, strides: [1, 1]],
-      ...>  fn x, acc -> Nx.add(x, acc) end
-      ...> )
-=======
       iex> t = Nx.tensor([[1, 2, 3], [4, 5, 6]])
       iex> opts = [padding: :same, strides: [1, 1]]
-      iex> Nx.window_reduce(t, 0, {1, 2}, opts, fn x, acc -> x + acc end)
->>>>>>> e6b7263c
+      iex> Nx.window_reduce(t, 0, {1, 2}, opts, fn x, acc -> Nx.add(x, acc) end)
       #Nx.Tensor<
         s64[2][3]
         [
@@ -7272,15 +7247,9 @@
         ]
       >
 
-<<<<<<< HEAD
-      iex> Nx.reduce_window(Nx.tensor([[[4, 2, 1, 3], [4, 2, 1, 7]], [[1, 2, 5, 7], [1, 8, 9, 2]]]),
-      ...>  0, {1, 1, 2}, [padding: :valid, strides: [2, 1, 1], window_dilations: [1, 1, 2]],
-      ...>  fn x, acc -> Nx.add(x, acc) end)
-=======
       iex> t = Nx.tensor([[[4, 2, 1, 3], [4, 2, 1, 7]], [[1, 2, 5, 7], [1, 8, 9, 2]]])
       iex> opts = [padding: :valid, strides: [2, 1, 1], window_dilations: [1, 1, 2]]
-      iex> Nx.window_reduce(t, 0, {1, 1, 2}, opts, fn x, acc -> x + acc end)
->>>>>>> e6b7263c
+      iex> Nx.window_reduce(t, 0, {1, 1, 2}, opts, fn x, acc -> Nx.add(x, acc) end)
       #Nx.Tensor<
         s64[1][2][2]
         [
