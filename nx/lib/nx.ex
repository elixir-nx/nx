defmodule Nx do
  @moduledoc """
  Numerical Elixir.

  The `Nx` library is a collection of functions and data
  types to work with Numerical Elixir. This module defines
  the main entry point for building and working with said
  data-structures. For example, to create an n-dimensional
  tensor, do:

      iex> t = Nx.tensor([[1, 2], [3, 4]])
      iex> Nx.shape(t)
      {2, 2}

  `Nx` also provides the so-called numerical definitions under
  the `Nx.Defn` module. They are a subset of Elixir tailored for
  numerical computations. For example, it overrides Elixir's
  default operators so they are tensor-aware:

      defn softmax(t) do
        Nx.exp(t) / Nx.sum(Nx.exp(t))
      end

  Code inside `defn` functions can also be given to custom compilers,
  which can compile said functions just-in-time (JIT) to run on the
  CPU or on the GPU.

  ## References

  Here is a general outline of the main references in this library:

    * For an introduction, see our [Intro to Nx](intro-to-nx.livemd) guide

    * This module provides the main API for working with tensors

    * `Nx.Defn` provides numerical definitions, CPU/GPU compilation, gradients, and more

    * `Nx.LinAlg` provides functions related to linear algebra

    * `Nx.Constants` declares many constants commonly used in numerical code

  Continue reading this documentation for an overview of creating,
  broadcasting, and accessing/slicing Nx tensors.

  ## Creating tensors

  The main APIs for creating tensors are `tensor/2`, `from_binary/2`,
  `iota/2`, `eye/2`, `random_uniform/2`, `random_normal/2`, and
  `broadcast/3`.

  The tensor types can be one of:

    * unsigned integers (`u8`, `u16`, `u32`, `u64`)
    * signed integers (`s8`, `s16`, `s32`, `s64`)
    * floats (`f16`, `f32`, `f64`)
    * brain floats (`bf16`)
    * and complex numbers (`c64`, `c128`)

  The types are tracked as tuples:

      iex> Nx.tensor([1, 2, 3], type: {:f, 32})
      #Nx.Tensor<
        f32[3]
        [1.0, 2.0, 3.0]
      >

  But a shortcut atom notation is also available:

      iex> Nx.tensor([1, 2, 3], type: :f32)
      #Nx.Tensor<
        f32[3]
        [1.0, 2.0, 3.0]
      >

  The tensor dimensions can also be named, via the `:names` option
  available to all creation functions:

      iex> Nx.iota({2, 3}, names: [:x, :y])
      #Nx.Tensor<
        s64[x: 2][y: 3]
        [
          [0, 1, 2],
          [3, 4, 5]
        ]
      >

  Finally, for creating vectors and matrices, a sigil notation
  is available:

      iex> import Nx, only: :sigils
      iex> ~V[1 2 3]f32
      #Nx.Tensor<
        f32[3]
        [1.0, 2.0, 3.0]
      >

      iex> import Nx, only: :sigils
      iex> ~M'''
      ...> 1 2 3
      ...> 4 5 6
      ...> '''s32
      #Nx.Tensor<
        s32[2][3]
        [
          [1, 2, 3],
          [4, 5, 6]
        ]
      >

  All other APIs accept exclusively numbers or tensors, unless
  explicitly noted otherwise.

  ## Broadcasting

  Broadcasting allows operations on two tensors of different shapes
  to match. For example, most often operations between tensors have
  the same shape:

      iex> a = Nx.tensor([1, 2, 3])
      iex> b = Nx.tensor([10, 20, 30])
      iex> Nx.add(a, b)
      #Nx.Tensor<
        s64[3]
        [11, 22, 33]
      >

  Now let's imagine you want to multiply a large tensor of dimensions
  1000x1000x1000 by 2. If you had to create a similarly large tensor
  only to perform this operation, it would be inefficient. Therefore,
  you can simply multiply this large tensor by the scalar 2, and Nx
  will propagate its dimensions at the time the operation happens,
  without allocating a large intermediate tensor:

      iex> Nx.multiply(Nx.tensor([1, 2, 3]), 2)
      #Nx.Tensor<
        s64[3]
        [2, 4, 6]
      >

  In practice, broadcasting is not restricted only to scalars; it
  is a general algorithm that applies to all dimensions of a tensor.
  When broadcasting, `Nx` compares the shapes of the two tensors,
  starting with the trailing ones, such that:

    * If the dimensions have equal size, then they are compatible

    * If one of the dimensions have size of 1, it is "broadcast"
      to match the dimension of the other

  In case one tensor has more dimensions than the other, the missing
  dimensions are considered to be of size one. Here are some examples
  of how broadcast would work when multiplying two tensors with the
  following shapes:

      s64[3] * s64
      #=> s64[3]

      s64[255][255][3] * s64[3]
      #=> s64[255][255][3]

      s64[2][1] * s[1][2]
      #=> s64[2][2]

      s64[5][1][4][1] * s64[3][4][5]
      #=> s64[5][3][4][5]

  If any of the dimensions do not match or are not 1, an error is
  raised.

  ## Access syntax (slicing)

  Nx tensors implement Elixir's access syntax. This allows developers
  to slice tensors up and easily access sub-dimensions and values.

  Access accepts integers:

      iex> t = Nx.tensor([[1, 2], [3, 4]])
      iex> t[0]
      #Nx.Tensor<
        s64[2]
        [1, 2]
      >
      iex> t[1]
      #Nx.Tensor<
        s64[2]
        [3, 4]
      >
      iex> t[1][1]
      #Nx.Tensor<
        s64
        4
      >

  If a negative index is given, it accesses the element from the back:

      iex> t = Nx.tensor([[1, 2], [3, 4]])
      iex> t[-1][-1]
      #Nx.Tensor<
        s64
        4
      >

  Out of bound access will raise:

      iex> Nx.tensor([1, 2])[2]
      ** (ArgumentError) index 2 is out of bounds for axis 0 in shape {2}

      iex> Nx.tensor([1, 2])[-3]
      ** (ArgumentError) index -3 is out of bounds for axis 0 in shape {2}

  The index can also be another tensor but in such cases it must be
  a scalar between 0 and the dimension size. Out of bound dynamic indexes
  are always clamped to the tensor dimensions:

      iex> two = Nx.tensor(2)
      iex> t = Nx.tensor([[1, 2], [3, 4]])
      iex> t[two][two]
      #Nx.Tensor<
        s64
        4
      >

  For example, a `minus_one` dynamic index will be clamped to zero:

      iex> minus_one = Nx.tensor(-1)
      iex> t = Nx.tensor([[1, 2], [3, 4]])
      iex> t[minus_one][minus_one]
      #Nx.Tensor<
        s64
        1
      >

  Access also accepts ranges. Ranges in Elixir are inclusive:

      iex> t = Nx.tensor([[1, 2], [3, 4], [5, 6], [7, 8]])
      iex> t[0..1]
      #Nx.Tensor<
        s64[2][2]
        [
          [1, 2],
          [3, 4]
        ]
      >

  Ranges can receive negative positions and they will read from
  the back. In such cases, the range step must be explicitly given
  and the right-side of the range must be equal or greater than
  the left-side:

      iex> t = Nx.tensor([[1, 2], [3, 4], [5, 6], [7, 8]])
      iex> t[1..-2//1]
      #Nx.Tensor<
        s64[2][2]
        [
          [3, 4],
          [5, 6]
        ]
      >

  As you can see, accessing with a range does not eliminate the
  accessed axis. This means that, if you try to cascade ranges,
  you will always be filtering the highest dimension:

      iex> t = Nx.tensor([[1, 2], [3, 4], [5, 6], [7, 8]])
      iex> t[1..-1//1] # Drop the first "row"
      #Nx.Tensor<
        s64[3][2]
        [
          [3, 4],
          [5, 6],
          [7, 8]
        ]
      >
      iex> t[1..-1//1][1..-1//1] # Drop the first "row" twice
      #Nx.Tensor<
        s64[2][2]
        [
          [5, 6],
          [7, 8]
        ]
      >

  Therefore, if you want to slice across multiple dimensions, you can wrap
  the ranges in a list:

      iex> t = Nx.tensor([[1, 2], [3, 4], [5, 6], [7, 8]])
      iex> t[[1..-1//1, 1..-1//1]] # Drop the first "row" and the first "column"
      #Nx.Tensor<
        s64[3][1]
        [
          [4],
          [6],
          [8]
        ]
      >

  You can also use `..` as the full-slice range, which means you want to
  keep a given dimension as is:

      iex> t = Nx.tensor([[1, 2], [3, 4], [5, 6], [7, 8]])
      iex> t[[.., 1..-1//1]] # Drop only the first "column"
      #Nx.Tensor<
        s64[4][1]
        [
          [2],
          [4],
          [6],
          [8]
        ]
      >

  You can mix both ranges and integers in the list too:

      iex> t = Nx.tensor([[1, 2, 3], [4, 5, 6], [7, 8, 9], [10, 11, 12]])
      iex> t[[1..2, 2]]
      #Nx.Tensor<
        s64[2]
        [6, 9]
      >

  If the list has less elements than axes, the remaining dimensions
  are returned in full:

      iex> t = Nx.tensor([[1, 2, 3], [4, 5, 6], [7, 8, 9], [10, 11, 12]])
      iex> t[[1..2]]
      #Nx.Tensor<
        s64[2][3]
        [
          [4, 5, 6],
          [7, 8, 9]
        ]
      >

  The access syntax also pairs nicely with named tensors. By using named
  tensors, you can pass only the axis you want to slice, leaving the other
  axes intact:

      iex> t = Nx.tensor([[1, 2, 3], [4, 5, 6], [7, 8, 9], [10, 11, 12]], names: [:x, :y])
      iex> t[x: 1..2]
      #Nx.Tensor<
        s64[x: 2][y: 3]
        [
          [4, 5, 6],
          [7, 8, 9]
        ]
      >
      iex> t[x: 1..2, y: 0..1]
      #Nx.Tensor<
        s64[x: 2][y: 2]
        [
          [4, 5],
          [7, 8]
        ]
      >
      iex> t[x: 1, y: 0..1]
      #Nx.Tensor<
        s64[y: 2]
        [4, 5]
      >

  For a more complex slicing rules, including strides, you
  can always fallback to `Nx.slice/4`.

  ## Backends

  The `Nx` library has built-in support for multiple backends.
  A tensor is always handled by a backend, the default backend
  being `Nx.BinaryBackend`, which means the tensor is allocated
  as a binary within the Erlang VM.

  Most often backends are used to provide a completely different
  implementation of tensor operations, often accelerated to the GPU.
  In such cases, you want to guarantee all tensors are allocated in
  the new backend. This can be done by configuring your runtime:

      # config/runtime.exs
      import Config
      config :nx, default_backend: EXLA.Backend

  In your notebooks and on `Mix.install/2`, you might:

      Mix.install(
        [
          {:nx, ">= 0.0.0"}
        ],
        config: [nx: [default_backend: EXLA.Backend]]
      )

  Or by calling `Nx.global_default_backend/1` (less preferrable):

      Nx.global_default_backend(EXLA.Backend)

  To pass options to the backend, replacing `EXLA.Backend` by
  `{EXLA.Backend, client: :cuda}` or similar. See the documentation
  for [EXLA](https://hexdocs.pm/exla) and [Torchx](https://hexdocs.pm/torchx)
  for installation and GPU support.

  To implement your own backend, check the `Nx.Tensor` behaviour.
  """

  import Nx.Shared
  import Nx.Defn.Kernel, only: [keyword!: 2]

  alias Nx.Tensor, as: T

  @typedoc """
  Represents a numerical value.

  Can be a plain number, a `Complex` number or an `Nx.Tensor`.

  See also: `is_tensor/1`
  """
  @type t :: number | Complex.t() | Nx.Tensor.t()
  @type shape :: number() | Nx.Tensor.t() | Nx.Tensor.shape()
  @type axis :: Nx.Tensor.axis()
  @type axes :: Nx.Tensor.axes()
  @type template :: Nx.Tensor.t(%Nx.TemplateBackend{})

  @file_version 2

  @non_finite [:neg_infinity, :infinity, :nan]

  @doc """
  Checks whether the value is a valid numerical value.

  Returns true if the value is a `number`, a `Complex` number or an `Nx.Tensor`.

  See also: `t:t/0`
  """
  @doc type: :guards
  defguard is_tensor(t)
           when is_number(t) or is_struct(t, T) or is_struct(t, Complex)

  ## Creation API

  @doc """
  Builds a tensor.

  The argument must be one of:

    * a tensor
    * a number (which means the tensor is scalar/zero-dimensional)
    * a boolean (also scalar/zero-dimensional)
    * an arbitrarily nested list of numbers and booleans

  If a new tensor has to be allocated, it will be allocated in
  `Nx.default_backend/0`, unless the `:backend` option is given,
  which overrides the default one.

  ## Examples

  A number returns a tensor of zero dimensions:

      iex> Nx.tensor(0)
      #Nx.Tensor<
        s64
        0
      >

      iex> Nx.tensor(1.0)
      #Nx.Tensor<
        f32
        1.0
      >

  Giving a list returns a vector (a one-dimensional tensor):

      iex> Nx.tensor([1, 2, 3])
      #Nx.Tensor<
        s64[3]
        [1, 2, 3]
      >

      iex> Nx.tensor([1.2, 2.3, 3.4, 4.5])
      #Nx.Tensor<
        f32[4]
        [1.2000000476837158, 2.299999952316284, 3.4000000953674316, 4.5]
      >

  The type can be explicitly given. Integers and floats
  bigger than the given size overflow:

      iex> Nx.tensor([300, 301, 302], type: :s8)
      #Nx.Tensor<
        s8[3]
        [44, 45, 46]
      >

  Mixed types give higher priority to floats:

      iex> Nx.tensor([1, 2, 3.0])
      #Nx.Tensor<
        f32[3]
        [1.0, 2.0, 3.0]
      >

  Boolean values are also accepted, where `true` is
  converted to `1` and `false` to `0`, with the type
  being inferred as `{:u, 8}`

      iex> Nx.tensor(true)
      #Nx.Tensor<
        u8
        1
      >

      iex> Nx.tensor(false)
      #Nx.Tensor<
        u8
        0
      >

      iex> Nx.tensor([true, false])
      #Nx.Tensor<
        u8[2]
        [1, 0]
      >

  Multi-dimensional tensors are also possible:

      iex> Nx.tensor([[1, 2, 3], [4, 5, 6]])
      #Nx.Tensor<
        s64[2][3]
        [
          [1, 2, 3],
          [4, 5, 6]
        ]
      >

      iex> Nx.tensor([[1, 2], [3, 4], [5, 6]])
      #Nx.Tensor<
        s64[3][2]
        [
          [1, 2],
          [3, 4],
          [5, 6]
        ]
      >

      iex> Nx.tensor([[[1, 2], [3, 4], [5, 6]], [[-1, -2], [-3, -4], [-5, -6]]])
      #Nx.Tensor<
        s64[2][3][2]
        [
          [
            [1, 2],
            [3, 4],
            [5, 6]
          ],
          [
            [-1, -2],
            [-3, -4],
            [-5, -6]
          ]
        ]
      >

  ## Floats and complex numbers

  Besides single-precision (32 bits), floats can also have
  half-precision (16) or double-precision (64):

      iex> Nx.tensor([1, 2, 3], type: :f16)
      #Nx.Tensor<
        f16[3]
        [1.0, 2.0, 3.0]
      >

      iex> Nx.tensor([1, 2, 3], type: :f64)
      #Nx.Tensor<
        f64[3]
        [1.0, 2.0, 3.0]
      >

  Brain-floating points are also supported:

      iex> Nx.tensor([1, 2, 3], type: :bf16)
      #Nx.Tensor<
        bf16[3]
        [1.0, 2.0, 3.0]
      >

  In all cases, the non-finite values negative infinity (-Inf),
  infinity (Inf), and "not a number" (NaN) can be represented by
  the atoms `:neg_infinity`, `:infinity`, and `:nan` respectively:

      iex> Nx.tensor([:neg_infinity, :nan, :infinity])
      #Nx.Tensor<
        f32[3]
        [-Inf, NaN, Inf]
      >

  Finally, complex numbers are also supported in tensors:

      iex> Nx.tensor(Complex.new(1, -1))
      #Nx.Tensor<
        c64
        1.0-1.0i
      >

  ## Naming dimensions

  You can provide names for tensor dimensions. Names are atoms:

      iex> Nx.tensor([[1, 2, 3], [4, 5, 6]], names: [:x, :y])
      #Nx.Tensor<
        s64[x: 2][y: 3]
        [
          [1, 2, 3],
          [4, 5, 6]
        ]
      >

  Names make your code more expressive:

      iex> Nx.tensor([[[1, 2, 3], [4, 5, 6], [7, 8, 9]]], names: [:batch, :height, :width])
      #Nx.Tensor<
        s64[batch: 1][height: 3][width: 3]
        [
          [
            [1, 2, 3],
            [4, 5, 6],
            [7, 8, 9]
          ]
        ]
      >

  You can also leave dimension names as `nil`:

      iex> Nx.tensor([[[1, 2, 3], [4, 5, 6], [7, 8, 9]]], names: [:batch, nil, nil])
      #Nx.Tensor<
        s64[batch: 1][3][3]
        [
          [
            [1, 2, 3],
            [4, 5, 6],
            [7, 8, 9]
          ]
        ]
      >

  However, you must provide a name for every dimension in the tensor:

      iex> Nx.tensor([[[1, 2, 3], [4, 5, 6], [7, 8, 9]]], names: [:batch])
      ** (ArgumentError) invalid names for tensor of rank 3, when specifying names every dimension must have a name or be nil

  ## Tensors

  Tensors can also be given as inputs:

      iex> Nx.tensor(Nx.tensor([1, 2, 3]))
      #Nx.Tensor<
        s64[3]
        [1, 2, 3]
      >

  If the `:backend` and `:type` options are given, the tensor will
  compared against those values and raise in case of mismatch:

      iex> Nx.tensor(Nx.tensor([1, 2, 3]), type: :f32)
      ** (ArgumentError) Nx.tensor/2 expects a tensor with type :f32 but it was given a tensor of type {:s, 64}

  The `:backend` option will check only against the backend name
  and not specific backend configuration such as device and client.
  In case the backend differs, it will also raise.

  The names in the given tensor are always discarded but Nx will raise
  in case the tensor already has names that conflict with the assigned ones:

      iex> Nx.tensor(Nx.tensor([1, 2, 3]), names: [:row])
      #Nx.Tensor<
        s64[row: 3]
        [1, 2, 3]
      >

      iex> Nx.tensor(Nx.tensor([1, 2, 3], names: [:column]))
      #Nx.Tensor<
        s64[3]
        [1, 2, 3]
      >

      iex> Nx.tensor(Nx.tensor([1, 2, 3], names: [:column]), names: [:row])
      ** (ArgumentError)  cannot merge name :column on axis 0 with name :row on axis 0

  ## Options

    * `:type` - sets the type of the tensor. If one is not given,
      one is automatically inferred based on the input.

    * `:names` - dimension names. If you wish to specify dimension
      names you must specify a name for every dimension in the tensor.
      Only `nil` and atoms are supported as dimension names.

    * `:backend` - the backend to allocate the tensor on. It is either
      an atom or a tuple in the shape `{backend, options}`. It defaults
      to `Nx.default_backend/0` for new tensors

  """
  @doc type: :creation
  def tensor(arg, opts \\ [])

  def tensor(%Nx.Tensor{} = tensor, opts) do
    opts = keyword!(opts, [:type, :names, :backend])

    tensor =
      if backend = opts[:backend] do
        case backend!(backend) do
          {backend, _options} when tensor.data.__struct__ == backend ->
            tensor

          {backend, _} ->
            raise ArgumentError,
                  "Nx.tensor/2 wants to allocate on backend #{inspect(backend)} " <>
                    "but it was given a tensor allocated on #{inspect(tensor.data.__struct__)}"
        end
      else
        tensor
      end

    tensor =
      if type = opts[:type] do
        if tensor.type == Nx.Type.normalize!(type) do
          tensor
        else
          raise ArgumentError,
                "Nx.tensor/2 expects a tensor with type #{inspect(type)} " <>
                  "but it was given a tensor of type #{inspect(tensor.type)}"
        end
      else
        tensor
      end

    # We merge to check for conflicts but ultimately discard the tensor.names for consistency
    names =
      if names = opts[:names] do
        names = Nx.Shape.named_axes!(names, tensor.shape)
        _ = Nx.Shape.merge_names!(tensor.names, names)
        names
      else
        List.duplicate(nil, tuple_size(tensor.shape))
      end

    %{tensor | names: names}
  end

  def tensor(arg, opts) do
    opts = keyword!(opts, [:type, :names, :backend])
    type = Nx.Type.normalize!(opts[:type] || infer_type(arg))
    tensor(arg, type, opts)
  end

  defp infer_type([head | tail]) when is_list(tail) do
    Enum.reduce(tail, infer_type(head), &Nx.Type.merge(infer_type(&1), &2))
  end

  defp infer_type(number)
       when is_number(number) or is_struct(number, Complex) or number in @non_finite or
              is_boolean(number) do
    Nx.Type.infer(number)
  end

  defp infer_type(%Nx.Tensor{} = value) do
    raise ArgumentError,
          "invalid value given to Nx.tensor/1. If you want to create a tensor from other tensors, " <>
            "consider using Nx.concatenate/2 or Nx.stack/2 instead. Got: #{inspect(value)}"
  end

  defp infer_type(value) do
    raise ArgumentError, "invalid value given to Nx.tensor/1, got: #{inspect(value)}"
  end

  defp tensor(true, type, opts), do: tensor(1, type, opts)
  defp tensor(false, type, opts), do: tensor(0, type, opts)

  defp tensor(arg, type, opts) when is_number(arg) do
    names = Nx.Shape.named_axes!(opts[:names], {})
    {backend, backend_options} = backend_from_options!(opts) || default_backend()
    backend.constant(%T{shape: {}, type: type, names: names}, arg, backend_options)
  end

  defp tensor(%Complex{} = arg, {:c, size}, opts) do
    names = Nx.Shape.named_axes!(opts[:names], {})
    {backend, backend_options} = backend_from_options!(opts) || default_backend()
    backend.constant(%T{shape: {}, type: {:c, size}, names: names}, arg, backend_options)
  end

  defp tensor(%Complex{}, type, _) do
    raise ArgumentError,
          "invalid type for complex number. Expected {:c, 64} or {:c, 128}, got: #{inspect(type)}"
  end

  defp tensor(arg, type, opts) when arg in @non_finite do
    names = Nx.Shape.named_axes!(opts[:names], {})
    {backend, backend_options} = backend_from_options!(opts) || default_backend()
    data = number_to_binary(arg, type)
    backend.from_binary(%T{shape: {}, type: type, names: names}, data, backend_options)
  end

  defp tensor(arg, type, opts) when is_list(arg) do
    {shape, data} = flatten_list(arg, type)

    if data == "" do
      raise "cannot build empty tensor"
    end

    names = Nx.Shape.named_axes!(opts[:names], shape)
    {backend, backend_options} = backend_from_options!(opts) || default_backend()
    backend.from_binary(%T{shape: shape, type: type, names: names}, data, backend_options)
  end

  defp flatten_list(list, type) do
    {dimensions, acc} = flatten_list(list, type, [], [])

    {dimensions |> Enum.reverse() |> List.to_tuple(),
     acc |> Enum.reverse() |> :erlang.list_to_binary()}
  end

  defp flatten_list([], _type, dimensions, acc) do
    {[0 | dimensions], acc}
  end

  defp flatten_list([head | rest], type, parent_dimensions, acc) when is_list(head) do
    {child_dimensions, acc} = flatten_list(head, type, [], acc)

    {n, acc} =
      Enum.reduce(rest, {1, acc}, fn list, {count, acc} ->
        case flatten_list(list, type, [], acc) do
          {^child_dimensions, acc} ->
            {count + 1, acc}

          {other_dimensions, _acc} ->
            raise ArgumentError,
                  "cannot build tensor because lists have different shapes, got " <>
                    inspect(List.to_tuple(child_dimensions)) <>
                    " at position 0 and " <>
                    inspect(List.to_tuple(other_dimensions)) <> " at position #{count + 1}"
        end
      end)

    {child_dimensions ++ [n | parent_dimensions], acc}
  end

  defp flatten_list(list, type, dimensions, acc) do
    {[length(list) | dimensions],
     Enum.reduce(list, acc, &[tensor_or_number_to_binary(&1, type) | &2])}
  end

  defp tensor_or_number_to_binary(true, type), do: tensor_or_number_to_binary(1, type)
  defp tensor_or_number_to_binary(false, type), do: tensor_or_number_to_binary(0, type)

  defp tensor_or_number_to_binary(number, type)
       when is_number(number)
       when is_struct(number, Complex)
       when number in @non_finite do
    number_to_binary(number, type)
  end

  defp tensor_or_number_to_binary(value, _type) do
    raise ArgumentError, "invalid value given to Nx.tensor/1, got: #{inspect(value)}"
  end

  @doc """
  Creates a tensor template.

  You can't perform any operation on this tensor.
  It exists exclusively to define APIs that say
  a tensor with a certain type, shape, and names
  is expected in the future.

  ## Examples

      iex> Nx.template({2, 3}, :f32)
      #Nx.Tensor<
        f32[2][3]
        Nx.TemplateBackend
      >

      iex> Nx.template({2, 3}, {:f, 32}, names: [:rows, :columns])
      #Nx.Tensor<
        f32[rows: 2][columns: 3]
        Nx.TemplateBackend
      >

  Although note it is impossible to perform any operation on a tensor template:

      iex> t = Nx.template({2, 3}, {:f, 32}, names: [:rows, :columns])
      iex> Nx.abs(t)
      ** (RuntimeError) cannot perform operations on a Nx.TemplateBackend tensor

  To convert existing tensors to templates, use `to_template/1`.
  """
  @doc type: :creation
  def template(shape, type, opts \\ []) when is_tuple(shape) do
    opts = keyword!(opts, [:names])
    type = Nx.Type.normalize!(type)
    names = Nx.Shape.named_axes!(opts[:names], shape)
    %T{shape: shape, type: type, names: names, data: %Nx.TemplateBackend{}}
  end

  @doc """
  Converts a tensor (or tuples and maps of tensors) to tensor templates.

  Templates are useful when you need to pass types and shapes to
  operations and the data is not yet available.

  For convenience, this function accepts tensors and any container
  (such as maps and tuples as defined by the `Nx.LazyContainer` protocol)
  and recursively converts all tensors to templates.

  ## Examples

      iex> Nx.iota({2, 3}) |> Nx.to_template()
      #Nx.Tensor<
        s64[2][3]
        Nx.TemplateBackend
      >

      iex> {int, float} = Nx.to_template({1, 2.0})
      iex> int
      #Nx.Tensor<
        s64
        Nx.TemplateBackend
      >
      iex> float
      #Nx.Tensor<
        f32
        Nx.TemplateBackend
      >

  Although note it is impossible to perform any operation on a tensor template:

      iex> t = Nx.iota({2, 3}) |> Nx.to_template()
      iex> Nx.abs(t)
      ** (RuntimeError) cannot perform operations on a Nx.TemplateBackend tensor

  To build a template from scratch, use `template/3`.
  """
  @doc type: :conversion
  def to_template(tensor_or_container) do
    tensor_or_container
    |> Nx.LazyContainer.traverse(:ok, fn template, _fun, :ok -> {template, :ok} end)
    |> then(fn {template, :ok} -> template end)
  end

  @doc false
  @deprecated "Use Nx.Random.uniform/2 instead"
  def random_uniform(tensor_or_shape, opts \\ []) do
    random_uniform(tensor_or_shape, 0.0, 1.0, opts)
  end

  @doc false
  @deprecated "Use Nx.Random.uniform/2 instead"
  def random_uniform(tensor_or_shape, min, max, opts \\ []) do
    opts = keyword!(opts, [:type, :names, :backend])
    %T{type: min_type, shape: min_shape} = min = to_tensor(min)
    %T{type: max_type, shape: max_shape} = max = to_tensor(max)

    Nx.Shared.raise_vectorization_not_supported(min, __ENV__.function)
    Nx.Shared.raise_vectorization_not_supported(max, __ENV__.function)

    shape = shape(tensor_or_shape)
    names = Nx.Shape.named_axes!(opts[:names] || names!(tensor_or_shape), shape)
    range_type = Nx.Type.merge(min_type, max_type)
    type = Nx.Type.normalize!(opts[:type] || range_type)

    unless min_shape == {} and max_shape == {} do
      raise ArgumentError,
            "random_uniform/3 expects min and max to be scalars, got:" <>
              " min shape: #{inspect(min_shape)} and max shape: #{inspect(max_shape)}"
    end

    unless Nx.Type.float?(type) or (Nx.Type.integer?(type) and Nx.Type.integer?(range_type)) do
      raise ArgumentError,
            "random_uniform/3 expects compatible types, got: #{inspect(type)}" <>
              " with range #{inspect(range_type)}"
    end

    {backend, backend_options} = backend_from_options!(opts) || default_backend()
    backend.random_uniform(%T{shape: shape, type: type, names: names}, min, max, backend_options)
  end

  @doc false
  @deprecated "Use Nx.Random instead"
  def random_normal(tensor_or_shape, opts \\ []) do
    random_normal(tensor_or_shape, 0.0, 1.0, opts)
  end

  @doc false
  @deprecated "Use Nx.Random instead"
  def random_normal(tensor_or_shape, mu, sigma, opts \\ []) do
    opts = keyword!(opts, [:type, :names, :backend])
    %T{type: mu_type, shape: mu_shape} = mu = to_tensor(mu)
    %T{type: sigma_type, shape: sigma_shape} = sigma = to_tensor(sigma)

    Nx.Shared.raise_vectorization_not_supported(mu, __ENV__.function)
    Nx.Shared.raise_vectorization_not_supported(sigma, __ENV__.function)

    shape = shape(tensor_or_shape)
    names = Nx.Shape.named_axes!(opts[:names] || names!(tensor_or_shape), shape)
    type = Nx.Type.normalize!(opts[:type] || {:f, 32})

    unless mu_shape == {} and sigma_shape == {} do
      raise ArgumentError,
            "random_normal/3 expects mu and sigma to be scalars" <>
              " got: mu shape: #{inspect(mu_shape)} and sigma shape: #{inspect(sigma_shape)}"
    end

    unless Nx.Type.float?(mu_type) and Nx.Type.float?(sigma_type) do
      raise ArgumentError,
            "random_normal/3 expects mu and sigma to be float types," <>
              " got: mu type: #{inspect(mu_type)} and sigma type: #{inspect(sigma_type)}"
    end

    unless Nx.Type.float?(type) do
      raise ArgumentError, "random_normal/3 expects float type, got: #{inspect(type)}"
    end

    {backend, backend_options} = backend_from_options!(opts) || default_backend()
    backend.random_normal(%T{shape: shape, type: type, names: names}, mu, sigma, backend_options)
  end

  @doc false
  @deprecated "Use Nx.Random.shuffle/2 instead"
  def shuffle(tensor, opts \\ []) do
    opts = keyword!(opts, [:axis])
    %T{shape: shape, names: names} = tensor = to_tensor(tensor)

    if axis = opts[:axis] do
      axis = Nx.Shape.normalize_axis(shape, axis, names)
      size = Nx.axis_size(tensor, axis)
      permutation = random_uniform({size}) |> Nx.argsort()
      Nx.take(tensor, permutation, axis: axis)
    else
      flattened = Nx.flatten(tensor)
      permutation = flattened |> random_uniform() |> Nx.argsort()
      flattened |> Nx.take(permutation) |> Nx.reshape(tensor)
    end
  end

  @doc """
  Creates a tensor with the given shape which increments
  along the provided axis. You may optionally provide dimension
  names.

  If no axis is provided, index counts up at each element.

  If a tensor or a number are given, the shape and names are taken from the tensor.

  ## Options

    * `:type` - the type of the tensor

    * `:axis` - an axis to repeat the iota over

    * `:names` - the names of the tensor dimensions

    * `:backend` - the backend to allocate the tensor on. It is either
      an atom or a tuple in the shape `{backend, options}`. This option
      is ignored inside `defn`

    * `:vectorized_axes` - a keyword list of `axis_name: axis_size`.
      If given, the resulting tensor will be vectorized accordingly.
      Vectorization is not supported via tensor inputs.

  ## Examples

      iex> Nx.iota({})
      #Nx.Tensor<
        s64
        0
      >

      iex> Nx.iota({5})
      #Nx.Tensor<
        s64[5]
        [0, 1, 2, 3, 4]
      >

      iex> Nx.iota({3, 2, 3}, names: [:batch, :height, :width])
      #Nx.Tensor<
        s64[batch: 3][height: 2][width: 3]
        [
          [
            [0, 1, 2],
            [3, 4, 5]
          ],
          [
            [6, 7, 8],
            [9, 10, 11]
          ],
          [
            [12, 13, 14],
            [15, 16, 17]
          ]
        ]
      >

      iex> Nx.iota({3, 3}, axis: 1, names: [:batch, nil])
      #Nx.Tensor<
        s64[batch: 3][3]
        [
          [0, 1, 2],
          [0, 1, 2],
          [0, 1, 2]
        ]
      >

      iex> Nx.iota({3, 3}, axis: -1)
      #Nx.Tensor<
        s64[3][3]
        [
          [0, 1, 2],
          [0, 1, 2],
          [0, 1, 2]
        ]
      >

      iex> Nx.iota({3, 4, 3}, axis: 0, type: :f64)
      #Nx.Tensor<
        f64[3][4][3]
        [
          [
            [0.0, 0.0, 0.0],
            [0.0, 0.0, 0.0],
            [0.0, 0.0, 0.0],
            [0.0, 0.0, 0.0]
          ],
          [
            [1.0, 1.0, 1.0],
            [1.0, 1.0, 1.0],
            [1.0, 1.0, 1.0],
            [1.0, 1.0, 1.0]
          ],
          [
            [2.0, 2.0, 2.0],
            [2.0, 2.0, 2.0],
            [2.0, 2.0, 2.0],
            [2.0, 2.0, 2.0]
          ]
        ]
      >

      iex> Nx.iota({1, 3, 2}, axis: 2)
      #Nx.Tensor<
        s64[1][3][2]
        [
          [
            [0, 1],
            [0, 1],
            [0, 1]
          ]
        ]
      >

      iex> Nx.iota({2, 3}, axis: 0, vectorized_axes: [x: 1, y: 2])
      #Nx.Tensor<
        vectorized[x: 1][y: 2]
        s64[2][3]
        [
          [
            [
              [0, 0, 0],
              [1, 1, 1]
            ],
            [
              [0, 0, 0],
              [1, 1, 1]
            ]
          ]
        ]
      >
  """
  @doc type: :creation
  def iota(tensor_or_shape, opts \\ []) do
    opts = keyword!(opts, [:axis, :names, :backend, :vectorized_axes, type: {:s, 64}])
    vectorized_axes = opts[:vectorized_axes]

    if not is_tuple(tensor_or_shape) do
      IO.warn("passing a tensor as shape to iota/2 is deprecated. Please call Nx.shape/2 before")

      vectorized_axes =
        case tensor_or_shape do
          %T{vectorized_axes: tensor_axes} -> vectorized_axes || tensor_axes
          _ -> vectorized_axes
        end

      if vectorized_axes do
        raise ArgumentError, "vectorization is only supported for shape inputs"
      end
    end

    shape = shape(tensor_or_shape)
    names = Nx.Shape.named_axes!(opts[:names] || names!(tensor_or_shape), shape)
    type = Nx.Type.normalize!(opts[:type])
    {backend, backend_options} = backend_from_options!(opts) || default_backend()

    output =
      if axis = opts[:axis] do
        axis = Nx.Shape.normalize_axis(shape, axis, names)
        backend.iota(%T{type: type, shape: shape, names: names}, axis, backend_options)
      else
        backend.iota(%T{type: type, shape: shape, names: names}, nil, backend_options)
      end

    if not is_nil(vectorized_axes) and vectorized_axes != [] do
      base_shape =
        List.to_tuple(List.duplicate(1, length(vectorized_axes)) ++ Tuple.to_list(shape))

      output_shape = List.to_tuple(Keyword.values(vectorized_axes) ++ Tuple.to_list(shape))

      output
      |> reshape(base_shape)
      |> broadcast(output_shape)
      |> vectorize(vectorized_axes)
    else
      output
    end
  end

  @doc """
  Creates the identity matrix of size `n`.

  ## Options

    * `:type` - the type of the tensor

    * `:names` - the names of the tensor dimensions

    * `:backend` - the backend to allocate the tensor on. It is either
      an atom or a tuple in the shape `{backend, options}`. This option
      is ignored inside `defn`

    * `:vectorized_axes` - a keyword list of `axis_name: axis_size`.
      If given, the resulting tensor will be vectorized accordingly.
      Vectorization is not supported via tensor inputs.

  ## Examples

      iex> Nx.eye(2)
      #Nx.Tensor<
        s64[2][2]
        [
          [1, 0],
          [0, 1]
        ]
      >

      iex> Nx.eye(3, type: :f32, names: [:height, :width])
      #Nx.Tensor<
        f32[height: 3][width: 3]
        [
          [1.0, 0.0, 0.0],
          [0.0, 1.0, 0.0],
          [0.0, 0.0, 1.0]
        ]
      >

  The first argument can also be a shape of a matrix:

      iex> Nx.eye({1, 2})
      #Nx.Tensor<
        s64[1][2]
        [
          [1, 0]
        ]
      >

  The shape can also represent a tensor batch. In this case,
  the last two axes will represent the same identity matrix.

      iex> Nx.eye({2, 4, 3})
      #Nx.Tensor<
        s64[2][4][3]
        [
          [
            [1, 0, 0],
            [0, 1, 0],
            [0, 0, 1],
            [0, 0, 0]
          ],
          [
            [1, 0, 0],
            [0, 1, 0],
            [0, 0, 1],
            [0, 0, 0]
          ]
        ]
      >

  ## Vectorized tensors

  If given, vectorized axes, are added as leading dimensions to the tensor,
  effectively broadcasting the base shape along them.

      iex> Nx.eye({3}, vectorized_axes: [x: 1, y: 2])
      #Nx.Tensor<
        vectorized[x: 1][y: 2]
        s64[3]
        [
          [
            [1, 0, 0],
            [1, 0, 0]
          ]
        ]
      >

      iex> Nx.eye({2, 3}, vectorized_axes: [x: 2])
      #Nx.Tensor<
        vectorized[x: 2]
        s64[2][3]
        [
          [
            [1, 0, 0],
            [0, 1, 0]
          ],
          [
            [1, 0, 0],
            [0, 1, 0]
          ]
        ]
      >
  """
  @doc type: :creation
  def eye(n_or_tensor_or_shape, opts \\ [])

  def eye(n, opts) when is_integer(n) and n > 0 do
    eye({n, n}, opts)
  end

  def eye(shape, opts) when is_tuple(shape) and tuple_size(shape) >= 1 do
    opts = keyword!(opts, [:names, :backend, :vectorized_axes, type: {:s, 64}])
    names = Nx.Shape.named_axes!(opts[:names], shape)
    type = Nx.Type.normalize!(opts[:type] || {:s, 64})
    vectorized_axes = opts[:vectorized_axes] || []

    {backend, backend_options} = backend_from_options!(opts) || default_backend()

    if vectorized_axes != [] do
      {vec_names, vec_sizes} = Enum.unzip(vectorized_axes)

      out_shape = List.to_tuple(vec_sizes ++ Tuple.to_list(shape))
      names = vec_names ++ names

      out =
        case shape do
          {n} ->
            intermediate_shape = Tuple.duplicate(1, tuple_size(out_shape) - 1) |> Tuple.append(n)

            backend.eye(
              %T{type: type, shape: intermediate_shape, names: names},
              backend_options
            )
            |> broadcast(out_shape, names: names)

          _ ->
            backend.eye(
              %T{type: type, shape: out_shape, names: names},
              backend_options
            )
        end

      vectorize(out, vectorized_axes)
    else
      if tuple_size(shape) < 2 do
        raise ArgumentError,
              "eye/2 expects a shape with at least 2 dimensions or an integer, got: #{inspect(shape)}"
      end

      backend.eye(%T{type: type, shape: shape, names: names}, backend_options)
    end
  end

  def eye(shape, _opts) when is_tuple(shape) do
    raise ArgumentError,
          "eye/2 expects a shape with at least 2 dimensions or an integer, got: #{inspect(shape)}"
  end

  def eye(tensor, opts) do
    IO.warn("passing a tensor as shape to eye/2 is deprecated. Please call Nx.shape/2 before")
    Nx.Shared.raise_vectorization_not_supported(tensor, __ENV__.function)
    eye(Nx.shape(tensor), opts)
  end

  @doc """
  Extracts the diagonal of batched matrices.

  Converse of `make_diagonal/2`.

  ## Examples

  Given a matrix without offset:

      iex> Nx.take_diagonal(Nx.tensor([
      ...> [0, 1, 2],
      ...> [3, 4, 5],
      ...> [6, 7, 8]
      ...> ]))
      #Nx.Tensor<
        s64[3]
        [0, 4, 8]
      >

  And if given a matrix along with an offset:

      iex> Nx.take_diagonal(Nx.iota({3, 3}), offset: 1)
      #Nx.Tensor<
        s64[2]
        [1, 5]
      >

      iex> Nx.take_diagonal(Nx.iota({3, 3}), offset: -1)
      #Nx.Tensor<
        s64[2]
        [3, 7]
      >

  Given batched matrix:

      iex> Nx.take_diagonal(Nx.iota({3, 2, 2}))
      #Nx.Tensor<
        s64[3][2]
        [
          [0, 3],
          [4, 7],
          [8, 11]
        ]
      >

      iex> Nx.take_diagonal(Nx.iota({3, 2, 2}), offset: -1)
      #Nx.Tensor<
        s64[3][1]
        [
          [2],
          [6],
          [10]
        ]
      >

  ## Options

    * `:offset` - offset used for extracting the diagonal.
      Use offset > 0 for diagonals above the main diagonal,
      and offset < 0 for diagonals below the main diagonal.
      Defaults to 0.

  ## Error cases

      iex> Nx.take_diagonal(Nx.tensor([0, 1, 2]))
      ** (ArgumentError) take_diagonal/2 expects tensor of rank 2 or higher, got tensor of rank: 1

      iex> Nx.take_diagonal(Nx.iota({3, 3}), offset: 3)
      ** (ArgumentError) offset must be less than length of axis 1 when positive, got: 3

      iex> Nx.take_diagonal(Nx.iota({3, 3}), offset: -4)
      ** (ArgumentError) absolute value of offset must be less than length of axis 0 when negative, got: -4
  """
  @doc type: :creation
  def take_diagonal(tensor, opts \\ []) do
    tensor = to_tensor(tensor)

    opts = keyword!(opts, offset: 0)

    {batch_shape, matrix_shape} = Nx.Shape.take_diagonal(tensor.shape)
    offset = opts[:offset]

    Nx.Shape.validate_diag_offset!(matrix_shape, offset)

    t = Nx.gather(tensor, diag_indices(tensor.shape, offset))

    if batch_shape == {} do
      t
    else
      diag_length = div(Nx.size(t), Tuple.product(batch_shape))
      Nx.reshape(t, Tuple.append(batch_shape, diag_length))
    end
  end

  @doc """
  Creates a diagonal tensor from a 1D tensor.

  Converse of `take_diagonal/2`.

  The returned tensor will be a square matrix of dimensions equal
  to the size of the tensor. If an offset is given, the absolute value
  of the offset is added to the matrix dimensions sizes.

  ## Options

    * `:offset` - offset used for making the diagonal.
      Use offset > 0 for diagonals above the main diagonal,
      and offset < 0 for diagonals below the main diagonal.
      Defaults to 0.

  ## Examples

    Given a 1D tensor:

      iex> Nx.make_diagonal(Nx.tensor([1, 2, 3, 4]))
      #Nx.Tensor<
        s64[4][4]
        [
          [1, 0, 0, 0],
          [0, 2, 0, 0],
          [0, 0, 3, 0],
          [0, 0, 0, 4]
        ]
      >

    Given a 1D tensor with an offset:

      iex> Nx.make_diagonal(Nx.tensor([1, 2, 3]), offset: 1)
      #Nx.Tensor<
        s64[4][4]
        [
          [0, 1, 0, 0],
          [0, 0, 2, 0],
          [0, 0, 0, 3],
          [0, 0, 0, 0]
        ]
      >

      iex> Nx.make_diagonal(Nx.tensor([1, 2, 3]), offset: -1)
      #Nx.Tensor<
        s64[4][4]
        [
          [0, 0, 0, 0],
          [1, 0, 0, 0],
          [0, 2, 0, 0],
          [0, 0, 3, 0]
        ]
      >

    You can also have offsets with an abs greater than the tensor length:

      iex> Nx.make_diagonal(Nx.tensor([1, 2, 3]), offset: -4)
      #Nx.Tensor<
        s64[7][7]
        [
          [0, 0, 0, 0, 0, 0, 0],
          [0, 0, 0, 0, 0, 0, 0],
          [0, 0, 0, 0, 0, 0, 0],
          [0, 0, 0, 0, 0, 0, 0],
          [1, 0, 0, 0, 0, 0, 0],
          [0, 2, 0, 0, 0, 0, 0],
          [0, 0, 3, 0, 0, 0, 0]
        ]
      >

      iex> Nx.make_diagonal(Nx.tensor([1, 2, 3]), offset: 4)
      #Nx.Tensor<
        s64[7][7]
        [
          [0, 0, 0, 0, 1, 0, 0],
          [0, 0, 0, 0, 0, 2, 0],
          [0, 0, 0, 0, 0, 0, 3],
          [0, 0, 0, 0, 0, 0, 0],
          [0, 0, 0, 0, 0, 0, 0],
          [0, 0, 0, 0, 0, 0, 0],
          [0, 0, 0, 0, 0, 0, 0]
        ]
      >

  ### Vectorized tensors

      iex> t = Nx.vectorize(Nx.tensor([[1, 2], [3, 4]]), :x)
      iex> Nx.make_diagonal(t, offset: 1)
      #Nx.Tensor<
        vectorized[x: 2]
        s64[3][3]
        [
          [
            [0, 1, 0],
            [0, 0, 2],
            [0, 0, 0]
          ],
          [
            [0, 3, 0],
            [0, 0, 4],
            [0, 0, 0]
          ]
        ]
      >
      iex> Nx.make_diagonal(t, offset: -1)
      #Nx.Tensor<
        vectorized[x: 2]
        s64[3][3]
        [
          [
            [0, 0, 0],
            [1, 0, 0],
            [0, 2, 0]
          ],
          [
            [0, 0, 0],
            [3, 0, 0],
            [0, 4, 0]
          ]
        ]
      >

  ## Error cases

      iex> Nx.make_diagonal(Nx.tensor([[0, 0], [0, 1]]))
      ** (ArgumentError) make_diagonal/2 expects tensor of rank 1, got tensor of rank: 2
  """
  @doc type: :creation
  def make_diagonal(tensor, opts \\ []) do
    base_shape = shape(tensor)

    apply_vectorized(tensor, fn tensor ->
      %{shape: shape} = tensor = to_tensor(tensor)
      opts = keyword!(opts, offset: 0)

      {len} = Nx.Shape.make_diagonal(base_shape)
      offset = opts[:offset]

      diag_len = len + Kernel.abs(offset)

      batch_shape = shape |> Tuple.delete_at(tuple_size(shape) - 1) |> Tuple.to_list()
      diag_shape = List.to_tuple(batch_shape ++ [diag_len, diag_len])

      0
      |> broadcast(diag_shape)
      |> indexed_put(diag_indices(diag_shape, offset), Nx.flatten(tensor))
    end)
  end

  @doc """
  Puts the individual values from a 1D diagonal into the diagonal indices
  of the given 2D tensor.

  See also: `take_diagonal/2`, `make_diagonal/2`.

  ## Examples

  Given a 2D tensor and a 1D diagonal:

      iex> t = Nx.broadcast(0, {4, 4})
      #Nx.Tensor<
        s64[4][4]
        [
          [0, 0, 0, 0],
          [0, 0, 0, 0],
          [0, 0, 0, 0],
          [0, 0, 0, 0]
        ]
      >
      iex> Nx.put_diagonal(t, Nx.tensor([1, 2, 3, 4]))
      #Nx.Tensor<
        s64[4][4]
        [
          [1, 0, 0, 0],
          [0, 2, 0, 0],
          [0, 0, 3, 0],
          [0, 0, 0, 4]
        ]
      >

      iex> t = Nx.broadcast(0, {4, 3})
      #Nx.Tensor<
        s64[4][3]
        [
          [0, 0, 0],
          [0, 0, 0],
          [0, 0, 0],
          [0, 0, 0]
        ]
      >
      iex> Nx.put_diagonal(t, Nx.tensor([1, 2, 3]))
      #Nx.Tensor<
        s64[4][3]
        [
          [1, 0, 0],
          [0, 2, 0],
          [0, 0, 3],
          [0, 0, 0]
        ]
      >

  Given a 2D tensor and a 1D diagonal with a positive offset:

      iex> Nx.put_diagonal(Nx.broadcast(0, {4, 4}), Nx.tensor([1, 2, 3]), offset: 1)
      #Nx.Tensor<
        s64[4][4]
        [
          [0, 1, 0, 0],
          [0, 0, 2, 0],
          [0, 0, 0, 3],
          [0, 0, 0, 0]
        ]
      >

      iex> Nx.put_diagonal(Nx.broadcast(0, {4, 3}), Nx.tensor([1, 2]), offset: 1)
      #Nx.Tensor<
        s64[4][3]
        [
          [0, 1, 0],
          [0, 0, 2],
          [0, 0, 0],
          [0, 0, 0]
        ]
      >

  Given a 2D tensor and a 1D diagonal with a negative offset:

      iex> Nx.put_diagonal(Nx.broadcast(0, {4, 4}), Nx.tensor([1, 2, 3]), offset: -1)
      #Nx.Tensor<
        s64[4][4]
        [
          [0, 0, 0, 0],
          [1, 0, 0, 0],
          [0, 2, 0, 0],
          [0, 0, 3, 0]
        ]
      >

      iex> Nx.put_diagonal(Nx.broadcast(0, {4, 3}), Nx.tensor([1, 2, 3]), offset: -1)
      #Nx.Tensor<
        s64[4][3]
        [
          [0, 0, 0],
          [1, 0, 0],
          [0, 2, 0],
          [0, 0, 3]
        ]
      >

  ## Options

    * `:offset` - offset used for putting the diagonal.
      Use offset > 0 for diagonals above the main diagonal,
      and offset < 0 for diagonals below the main diagonal.
      Defaults to 0.


  ## Error cases

  Given an invalid tensor:

      iex> Nx.put_diagonal(Nx.iota({3, 3, 3}), Nx.iota({3}))
      ** (ArgumentError) put_diagonal/3 expects tensor of rank 2, got tensor of rank: 3

  Given invalid diagonals:

      iex> Nx.put_diagonal(Nx.iota({3, 3}), Nx.iota({3, 3}))
      ** (ArgumentError) put_diagonal/3 expects diagonal of rank 1, got tensor of rank: 2

      iex> Nx.put_diagonal(Nx.iota({3, 3}), Nx.iota({2}))
      ** (ArgumentError) expected diagonal tensor of length: 3, got diagonal tensor of length: 2

      iex> Nx.put_diagonal(Nx.iota({3, 3}), Nx.iota({3}), offset: 1)
      ** (ArgumentError) expected diagonal tensor of length: 2, got diagonal tensor of length: 3

  Given invalid offsets:

      iex> Nx.put_diagonal(Nx.iota({3, 3}), Nx.iota({3}), offset: 4)
      ** (ArgumentError) offset must be less than length of axis 1 when positive, got: 4

      iex> Nx.put_diagonal(Nx.iota({3, 3}), Nx.iota({3}), offset: -3)
      ** (ArgumentError) absolute value of offset must be less than length of axis 0 when negative, got: -3
  """
  @doc type: :creation
  def put_diagonal(tensor, diagonal, opts \\ []) do
    %{shape: shape} = tensor = to_tensor(tensor)
    offset = opts |> keyword!(offset: 0) |> Keyword.fetch!(:offset)

    Nx.Shape.put_diagonal(shape, diagonal.shape, offset)

    Nx.indexed_put(tensor, diag_indices(shape, offset), diagonal)
  end

  # Returns the indices of the diagonal of a tensor of the given shape
  defp diag_indices(shape, offset) do
    {batch_shape, [len, breadth]} = Enum.split(Tuple.to_list(shape), -2)

    indices =
      case offset do
        i when i >= 0 ->
          Enum.zip_with(0..(len - 1), i..(breadth - 1), fn x, y -> [x, y] end)

        i when i < 0 ->
          Enum.zip_with(-i..(len - 1), 0..(breadth - 1), fn x, y -> [x, y] end)
      end

    case batch_indices(batch_shape) do
      [] ->
        indices

      batch_indices ->
        Enum.flat_map(batch_indices, fn batch_index -> Enum.map(indices, &(batch_index ++ &1)) end)
    end
    |> Nx.tensor()
  end

  defp batch_indices([]), do: []

  defp batch_indices([n]), do: Enum.map(0..(n - 1), &[&1])

  defp batch_indices([axis_length | shape]) do
    for i <- 0..(axis_length - 1), n <- batch_indices(shape), do: [i | n]
  end

  @doc """
  Creates a one-dimensional tensor from a `binary` with the given `type`.

  If the binary size does not match its type, an error is raised.

  ## Examples

      iex> Nx.from_binary(<<1, 2, 3, 4>>, :s8)
      #Nx.Tensor<
        s8[4]
        [1, 2, 3, 4]
      >

  The atom notation for types is also supported:

      iex> Nx.from_binary(<<12.3::float-64-native>>, :f64)
      #Nx.Tensor<
        f64[1]
        [12.3]
      >

  An error is raised for incompatible sizes:

      iex> Nx.from_binary(<<1, 2, 3, 4>>, :f64)
      ** (ArgumentError) binary does not match the given size

  ## Options

    * `:backend` - the backend to allocate the tensor on. It is either
      an atom or a tuple in the shape `{backend, options}`. This option
      is ignored inside `defn`
  """
  @doc type: :creation
  def from_binary(binary, type, opts \\ []) when is_binary(binary) do
    opts = keyword!(opts, [:backend])
    {_, size} = type = Nx.Type.normalize!(type)
    dim = div(bit_size(binary), size)

    if binary == "" do
      raise ArgumentError, "cannot build an empty tensor"
    end

    if rem(bit_size(binary), size) != 0 do
      raise ArgumentError, "binary does not match the given size"
    end

    {backend, backend_options} = backend_from_options!(opts) || default_backend()
    backend.from_binary(%T{type: type, shape: {dim}, names: [nil]}, binary, backend_options)
  end

  ## Conversions

  @doc """
  Returns the underlying tensor as a binary.

  **Warning**: converting a tensor to a binary can
  potentially be a very expensive operation, as it
  may copy a GPU tensor fully to the machine memory.

  It returns the in-memory binary representation of
  the tensor in a row-major fashion. The binary is
  in the system endianness, which has to be taken into
  account if the binary is meant to be serialized to
  other systems.

  Note: This function cannot be used in `defn`.

  ## Options

    * `:limit` - limit the number of entries represented in the binary

  ## Examples

      iex> Nx.to_binary(1)
      <<1::64-native>>

      iex> Nx.to_binary(Nx.tensor([1.0, 2.0, 3.0]))
      <<1.0::float-32-native, 2.0::float-32-native, 3.0::float-32-native>>

      iex> Nx.to_binary(Nx.tensor([1.0, 2.0, 3.0]), limit: 2)
      <<1.0::float-32-native, 2.0::float-32-native>>

  ### Vectorized tensors

  `to_binary/2` disregards the vectorized axes before calculating the data to be returned:

      iex> Nx.to_binary(Nx.vectorize(Nx.tensor([[1, 2], [3, 4]]), :x))
      <<1::64-native, 2::64-native, 3::64-native, 4::64-native>>

      iex> Nx.to_binary(Nx.vectorize(Nx.tensor([1, 2, 3]), :x), limit: 2)
      <<1::64-native, 2::64-native>>

  """
  @doc type: :conversion
  def to_binary(tensor, opts \\ []) do
    opts = keyword!(opts, [:limit])
    tensor = to_tensor(tensor)

    limit =
      if limit = opts[:limit] do
        Kernel.min(flat_size(tensor), limit)
      else
        flat_size(tensor)
      end

    impl!(tensor).to_binary(tensor, limit)
  end

  @doc """
  Converts the given number (or tensor) to a tensor.

  This function only converts types which are automatically
  cast to tensors throughout Nx API: numbers, complex numbers,
  and tensors themselves.

  If your goal is to create tensors from lists, see `tensor/2`.
  If you want to create a tensor from binary, see `from_binary/3`.
  If you want to convert non-tensor data structures or `Nx.Container`s
  into tensors, see `stack/2` or `concatenate/2` instead.
  """
  @doc type: :conversion
  def to_tensor(%T{} = t),
    do: t

  def to_tensor(number) when is_number(number) or number in [:infinity, :neg_infinity, :nan] do
    {backend, options} = default_backend()
    type = Nx.Type.infer(number)
    out = %T{shape: {}, type: type, names: []}
    backend.constant(out, number, options)
  end

  def to_tensor(%Complex{re: re, im: im} = number) do
    {backend, options} = default_backend()
    {_, size} = re |> Nx.Type.infer() |> Nx.Type.merge(Nx.Type.infer(im))
    out = %T{shape: {}, type: {:c, size * 2}, names: []}
    backend.constant(out, number, options)
  end

  def to_tensor(t) do
    raise ArgumentError, "expected a %Nx.Tensor{} or a number, got: #{inspect(t)}"
  end

  @doc """
  Returns the underlying tensor as a flat list.

  Negative infinity (-Inf), infinity (Inf), and "not a number" (NaN)
  will be represented by the atoms `:neg_infinity`, `:infinity`, and
  `:nan` respectively.

  Note: This function cannot be used in `defn`.

  ## Examples

      iex> Nx.to_flat_list(1)
      [1]

      iex> Nx.to_flat_list(Nx.tensor([1.0, 2.0, 3.0]))
      [1.0, 2.0, 3.0]

      iex> Nx.to_flat_list(Nx.tensor([1.0, 2.0, 3.0]), limit: 2)
      [1.0, 2.0]

  Non-finite numbers are returned as atoms:

      iex> t = Nx.tensor([:neg_infinity, :nan, :infinity])
      iex> Nx.to_flat_list(t)
      [:neg_infinity, :nan, :infinity]

  ### Vectorized tensors

  `to_flat_list/2` disregards the vectorized axes before calculating the data to be returned.
  Like `to_binary/1`, `:limit` refers to the flattened devectorized data.

      iex> t = Nx.vectorize(Nx.tensor([[1], [2], [3], [4]]), :x)
      iex> Nx.to_flat_list(t)
      [1, 2, 3, 4]
      iex> Nx.to_flat_list(t, limit: 2)
      [1, 2]
  """
  @doc type: :conversion
  def to_flat_list(tensor, opts \\ []) do
    opts = keyword!(opts, [:limit])
    %{type: type} = tensor = to_tensor(tensor)

    match_types [type] do
      for <<match!(var, 0) <- to_binary(tensor, opts)>> do
        read!(var, 0)
      end
    end
  end

  @doc """
  Converts the tensor into a list reflecting its structure.

  Negative infinity (-Inf), infinity (Inf), and "not a number" (NaN)
  will be represented by the atoms `:neg_infinity`, `:infinity`, and
  `:nan` respectively.

  It raises if a scalar tensor is given, use `to_number/1` instead.

  Note: This function cannot be used in `defn`.

  ## Examples

      iex> Nx.iota({2, 3}) |> Nx.to_list()
      [
        [0, 1, 2],
        [3, 4, 5]
      ]

      iex> Nx.tensor(123) |> Nx.to_list()
      ** (ArgumentError) cannot convert a scalar tensor to a list, got: #Nx.Tensor<
        s64
        123
      >

  ### Vectorized tensors

  `to_list/1` disregards the vectorized axes before calculating the data to be returned.
  The special case below shows that a vectorized tensor with inner scalar shape will
  still be converted to a list accordingly:

      iex> %{shape: {}} = t = Nx.vectorize(Nx.tensor([1, 2, 3]), :x)
      iex> Nx.to_list(t) # recall that normally, shape == {} would raise!
      [1, 2, 3]
  """
  @doc type: :conversion
  def to_list(tensor) do
    %{type: type, shape: shape} = tensor = tensor |> to_tensor() |> devectorize()

    if shape == {} do
      raise ArgumentError, "cannot convert a scalar tensor to a list, got: #{inspect(tensor)}"
    end

    binary = to_binary(tensor, [])
    dims = Tuple.to_list(shape)
    {list, ""} = chunk(dims, binary, type)
    list
  end

  defp chunk([], data, type) do
    match_types [type] do
      <<match!(head, 0), tail::binary>> = data
      {read!(head, 0), tail}
    end
  end

  defp chunk([dim | dims], data, type) do
    chunk_each(dim, data, [], dims, type)
  end

  defp chunk_each(0, data, acc, _dims, _type) do
    {Enum.reverse(acc), data}
  end

  defp chunk_each(dim, data, acc, dims, type) do
    {entry, rest} = chunk(dims, data, type)
    chunk_each(dim - 1, rest, [entry | acc], dims, type)
  end

  @doc false
  @deprecated "Use to_batched/3 instead"
  def to_batched_list(tensor, batch_size, opts \\ []) do
    Nx.Shared.raise_vectorization_not_supported(tensor, __ENV__.function)
    tensor |> to_batched(batch_size, opts) |> Enum.to_list()
  end

  @doc """
  Converts the underlying tensor to a stream of tensor batches.

  The first dimension (axis 0) is divided by `batch_size`.
  In case the dimension cannot be evenly divided by
  `batch_size`, you may specify what to do with leftover
  data using `:leftover`. `:leftover` must be one of `:repeat`
  or `:discard`. `:repeat` repeats the first `n` values to
  make the last batch match the desired batch size. `:discard`
  discards excess elements.

  Note: This function cannot be used in `defn`.

  ## Examples

  In the examples below we immediately pipe to `Enum.to_list/1`
  for convenience, but in practice you want to lazily traverse
  the batches to avoid allocating multiple tensors at once in
  certain backends:

      iex> [first, second] = Nx.to_batched(Nx.iota({2, 2, 2}), 1) |> Enum.to_list()
      iex> first
      #Nx.Tensor<
        s64[1][2][2]
        [
          [
            [0, 1],
            [2, 3]
          ]
        ]
      >
      iex> second
      #Nx.Tensor<
        s64[1][2][2]
        [
          [
            [4, 5],
            [6, 7]
          ]
        ]
      >

  If the batch size would result in uneven batches, you can repeat or discard excess data.
  By default, we repeat:

      iex> [first, second, third] = Nx.to_batched(Nx.iota({5, 2}, names: [:x, :y]), 2) |> Enum.to_list()
      iex> first
      #Nx.Tensor<
        s64[x: 2][y: 2]
        [
          [0, 1],
          [2, 3]
        ]
      >
      iex> second
      #Nx.Tensor<
        s64[x: 2][y: 2]
        [
          [4, 5],
          [6, 7]
        ]
      >
      iex> third
      #Nx.Tensor<
        s64[x: 2][y: 2]
        [
          [8, 9],
          [0, 1]
        ]
      >

  But you can also discard:

      iex> [first, second] = Nx.to_batched(Nx.iota({5, 2}, names: [:x, :y]), 2, leftover: :discard) |> Enum.to_list()
      iex> first
      #Nx.Tensor<
        s64[x: 2][y: 2]
        [
          [0, 1],
          [2, 3]
        ]
      >
      iex> second
      #Nx.Tensor<
        s64[x: 2][y: 2]
        [
          [4, 5],
          [6, 7]
        ]
      >
  """
  @doc type: :conversion
  def to_batched(tensor, batch_size, opts \\ [])
      when is_integer(batch_size) and batch_size >= 1 do
    opts = keyword!(opts, leftover: :repeat)

    %{shape: shape} = to_tensor(tensor)
    Nx.Shared.raise_vectorized_not_implemented_yet(tensor, __ENV__.function)

    if shape == {} do
      raise ArgumentError, "cannot batch scalar tensor #{inspect(tensor)}"
    end

    if elem(shape, 0) < batch_size do
      raise ArgumentError, "cannot batch beyond original tensor"
    end

    new_shape = put_elem(shape, 0, batch_size)
    impl!(tensor).to_batched(%{tensor | shape: new_shape}, tensor, opts)
  end

  @doc """
  Returns the underlying tensor as a number.

  Negative infinity (-Inf), infinity (Inf), and "not a number" (NaN)
  will be represented by the atoms `:neg_infinity`, `:infinity`, and
  `:nan` respectively.

  If the tensor has a dimension or is vectorized, it raises.

  Note: This function cannot be used in `defn`.

  ## Examples

      iex> Nx.to_number(1)
      1

      iex> Nx.to_number(Nx.tensor([1.0, 2.0, 3.0]))
      ** (ArgumentError) cannot convert tensor of shape {3} to number

      iex> Nx.to_number(Nx.vectorize(Nx.tensor([1]), :x))
      ** (ArgumentError) cannot convert vectorized tensor with axes [x: 1] and shape {} to number

  """
  @doc type: :conversion
  def to_number(tensor)

  def to_number(number) when is_number(number), do: number

  def to_number(tensor) do
    tensor = to_tensor(tensor)

    if tensor.vectorized_axes != [] do
      raise ArgumentError,
            "cannot convert vectorized tensor with axes #{inspect(tensor.vectorized_axes)} and shape #{inspect(tensor.shape)} to number"
    end

    if tensor.shape != {} do
      raise ArgumentError, "cannot convert tensor of shape #{inspect(tensor.shape)} to number"
    end

    match_types [tensor.type] do
      <<match!(x, 0)>> = to_binary(tensor)
      read!(x, 0)
    end
  end

  @doc ~S"""
  Returns a heatmap struct with the tensor data.

  On terminals, coloring is done via ANSI colors. If ANSI
  is not enabled, the tensor is normalized to show numbers
  between 0 and 9.

  ## Terminal coloring

  Coloring is enabled by default on most Unix terminals.
  It is also available on Windows consoles from Windows
  10, although it must be explicitly enabled for the current
  user in the registry by running the following command:

      reg add HKCU\Console /v VirtualTerminalLevel /t REG_DWORD /d 1

  After running the command above, you must restart your current
  console.

  ## Options

    * `:ansi_enabled` - forces ansi to be enabled or disabled.
      Defaults to `IO.ANSI.enabled?/0`

    * `:ansi_whitespace` - which whitespace character to use when
      printing. By default it uses `"\u3000"`, which is a full-width
      whitespace which often prints more precise shapes

  """
  @doc type: :conversion
  def to_heatmap(tensor, opts \\ []) when is_list(opts) do
    tensor = to_tensor(tensor)

    if tensor.shape == {} do
      raise ArgumentError, "cannot show heatmap for scalar tensors, got: #{inspect(tensor)}"
    end

    %Nx.Heatmap{tensor: tensor, opts: opts}
  end

  ## Reflection operations (do not invoke the backend)

  @doc """
  Changes the type of a tensor.

  Note conversion between float and integers truncates the
  result. Consider using `round/1`, `floor/1`, or `ceil/1`
  before casting from float to integer to guarantee consistent
  behavior.

  Casting from a higher precision may lead to an overflow
  or underflow, which is platform and compiler dependent
  behaviour.

  Casting of non-finite types to integer types are handled
  such as:

    * negative infinity becomes the minimum value for said type
    * positive infinity becomes the maximum value for said type
    * nan becomes zero

  ## Examples

      iex> Nx.as_type(Nx.tensor([0, 1, 2], names: [:data]), :f32)
      #Nx.Tensor<
        f32[data: 3]
        [0.0, 1.0, 2.0]
      >

      iex> Nx.as_type(Nx.tensor([0.0, 1.0, 2.0], names: [:data]), :bf16)
      #Nx.Tensor<
        bf16[data: 3]
        [0.0, 1.0, 2.0]
      >

      iex> Nx.as_type(Nx.tensor([0.0, 1.0, 2.0], names: [:data]), :s64)
      #Nx.Tensor<
        s64[data: 3]
        [0, 1, 2]
      >

  Casting numbers as complex will return the corresponding complex with 0 imaginary component:

      iex> Nx.as_type(Nx.tensor([1, -2]), :c64)
      #Nx.Tensor<
        c64[2]
        [1.0+0.0i, -2.0+0.0i]
      >

  Casting complex numbers will return their real parts as the target type:

      iex> Nx.as_type(Nx.tensor([Complex.new(1, 2), Complex.new(0, 3), Complex.new(4, 5)]), :f64)
      #Nx.Tensor<
        f64[3]
        [1.0, 0.0, 4.0]
      >

      iex> Nx.as_type(Nx.tensor([Complex.new(-1, 2), Complex.new(-2, 3), Complex.new(3, -4)]), :s64)
      #Nx.Tensor<
        s64[3]
        [-1, -2, 3]
      >

  Casting of non-finite values to integer types convert to pre-determined
  integer values:

      iex> non_finite = Nx.tensor([:infinity, :nan, :neg_infinity])
      iex> Nx.as_type(non_finite, :u8)
      #Nx.Tensor<
        u8[3]
        [255, 0, 0]
      >
      iex> Nx.as_type(non_finite, :s32)
      #Nx.Tensor<
        s32[3]
        [2147483647, 0, -2147483648]
      >

  Non-finite values between float types are preserved:

      iex> non_finite = Nx.tensor([:infinity, :nan])
      iex> Nx.as_type(non_finite, :f64)
      #Nx.Tensor<
        f64[2]
        [Inf, NaN]
      >
      iex> Nx.as_type(non_finite, :f16)
      #Nx.Tensor<
        f16[2]
        [Inf, NaN]
      >

  """
  @doc type: :type
  def as_type(tensor, type) do
    tensor = to_tensor(tensor)
    new_type = Nx.Type.normalize!(type)

    cond do
      tensor.type == new_type ->
        tensor

      true ->
        impl!(tensor).as_type(%{tensor | type: new_type}, tensor)
    end
  end

  @doc """
  Changes the type of a tensor, using a bitcast.

  The width of input tensor's type must match the width
  of the output type. `bitcast/1` does not change the
  underlying tensor data, but instead changes how
  the tensor data is viewed.

  Machines with different floating-point representations
  will give different results.

  For complex numbers, the last axis will change in size
  depending on whether you are upcasting or downcasting.

  ## Examples

      iex> t = Nx.bitcast(Nx.tensor([0, 0, 0], names: [:data], type: :s32), :f32)
      #Nx.Tensor<
        f32[data: 3]
        [0.0, 0.0, 0.0]
      >
      iex> Nx.bitcast(t, :s32)
      #Nx.Tensor<
        s32[data: 3]
        [0, 0, 0]
      >

      iex> t = Nx.vectorize(Nx.tensor([[0, -1], [1, -2], [2, -3]], type: :s8), :x)
      #Nx.Tensor<
        vectorized[x: 3]
        s8[2]
        [
          [0, -1],
          [1, -2],
          [2, -3]
        ]
      >
      iex> Nx.bitcast(t, :u8)
      #Nx.Tensor<
        vectorized[x: 3]
        u8[2]
        [
          [0, 255],
          [1, 254],
          [2, 253]
        ]
      >

  ## Error cases

      iex> Nx.bitcast(Nx.tensor([0, 1, 2], names: [:data], type: :s16), :f32)
      ** (ArgumentError) input type width must match new type width, got input type {:s, 16} and output type {:f, 32}

      iex> Nx.bitcast(Nx.tensor([0], type: :c64), :s64)
      ** (ArgumentError) Nx.bitcast/2 does not support complex inputs

      iex> Nx.bitcast(Nx.tensor([0], type: :s64), :c64)
      ** (ArgumentError) Nx.bitcast/2 does not support complex inputs
  """
  @doc type: :type
  def bitcast(tensor, type) do
    apply_vectorized(tensor, fn tensor ->
      %T{type: {_, bits} = input_type} = tensor
      {_, new_bits} = new_type = Nx.Type.normalize!(type)

      Nx.Shared.raise_complex_not_supported(input_type, :bitcast, 2)
      Nx.Shared.raise_complex_not_supported(new_type, :bitcast, 2)

      unless new_bits == bits do
        raise ArgumentError,
              "input type width must match new type width," <>
                " got input type #{inspect(input_type)} and" <>
                " output type #{inspect(new_type)}"
      end

      impl!(tensor).bitcast(%{tensor | type: new_type}, tensor)
    end)
  end

  @doc """
  Changes the shape of a tensor.

  The new shape is either a tuple or a tensor which we will
  retrieve the current shape from. The shapes must be compatible:
  the product of each dimension in the shape must be equal.

  You may specify one of the dimensions as `:auto`. Nx will compute
  the size of the dimension based on the original shape and new shape.

  Reshaping only changes the tensor metadata, it doesn't copy
  the underlying structure.

  Reshape is a destructive operation with respect to names. You
  can optionally provide `:names` for each of the dimensions
  in the reshaped tensor. If you do not provide `:names`, they
  will be taken from the tensor the shape is taken from or
  all of the dimension names will be set to `nil`.

  ## Examples

      iex> t = Nx.tensor([1, 2, 3, 4], names: [:x])
      iex> Nx.reshape(t, {2, 2}, names: [:x, :y])
      #Nx.Tensor<
        s64[x: 2][y: 2]
        [
          [1, 2],
          [3, 4]
        ]
      >

  The shape can also be an existing tensor:

      iex> shape = Nx.tensor([[0], [0], [0], [0]], names: [:x, :y])
      iex> Nx.reshape(Nx.tensor([1, 2, 3, 4]), shape)
      #Nx.Tensor<
        s64[x: 4][y: 1]
        [
          [1],
          [2],
          [3],
          [4]
        ]
      >

  Even a scalar can be transformed into a 3-dimensional tensor:

      iex> t = Nx.tensor(1)
      iex> Nx.reshape(t, {1, 1, 1}, names: [:x, :y, :z])
      #Nx.Tensor<
        s64[x: 1][y: 1][z: 1]
        [
          [
            [1]
          ]
        ]
      >

  You can use `:auto` to infer dimension sizes. This is useful when you
  don't know the size some dimension should be ahead of time:

      iex> t = Nx.tensor([[1, 2, 3], [4, 5, 6]])
      iex> Nx.reshape(t, {:auto, 2}, names: [:x, :y])
      #Nx.Tensor<
        s64[x: 3][y: 2]
        [
          [1, 2],
          [3, 4],
          [5, 6]
        ]
      >

  ## Vectorized tensors

  Vectorized tensors have their inner shapes changed, keeping vectors unchanged.

      iex> t = Nx.tensor([[[1, 2, 3], [4, 5, 6]]]) |> Nx.vectorize(:x)
      iex> t.shape
      {2, 3}
      iex> Nx.reshape(t, {3, 2})
      #Nx.Tensor<
        vectorized[x: 1]
        s64[3][2]
        [
          [
            [1, 2],
            [3, 4],
            [5, 6]
          ]
        ]
      >
  """
  @doc type: :shape
  def reshape(tensor, new_shape, opts \\ []) do
    %T{shape: old_shape, vectorized_axes: vectorized_axes} = tensor = to_tensor(tensor)
    new_names = opts[:names] || names!(new_shape)
    new_shape = if is_tuple(new_shape), do: new_shape, else: shape(new_shape)
    new_shape = Nx.Shape.reshape(old_shape, new_shape)

    names = Nx.Shape.named_axes!(new_names, new_shape)

    cond do
      old_shape == new_shape ->
        %{tensor | names: names}

      vectorized_axes == [] ->
        impl!(tensor).reshape(%{tensor | shape: new_shape, names: names}, tensor)

      true ->
        apply_vectorized(tensor, fn tensor, offset ->
          new_shape =
            tensor.shape
            |> Tuple.to_list()
            |> Enum.take(offset)
            |> Enum.concat(Tuple.to_list(new_shape))
            |> List.to_tuple()

          impl!(tensor).reshape(
            %{tensor | shape: new_shape, names: List.duplicate(nil, offset) ++ names},
            tensor
          )
        end)
    end
  end

  @doc """
  Adds (or overrides) the given names to the tensor.

  ## Examples

      iex> Nx.rename(Nx.iota({2, 3}), [:foo, :bar])
      #Nx.Tensor<
        s64[foo: 2][bar: 3]
        [
          [0, 1, 2],
          [3, 4, 5]
        ]
      >

  ## Vectorized tensors

  Only the inner axis names are renamed. New names must not overlap with
  vectorized names.

      iex> t = Nx.tensor([[1], [2], [3]], names: [nil, :y]) |> Nx.vectorize(:x)
      iex> Nx.rename(t, [:a])
      #Nx.Tensor<
        vectorized[x: 3]
        s64[a: 1]
        [
          [1],
          [2],
          [3]
        ]
      >
      iex> Nx.rename(t, [:x])
      ** (ArgumentError) name :x is already a name for a vectorized axis
  """
  @doc type: :shape
  def rename(tensor, names) do
    tensor = to_tensor(tensor)

    Enum.each(tensor.vectorized_axes, fn {name, _} ->
      if name in names do
        raise ArgumentError, "name #{inspect(name)} is already a name for a vectorized axis"
      end
    end)

    %{tensor | names: Nx.Shape.named_axes!(names, tensor.shape)}
  end

  @doc """
  Flattens a n-dimensional tensor to a 1-dimensional tensor.

  Flattening only changes the tensor metadata, it doesn't
  copy the underlying structure.

  Flatten is a destructive operation with respect to names.

  ## Examples

      iex> t = Nx.iota({2, 2, 2, 2})
      #Nx.Tensor<
        s64[2][2][2][2]
        [
          [
            [
              [0, 1],
              [2, 3]
            ],
            [
              [4, 5],
              [6, 7]
            ]
          ],
          [
            [
              [8, 9],
              [10, 11]
            ],
            [
              [12, 13],
              [14, 15]
            ]
          ]
        ]
      >
      iex> Nx.flatten(t)
      #Nx.Tensor<
        s64[16]
        [0, 1, 2, 3, 4, 5, 6, 7, 8, 9, 10, 11, 12, 13, 14, 15]
      >

  And if the tensor is already 1-dimensional:

      iex> t = Nx.iota({16})
      #Nx.Tensor<
        s64[16]
        [0, 1, 2, 3, 4, 5, 6, 7, 8, 9, 10, 11, 12, 13, 14, 15]
      >
      iex> Nx.flatten(t)
      #Nx.Tensor<
        s64[16]
        [0, 1, 2, 3, 4, 5, 6, 7, 8, 9, 10, 11, 12, 13, 14, 15]
      >

  You may also pass `:axes` to `Nx.flatten/2`, to specify which consecutive
  axes to flatten:

      iex> t = Nx.iota({1, 2, 3})
      #Nx.Tensor<
        s64[1][2][3]
        [
          [
            [0, 1, 2],
            [3, 4, 5]
          ]
        ]
      >
      iex> Nx.flatten(t, axes: [1, 2])
      #Nx.Tensor<
        s64[1][6]
        [
          [0, 1, 2, 3, 4, 5]
        ]
      >

  `:axes` must be consecutive, otherwise it will raise:

      iex> t = Nx.iota({1, 2, 3})
      #Nx.Tensor<
        s64[1][2][3]
        [
          [
            [0, 1, 2],
            [3, 4, 5]
          ]
        ]
      >
      iex> Nx.flatten(t, axes: [0, 2])
      ** (ArgumentError) flatten axes must be consecutive

  ## Vectorized tensors

  Only the inner shape is flattened, leaving vectorized axes untouched.

      iex> t = Nx.iota({1, 3, 2, 2}) |> Nx.vectorize(:x) |> Nx.vectorize(:y)
      iex> Nx.flatten(t)
      #Nx.Tensor<
        vectorized[x: 1][y: 3]
        s64[4]
        [
          [
            [0, 1, 2, 3],
            [4, 5, 6, 7],
            [8, 9, 10, 11]
          ]
        ]
      >
  """
  @doc type: :shape
  def flatten(tensor, opts \\ []) do
    tensor = to_tensor(tensor)
    opts = Keyword.validate!(opts, [:axes])
    {shape, names} = Nx.Shape.flatten(tensor.shape, tensor.names, opts[:axes])
    reshape(tensor, shape, names: names)
  end

  @doc """
  Creates a new tensor by repeating the input tensor
  along the given axes.

  If the `tensor` has less dimensions than the repetitions given,
  the tensor will grow in dimensionality.

  If the `tensor` has more dimensions than the repetitions given,
  tiling is done from the rightmost dimensions (i.e. if the input
  shape is `{1,2,3}` and `repetitions = [2]`, the result is the same
  as if `repetitions = [1,1,2]`).

  ## Examples

      iex> a = Nx.tensor([0, 1, 2])
      iex> Nx.tile(a, [2])
      #Nx.Tensor<
        s64[6]
        [0, 1, 2, 0, 1, 2]
      >
      iex> Nx.tile(a, [1, 2])
      #Nx.Tensor<
        s64[1][6]
        [
          [0, 1, 2, 0, 1, 2]
        ]
      >
      iex> Nx.tile(a, [2, 2])
      #Nx.Tensor<
        s64[2][6]
        [
          [0, 1, 2, 0, 1, 2],
          [0, 1, 2, 0, 1, 2]
        ]
      >
      iex> Nx.tile(a, [2, 1])
      #Nx.Tensor<
        s64[2][3]
        [
          [0, 1, 2],
          [0, 1, 2]
        ]
      >
      iex> Nx.tile(a, [2, 1, 2])
      #Nx.Tensor<
        s64[2][1][6]
        [
          [
            [0, 1, 2, 0, 1, 2]
          ],
          [
            [0, 1, 2, 0, 1, 2]
          ]
        ]
      >

      iex> b = Nx.tensor([[1,2],[3,4]])
      iex> Nx.tile(b, [2])
      #Nx.Tensor<
        s64[2][4]
        [
          [1, 2, 1, 2],
          [3, 4, 3, 4]
        ]
      >
      iex> Nx.tile(b, [2, 1])
      #Nx.Tensor<
        s64[4][2]
        [
          [1, 2],
          [3, 4],
          [1, 2],
          [3, 4]
        ]
      >
      iex> Nx.tile(b, [1, 2])
      #Nx.Tensor<
        s64[2][4]
        [
          [1, 2, 1, 2],
          [3, 4, 3, 4]
        ]
      >

      iex> c = Nx.tensor([1,2,3,4])
      iex> Nx.tile(c, [4,1])
      #Nx.Tensor<
        s64[4][4]
        [
          [1, 2, 3, 4],
          [1, 2, 3, 4],
          [1, 2, 3, 4],
          [1, 2, 3, 4]
        ]
      >

  ## Vectorized tensors

  Like `reshape/2`, `tile/2` works on the shape, leaving vectors untouched.

      iex> t = Nx.vectorize(Nx.tensor([[1, 2, 3], [4, 5, 6]]), :x)
      iex> Nx.tile(t, [1, 3, 1])
      #Nx.Tensor<
        vectorized[x: 2]
        s64[1][3][3]
        [
          [
            [
              [1, 2, 3],
              [1, 2, 3],
              [1, 2, 3]
            ]
          ],
          [
            [
              [4, 5, 6],
              [4, 5, 6],
              [4, 5, 6]
            ]
          ]
        ]
      >

  ## Error cases

      iex> Nx.tile(Nx.tensor([1,2]), 1.0)
      ** (ArgumentError) repetitions must be a list of integers, got: 1.0

      iex> Nx.tile(Nx.tensor([1,2]), [1, 1.0])
      ** (ArgumentError) repetitions must be a list of integers, got: [1, 1.0]

      iex> Nx.tile(Nx.tensor([1,2]), nil)
      ** (ArgumentError) repetitions must be a list of integers, got: nil
  """
  @doc type: :shape, from_backend: false
  def tile(tensor, repetitions) do
    unless tile_valid_repetitions?(repetitions) do
      raise ArgumentError,
            "repetitions must be a list of integers, got: #{inspect(repetitions)}"
    end

    {tensor_reshape, broadcast_shape, result_shape} = Nx.Shape.tile(tensor, repetitions)

    tensor
    |> reshape(tensor_reshape)
    |> broadcast(broadcast_shape)
    |> reshape(result_shape)
  end

  defp tile_valid_repetitions?(reps) when not is_list(reps), do: false

  defp tile_valid_repetitions?(reps) do
    Enum.all?(reps, &(is_integer(&1) and &1 >= 1))
  end

  @doc """
  Adds a new `axis` of size 1 with optional `name`.

  ## Examples

      iex> t = Nx.tensor([[1, 2, 3], [4, 5, 6]])
      iex> Nx.new_axis(t, 0, :new)
      #Nx.Tensor<
        s64[new: 1][2][3]
        [
          [
            [1, 2, 3],
            [4, 5, 6]
          ]
        ]
      >
      iex> Nx.new_axis(t, 1, :new)
      #Nx.Tensor<
        s64[2][new: 1][3]
        [
          [
            [1, 2, 3]
          ],
          [
            [4, 5, 6]
          ]
        ]
      >
      iex> Nx.new_axis(t, 2, :new)
      #Nx.Tensor<
        s64[2][3][new: 1]
        [
          [
            [1],
            [2],
            [3]
          ],
          [
            [4],
            [5],
            [6]
          ]
        ]
      >

  Axis can also be negative, which will start from the back:

      iex> t = Nx.tensor([[1, 2, 3], [4, 5, 6]])
      iex> Nx.new_axis(t, -1, :new)
      #Nx.Tensor<
        s64[2][3][new: 1]
        [
          [
            [1],
            [2],
            [3]
          ],
          [
            [4],
            [5],
            [6]
          ]
        ]
      >

  ## Vectorized tensors

  Similarly to `reshape/2`, vectorized tensors will have their
  vectors unchanged. The examples below show that the new axes
  only affect the tensor shape.

      iex> t = Nx.tensor([1]) |> Nx.vectorize(:x)
      #Nx.Tensor<
        vectorized[x: 1]
        s64
        [1]
      >
      iex> t = Nx.new_axis(t, -1, :new)
      #Nx.Tensor<
        vectorized[x: 1]
        s64[new: 1]
        [
          [1]
        ]
      >
      iex> Nx.new_axis(t, 0)
      #Nx.Tensor<
        vectorized[x: 1]
        s64[1][new: 1]
        [
          [
            [1]
          ]
        ]
      >

  """
  @doc type: :shape, from_backend: false
  def new_axis(tensor, axis, name \\ nil) when is_integer(axis) do
    apply_vectorized(tensor, fn tensor, offset ->
      %{shape: shape, names: names} = tensor = to_tensor(tensor)
      rank = tuple_size(shape)
      norm = if axis < 0, do: axis + rank + 1, else: axis + offset

      if norm not in offset..tuple_size(shape) do
        raise ArgumentError,
              "new axis position for shape #{inspect(shape)} must be " <>
                "a number between #{-rank - 1 + offset} and #{rank - offset}, got: #{axis}"
      end

      new_shape = Tuple.insert_at(shape, norm, 1)
      new_names = List.insert_at(names, norm, name)
      impl!(tensor).reshape(%{tensor | shape: new_shape, names: new_names}, tensor)
    end)
  end

  @doc """
  Squeezes the given size `1` dimensions out of the tensor.

  If no axes are given, squeezes all size `1` dimensions
  from the tensor.

  While this is equivalent to a reshape which eliminates
  the size `1` axes, squeeze preserves important information
  about which axes were squeezed out which can then be used
  later on in transformations.

  ## Examples

      iex> Nx.squeeze(Nx.tensor([[[[[1]]]]]))
      #Nx.Tensor<
        s64
        1
      >

      iex> Nx.squeeze(Nx.tensor([[[[1]]], [[[2]]]], names: [:x, :y, :z, :i]))
      #Nx.Tensor<
        s64[x: 2]
        [1, 2]
      >

      iex> Nx.squeeze(Nx.tensor([[1, 2, 3]], names: [:x, :y]), axes: [:x])
      #Nx.Tensor<
        s64[y: 3]
        [1, 2, 3]
      >

      iex> Nx.squeeze(Nx.tensor([[1], [2]], names: [:x, :y]), axes: [:y])
      #Nx.Tensor<
        s64[x: 2]
        [1, 2]
      >

  ## Vectorized tensors

  `squeeze/2` operates on the tensor's shape, leaving vectorized axes untouched.

      iex> t = Nx.tensor([[[[[1], [2], [3]]]]]) |> Nx.vectorize(:x)
      #Nx.Tensor<
        vectorized[x: 1]
        s64[1][1][3][1]
        [
          [
            [
              [
                [1],
                [2],
                [3]
              ]
            ]
          ]
        ]
      >
      iex> Nx.squeeze(t)
      #Nx.Tensor<
        vectorized[x: 1]
        s64[3]
        [
          [1, 2, 3]
        ]
      >
      iex> Nx.squeeze(t, axes: [0, 1])
      #Nx.Tensor<
        vectorized[x: 1]
        s64[3][1]
        [
          [
            [1],
            [2],
            [3]
          ]
        ]
      >

  ## Error cases

      iex> Nx.squeeze(Nx.tensor([[1, 2, 3], [4, 5, 6]]), axes: [1])
      ** (ArgumentError) cannot squeeze dimensions whose sizes are not 1, got 3 for dimension 1

      iex> Nx.squeeze(Nx.tensor([[[[[1]]]]]), axes: [0, 0])
      ** (ArgumentError) axes [0, 0] must be unique integers between 0 and 4

  """
  @doc type: :shape
  def squeeze(tensor, opts \\ []) do
    apply_vectorized(tensor, fn tensor, offset ->
      opts = keyword!(opts, [:axes])
      %T{shape: old_shape, names: names} = tensor
      axes = opts[:axes] || Nx.Shape.squeeze_axes(old_shape, offset)
      axes = Nx.Shape.normalize_axes(old_shape, axes, names, offset)
      {new_shape, new_names} = Nx.Shape.squeeze(old_shape, axes, names)

      if old_shape == new_shape do
        tensor
      else
        impl!(tensor).squeeze(%{tensor | shape: new_shape, names: new_names}, tensor, axes)
      end
    end)
  end

  @doc """
  Broadcasts `tensor` to the given `broadcast_shape`.

  The new shape is either a tuple or a tensor which we will
  retrieve the current shape from. The broadcast shape must
  be of equal or higher rank than the current shape.

  An optional `:axes` can be given to customize how broadcasting
  happens. `axes` must be a list with the same length as the
  tensor shape. Each `axis` in the list maps to the dimension
  in the broadcast shape that must match. For example, an axis
  of `[1, 2]` says the 0 dimension of the tensor matches to
  the 1 dimension of the broadcast shape and the 1 dimension
  of the tensor matches the 2 dimension of the broadcast shape.
  Each matching dimension must either be 1, for implicit
  broadcasting, or match the dimension in the broadcast shape.

  Broadcasting is destructive with respect to names. You can
  optionally provide new `:names` for the new tensor. If you
  pass a tensor with named dimensions, the new tensor will
  inherit names from that tensor.

  ## Examples

  ### Without axes

  ## Examples

      iex> Nx.broadcast(1, {1, 2, 3})
      #Nx.Tensor<
        s64[1][2][3]
        [
          [
            [1, 1, 1],
            [1, 1, 1]
          ]
        ]
      >

      iex> Nx.broadcast(Nx.tensor([[1], [2]], names: [:x, :y]), Nx.tensor([[10, 20], [30, 40]], names: [:i, :j]))
      #Nx.Tensor<
        s64[i: 2][j: 2]
        [
          [1, 1],
          [2, 2]
        ]
      >

      iex> Nx.broadcast(Nx.tensor([[1, 2]], names: [:x, :y]), Nx.tensor([[10, 20], [30, 40]], names: [:i, :j]))
      #Nx.Tensor<
        s64[i: 2][j: 2]
        [
          [1, 2],
          [1, 2]
        ]
      >

  Note that, even if there is no broadcasting because the
  shape is the same, names are discarded if none are given:

      iex> Nx.broadcast(Nx.iota({2, 2}, names: [:x, :y]), {2, 2})
      #Nx.Tensor<
        s64[2][2]
        [
          [0, 1],
          [2, 3]
        ]
      >

      iex> Nx.broadcast(Nx.iota({2, 2}, names: [:x, :y]), {2, 2}, names: [:i, :j])
      #Nx.Tensor<
        s64[i: 2][j: 2]
        [
          [0, 1],
          [2, 3]
        ]
      >

  ### With axes

  Using the default broadcast rules, we cannot broadcast a
  tensor of shape (3) to the shape (3, 2), because the lower
  dimensions must match. But with `Nx.broadcast/3` we can
  configure how the dimensions match:

      iex> t = Nx.tensor([1, 2, 3])
      iex> Nx.broadcast(t, {3, 2}, axes: [0], names: [:x, :y])
      #Nx.Tensor<
        s64[x: 3][y: 2]
        [
          [1, 1],
          [2, 2],
          [3, 3]
        ]
      >

  Or a more complex example:

      iex> t = Nx.tensor([1, 2, 3])
      iex> Nx.broadcast(t, {2, 3, 2}, axes: [1], names: [:x, :y, :z])
      #Nx.Tensor<
        s64[x: 2][y: 3][z: 2]
        [
          [
            [1, 1],
            [2, 2],
            [3, 3]
          ],
          [
            [1, 1],
            [2, 2],
            [3, 3]
          ]
        ]
      >

  ## Vectorized tensors

  Vectorized axes remain unchanged, and normal broadcast rules apply otherwise.

      iex> a = Nx.tensor([[[1, 2, 3]], [[4, 5, 6]]]) |> Nx.vectorize(:x)
      iex> Nx.broadcast(a, {2, 3})
      #Nx.Tensor<
        vectorized[x: 2]
        s64[2][3]
        [
          [
            [1, 2, 3],
            [1, 2, 3]
          ],
          [
            [4, 5, 6],
            [4, 5, 6]
          ]
        ]
      >

  For tensors as shapes, the broadcast will only take the shape in consideration.

      iex> a = Nx.tensor([[1, 2, 3], [4, 5, 6]]) |> Nx.vectorize(:x)
      #Nx.Tensor<
        vectorized[x: 2]
        s64[3]
        [
          [1, 2, 3],
          [4, 5, 6]
        ]
      >
      iex> b = Nx.tensor([[[1, 2, 3], [4, 5, 6]]], names: [nil, nil, :y]) |> Nx.vectorize(:a)
      #Nx.Tensor<
        vectorized[a: 1]
        s64[2][y: 3]
        [
          [
            [1, 2, 3],
            [4, 5, 6]
          ]
        ]
      >
      iex> Nx.broadcast(a, b, axes: [1], names: [:i, :j])
      #Nx.Tensor<
        vectorized[x: 2]
        s64[i: 2][j: 3]
        [
          [
            [1, 2, 3],
            [1, 2, 3]
          ],
          [
            [4, 5, 6],
            [4, 5, 6]
          ]
        ]
      >
  """
  @doc type: :shape
  def broadcast(tensor, shape, opts \\ []) do
    opts = keyword!(opts, [:axes, :names])

    apply_vectorized(tensor, fn tensor, offset ->
      broadcast_names = opts[:names] || names!(shape)

      broadcast_names =
        if offset > 0 and is_list(broadcast_names) do
          List.duplicate(nil, offset + 1) ++ broadcast_names
        else
          broadcast_names
        end

      broadcast_shape_l = shape |> shape() |> Tuple.to_list()

      offset_axes =
        if offset > 0 do
          Enum.map(0..(offset - 1)//1, &elem(tensor.shape, &1)) ++ [1]
        else
          []
        end

      tensor =
        if offset > 0 do
          new_axis(tensor, offset)
        else
          tensor
        end

      broadcast_shape = List.to_tuple(offset_axes ++ broadcast_shape_l)

      opts_axes = opts[:axes]

      actual_offset = if offset > 0, do: offset + 1, else: 0

      axes =
        if opts_axes do
          axes =
            Nx.Shape.normalize_axes(
              broadcast_shape,
              opts_axes,
              tensor.names,
              actual_offset
            )

          if offset > 0 do
            Enum.to_list(0..(actual_offset - 1)//1) ++ axes
          else
            axes
          end
        else
          Nx.Shape.broadcast_axes(tensor.shape, broadcast_shape)
        end

      broadcast_names = Nx.Shape.named_axes!(broadcast_names, broadcast_shape)
      out = %{tensor | names: broadcast_names, shape: broadcast_shape}

      out =
        if tensor.shape == broadcast_shape and is_nil(opts_axes) do
          out
        else
          _ = Nx.Shape.broadcast!(tensor.shape, broadcast_shape, axes, actual_offset)
          impl!(tensor).broadcast(out, tensor, broadcast_shape, axes)
        end

      if offset > 0 do
        squeeze(out, axes: [offset])
      else
        out
      end
    end)
  end

  @doc """
  Pads a tensor with a given value.

  You must specify a padding configuration. A padding
  configuration is a list of tuples consisting of
  `{pad_width_low, pad_width_high, pad_width_interior}`
  for each dimension in the input tensor. The padding
  configuration must be of the same length as the tensor shape.

  Padding widths can be negative. If they are negative,
  the tensor is clipped on either end according to the
  padding width. Interior padding widths cannot be negative.

  See also: `reflect/2`

  ## Examples

      iex> Nx.pad(Nx.tensor(1), 0, [])
      #Nx.Tensor<
        s64
        1
      >

      iex> Nx.pad(Nx.tensor([1, 2, 3], names: [:data]), 0, [{1, 1, 0}])
      #Nx.Tensor<
        s64[data: 5]
        [0, 1, 2, 3, 0]
      >

      iex> Nx.pad(Nx.tensor([[1, 2, 3], [4, 5, 6]]), 0, [{0, 0, 1}, {0, 0, 1}])
      #Nx.Tensor<
        s64[3][5]
        [
          [1, 0, 2, 0, 3],
          [0, 0, 0, 0, 0],
          [4, 0, 5, 0, 6]
        ]
      >

      iex> Nx.pad(Nx.tensor([[1, 2, 3], [4, 5, 6]]), 0, [{1, 1, 0}, {1, 1, 0}])
      #Nx.Tensor<
        s64[4][5]
        [
          [0, 0, 0, 0, 0],
          [0, 1, 2, 3, 0],
          [0, 4, 5, 6, 0],
          [0, 0, 0, 0, 0]
        ]
      >

      iex> tensor = Nx.tensor([[[1, 2], [3, 4]], [[5, 6], [7, 8]]])
      iex> Nx.pad(tensor, 0, [{0, 2, 0}, {1, 1, 0}, {1, 0, 0}])
      #Nx.Tensor<
        s64[4][4][3]
        [
          [
            [0, 0, 0],
            [0, 1, 2],
            [0, 3, 4],
            [0, 0, 0]
          ],
          [
            [0, 0, 0],
            [0, 5, 6],
            [0, 7, 8],
            [0, 0, 0]
          ],
          [
            [0, 0, 0],
            [0, 0, 0],
            [0, 0, 0],
            [0, 0, 0]
          ],
          [
            [0, 0, 0],
            [0, 0, 0],
            [0, 0, 0],
            [0, 0, 0]
          ]
        ]
      >

      iex> tensor = Nx.tensor([[[1, 2], [3, 4]], [[5, 6], [7, 8]]])
      iex> Nx.pad(tensor, 0, [{1, 0, 0}, {1, 1, 0}, {0, 1, 0}])
      #Nx.Tensor<
        s64[3][4][3]
        [
          [
            [0, 0, 0],
            [0, 0, 0],
            [0, 0, 0],
            [0, 0, 0]
          ],
          [
            [0, 0, 0],
            [1, 2, 0],
            [3, 4, 0],
            [0, 0, 0]
          ],
          [
            [0, 0, 0],
            [5, 6, 0],
            [7, 8, 0],
            [0, 0, 0]
          ]
        ]
      >

      iex> tensor = Nx.tensor([[[1.0, 2.0], [3.0, 4.0]], [[5.0, 6.0], [7.0, 8.0]]])
      iex> Nx.pad(tensor, 0.0, [{1, 2, 0}, {1, 0, 0}, {0, 1, 0}])
      #Nx.Tensor<
        f32[5][3][3]
        [
          [
            [0.0, 0.0, 0.0],
            [0.0, 0.0, 0.0],
            [0.0, 0.0, 0.0]
          ],
          [
            [0.0, 0.0, 0.0],
            [1.0, 2.0, 0.0],
            [3.0, 4.0, 0.0]
          ],
          [
            [0.0, 0.0, 0.0],
            [5.0, 6.0, 0.0],
            [7.0, 8.0, 0.0]
          ],
          [
            [0.0, 0.0, 0.0],
            [0.0, 0.0, 0.0],
            [0.0, 0.0, 0.0]
          ],
          [
            [0.0, 0.0, 0.0],
            [0.0, 0.0, 0.0],
            [0.0, 0.0, 0.0]
          ]
        ]
      >

      iex> Nx.pad(Nx.tensor([0, 1, 2, 3, 0]), 0, [{-1, -1, 0}])
      #Nx.Tensor<
        s64[3]
        [1, 2, 3]
      >

      iex> tensor = Nx.tensor([
      ...>   [[0, 0, 0], [0, 0, 0], [0, 0, 0], [0, 0, 0]],
      ...>   [[0, 0, 0], [1, 2, 0], [3, 4, 0], [0, 0, 0]],
      ...>   [[0, 0, 0], [5, 6, 0], [7, 8, 0], [0, 0, 0]]
      ...> ])
      iex> Nx.pad(tensor, 0, [{-1, 0, 0}, {-1, -1, 0}, {0, -1, 0}])
      #Nx.Tensor<
        s64[2][2][2]
        [
          [
            [1, 2],
            [3, 4]
          ],
          [
            [5, 6],
            [7, 8]
          ]
        ]
      >

      iex> tensor = Nx.tensor([[0, 1, 2, 3], [0, 4, 5, 6]])
      iex> Nx.pad(tensor, 0, [{0, 0, 0}, {-1, 1, 0}])
      #Nx.Tensor<
        s64[2][4]
        [
          [1, 2, 3, 0],
          [4, 5, 6, 0]
        ]
      >

      iex> tensor = Nx.tensor([[0, 1, 2], [3, 4, 5]], type: :f32)
      iex> Nx.pad(tensor, 0, [{-1, 2, 0}, {1, -1, 0}])
      #Nx.Tensor<
        f32[3][3]
        [
          [0.0, 3.0, 4.0],
          [0.0, 0.0, 0.0],
          [0.0, 0.0, 0.0]
        ]
      >

  ## Vectorized tensors

  Like with the non-vectorized case, `pad_value` must be a non-vectorized scalar tensor.
  Vectorized axes remain unchanged.

      iex> t = Nx.tensor([[1], [2], [3]], names: [nil, :data]) |> Nx.vectorize(:x)
      iex> Nx.pad(t, 0, [{1, 1, 0}])
      #Nx.Tensor<
        vectorized[x: 3]
        s64[data: 3]
        [
          [0, 1, 0],
          [0, 2, 0],
          [0, 3, 0]
        ]
      >

  """
  @doc type: :shape
  def pad(tensor, pad_value, padding_config) when is_list(padding_config) do
    apply_vectorized(tensor, fn tensor, offset ->
      output_type = binary_type(tensor, pad_value)
      pad_value = to_tensor(pad_value)

      if not (pad_value.shape == {} and pad_value.vectorized_axes == []) do
        raise ArgumentError, "padding value must be a scalar and non-vectorized"
      end

      padding_config = List.duplicate({0, 0, 0}, offset) ++ padding_config
      shape = Nx.Shape.pad(tensor.shape, padding_config)

      out = %{tensor | type: output_type, shape: shape}
      impl!(tensor).pad(out, tensor, pad_value, padding_config)
    end)
  end

  ## Reflection

  @doc """
  Returns the type of the tensor.

  See `Nx.Type` for more information.

  ## Examples

      iex> Nx.type(Nx.tensor([1, 2, 3]))
      {:s, 64}

      iex> Nx.type(Nx.tensor([1, 2, 3], type: :f32))
      {:f, 32}

      iex> Nx.type(1)
      {:s, 64}

      iex> Nx.type(1.0)
      {:f, 32}
  """
  @doc type: :type
  def type(tensor) do
    %T{type: type} = to_tensor(tensor)
    type
  end

  @doc """
  Checks if two tensors have the same shape, type, and compatible names.

  The data in the tensor is ignored.

  For convenience, this function accepts tensors and any container
  (such as maps and tuples as defined by the `Nx.Container` protocol)
  and recursively compares them, observing their container data
  structures are also the same.

  Note: This function cannot be used in `defn`.

  ## Examples

      iex> Nx.compatible?(Nx.iota({3, 2}), Nx.iota({3, 2}))
      true

      iex> Nx.compatible?(Nx.iota({3, 2}), Nx.iota({3, 2}, names: [:rows, :columns]))
      true

      iex> Nx.compatible?(
      ...>   Nx.iota({3, 2}, names: [:rows, nil]),
      ...>   Nx.iota({3, 2}, names: [nil, :columns])
      ...> )
      true

      iex> Nx.compatible?(
      ...>   Nx.iota({3, 2}, names: [:foo, :bar]),
      ...>   Nx.iota({3, 2}, names: [:rows, :columns])
      ...> )
      false

      iex> Nx.compatible?(Nx.iota({3, 2}), Nx.iota({2, 3}))
      false

      iex> Nx.compatible?(Nx.iota({2, 2}), Nx.iota({2, 2}, type: :f32))
      false

  Using collections:

      iex> Nx.compatible?({Nx.iota({3, 2}), {1, 2}}, {Nx.iota({3, 2}), {3, 4}})
      true

      iex> Nx.compatible?(%{foo: Nx.iota({3, 2})}, %{foo: Nx.iota({3, 2})})
      true

      iex> Nx.compatible?(%{foo: Nx.iota({3, 2})}, %{bar: Nx.iota({3, 2})})
      false

  ## Vectorized tensors

  Same compatibility criteria applies to vectorized tensors, but there's
  the additional requirement that vectorized axes must be the same in both
  tensors.

      iex> Nx.compatible?(Nx.tensor([1, 2]) |> Nx.vectorize(:x), Nx.tensor([3, 4]) |> Nx.vectorize(:x))
      true
      iex> Nx.compatible?(Nx.tensor([1, 2, 3]) |> Nx.vectorize(:x), Nx.tensor([1, 2]) |> Nx.vectorize(:x))
      false
      iex> Nx.compatible?(Nx.tensor([1]) |> Nx.vectorize(:x), Nx.tensor([1, 2]) |> Nx.vectorize(:y))
      false

  """
  @doc type: :shape
  def compatible?(left, right)

  def compatible?(
        %T{type: type, shape: shape, names: l_names, vectorized_axes: l_axes},
        %T{type: type, shape: shape, names: r_names, vectorized_axes: r_axes}
      ) do
    l_axes == r_axes and compatible_names?(l_names, r_names)
  end

  def compatible?(%T{} = left, %T{} = right) do
    %{type: type, shape: shape, names: left_names} = left

    case right do
      %{type: ^type, shape: ^shape, names: right_names} ->
        compatible_names?(left_names, right_names)

      %{} ->
        false
    end
  end

  def compatible?(left, right),
    do: Nx.Defn.Composite.compatible?(left, right, &compatible?(to_tensor(&1), to_tensor(&2)))

  defp compatible_names?([name | lnames], [name | rnames]), do: compatible_names?(lnames, rnames)
  defp compatible_names?([nil | lnames], [_ | rnames]), do: compatible_names?(lnames, rnames)
  defp compatible_names?([_ | lnames], [nil | rnames]), do: compatible_names?(lnames, rnames)
  defp compatible_names?([], []), do: true
  defp compatible_names?(_, _), do: false

  @doc """
  Returns the shape of the tensor as a tuple.

  The size of this tuple gives the rank of the tensor.

  If a shape as a tuple is given, it returns the shape itself.

  ## Examples

      iex> Nx.shape(Nx.tensor(1))
      {}

      iex> Nx.shape(Nx.tensor([[1, 2, 3], [4, 5, 6]]))
      {2, 3}

      iex> Nx.shape(1)
      {}

      iex> Nx.shape({1, 2, 3})
      {1, 2, 3}

  """
  @doc type: :shape
  def shape(%T{shape: shape}), do: shape
  def shape(number) when is_number(number), do: {}
  def shape(shape) when is_tuple(shape), do: Nx.Shape.validate!(shape, :shape)

  def shape(other) do
    raise ArgumentError,
          "expected a shape. A shape is a n-element tuple with the size of each dimension. " <>
            "Alternatively, you can pass a tensor (or a number) and the shape will be retrieved from the tensor. " <>
            "Got: #{inspect(other)}"
  end

  @doc """
  Returns the rank of a tensor.

  If a tuple is given as a shape, it computes the rank
  of the given tuple.

  ## Examples

      iex> Nx.rank(Nx.tensor(1))
      0

      iex> Nx.rank(Nx.tensor([[1, 2, 3], [4, 5, 6]]))
      2

      iex> Nx.rank(1)
      0

      iex> Nx.rank({1, 2, 3})
      3

  """
  @doc type: :shape
  def rank(shape) when is_tuple(shape), do: tuple_size(shape)
  def rank(tensor), do: tuple_size(shape(tensor))

  @doc """
  Returns the size of a given axis of a tensor.

  It accepts either an atom as the name or an integer as the axis.
  It raises if the axis/name does not exist.

  ## Examples

      iex> Nx.axis_size(Nx.iota({100, 10, 20}), 0)
      100

      iex> Nx.axis_size(Nx.iota({100, 10, 20}, names: [:batch, :x, :y]), :y)
      20

  """
  @doc type: :shape
  def axis_size(tensor, axis) do
    shape = shape(tensor)
    index = Nx.Shape.normalize_axis(shape, axis, names(tensor))
    elem(shape, index)
  end

  @doc """
  Returns the index of the given axis in the tensor.

  ## Examples

      iex> Nx.axis_index(Nx.iota({100, 10, 20}), 0)
      0

      iex> Nx.axis_index(Nx.iota({100, 10, 20}), -1)
      2

      iex> Nx.axis_index(Nx.iota({100, 10, 20}, names: [:batch, :x, :y]), :x)
      1

  ## Error cases

      iex> Nx.axis_index(Nx.iota({100, 10, 20}), 3)
      ** (ArgumentError) given axis (3) invalid for shape with rank 3

      iex> Nx.axis_index(Nx.iota({100, 10, 20}, names: [:batch, :x, :y]), :z)
      ** (ArgumentError) name :z not found in tensor with names [:batch, :x, :y]

  """
  @doc type: :shape
  def axis_index(tensor, axis) do
    shape = shape(tensor)
    Nx.Shape.normalize_axis(shape, axis, names(tensor))
  end

  @doc """
  Returns the number of elements in the tensor.

  If a tuple is given, it returns the number of elements in a tensor with that shape.
  Vectorized tensors will not include vectorized axes sizes. See `flat_size/1`.

  ## Examples

      iex> Nx.size(Nx.tensor([[1, 2, 3], [4, 5, 6]]))
      6

      iex> Nx.size(1)
      1

      iex> Nx.size({1, 2, 3, 2})
      12

      iex> Nx.size(Nx.vectorize(Nx.iota({4, 3, 2}), :x))
      6

  """
  @doc type: :shape
  def size(shape) when is_tuple(shape), do: Tuple.product(shape)
  def size(tensor), do: size(shape(tensor))

  @doc """
  Returns the number of elements in the tensor (including vectorized axes).

  See also: `size/1`

  ## Examples

      iex> Nx.flat_size(Nx.tensor([[1, 2, 3], [4, 5, 6]]))
      6

      iex> Nx.flat_size(10)
      1

      iex> t = Nx.iota({4, 3, 2})
      iex> v1 = Nx.vectorize(t, :x)
      iex> Nx.flat_size(v1)
      24
      iex> Nx.flat_size(Nx.vectorize(v1, :y))
      24
  """
  @doc type: :shape
  def flat_size(%T{vectorized_axes: axes} = tensor) when axes != [] do
    base_size = size(tensor)
    Enum.reduce(axes, base_size, fn {_, size}, acc -> acc * size end)
  end

  def flat_size(tensor), do: size(tensor)

  @doc """
  Returns the byte size of the data in the tensor
  computed from its shape and type.

  ## Examples

      iex> Nx.byte_size(Nx.tensor([[1, 2, 3], [4, 5, 6]]))
      48
      iex> Nx.byte_size(Nx.tensor([[1.0, 2.0, 3.0], [4.0, 5.0, 6.0]]))
      24
      iex> Nx.byte_size(Nx.tensor([[1, 2, 3], [4, 5, 6]], type: :u8))
      6
      iex> Nx.byte_size(1)
      8

  Vectorized tensors account for all elements

      iex> Nx.byte_size(Nx.tensor([[1, 2], [3, 4]]) |> Nx.vectorize(:x))
      32

  """
  @doc type: :shape
  def byte_size(tensor) do
    %{type: {_, bit_size}} = tensor = to_tensor(tensor)
    flat_size(tensor) * div(bit_size, 8)
  end

  @doc """
  Returns all of the axes in a tensor.

  If a shape is given, it returns the axes for the given shape.

  ## Examples

      iex> Nx.axes(Nx.tensor([[1, 2, 3], [4, 5, 6]]))
      [0, 1]

      iex> Nx.axes(1)
      []

      iex> Nx.axes({1, 2, 3})
      [0, 1, 2]

  """
  @doc type: :shape
  def axes(shape), do: count_up(rank(shape), 0)

  @doc """
  Returns all of the names in a tensor.

  ## Examples

      iex> Nx.names(Nx.tensor([[1, 2, 3], [4, 5, 6]], names: [:batch, :data]))
      [:batch, :data]

      iex> Nx.names(Nx.tensor([1, 2, 3]))
      [nil]

      iex> Nx.names(5)
      []
  """
  @doc type: :shape
  def names(%T{names: names}), do: names
  def names(a) when is_number(a), do: []

  defp count_up(0, _n), do: []
  defp count_up(i, n), do: [n | count_up(i - 1, n + 1)]

  ## Backend API

  @doc """
  Sets the given `backend` as default in the **current process**.

  The default backend is stored only in the process dictionary.
  This means if you start a separate process, such as `Task`,
  the default backend must be set on the new process too.

  Due to this reason, this function is mostly used for scripting
  and testing. In your applications, you must prefer to set the
  backend in your config files:

      config :nx, :default_backend, {EXLA.Backend, device: :cuda}

  In your notebooks and on `Mix.install/2`, you might:

      Mix.install(
        [
          {:nx, ">= 0.0.0"}
        ],
        config: [nx: [default_backend: {EXLA.Backend, device: :cuda}]]
      )

  Or use `Nx.global_default_backend/1` as it changes the
  default backend on all processes.

  The function returns the value that was previously set as backend.

  Note: This function cannot be used in `defn`.

  ## Examples

      Nx.default_backend({EXLA.Backend, device: :cuda})
      #=> {Nx.BinaryBackend, []}

  """
  @doc type: :backend
  def default_backend(backend) do
    Process.put(backend_pdict_key(), backend!(backend)) ||
      backend!(Application.fetch_env!(:nx, :default_backend))
  end

  @doc """
  Sets the default backend globally.

  You must avoid calling this function at runtime. It is mostly
  useful during scripts or code notebooks to set a default.

  If you need to configure a global default backend in your
  applications, it is generally preferred to do so in your
  `config/*.exs` files:

      config :nx, :default_backend, {EXLA.Backend, []}

  In your notebooks and on `Mix.install/2`, you might:

      Mix.install(
        [
          {:nx, ">= 0.0.0"}
        ],
        config: [nx: [default_backend: {EXLA.Backend, device: :cuda}]]
      )

  The function returns the value that was previously set as global backend.
  """
  @doc type: :backend
  def global_default_backend(backend) do
    current = backend!(Application.fetch_env!(:nx, :default_backend))
    Application.put_env(:nx, :default_backend, backend!(backend))
    current
  end

  @doc """
  Gets the default backend for the current process.

  Note: This function cannot be used in `defn`.
  """
  @doc type: :backend
  def default_backend() do
    Process.get(backend_pdict_key()) || backend!(Application.fetch_env!(:nx, :default_backend))
  end

  @doc """
  Invokes the given function temporarily setting `backend` as the
  default backend.
  """
  @doc type: :backend
  def with_default_backend(backend, fun) do
    backend = backend!(backend)

    previous_backend = Process.put(backend_pdict_key(), backend)

    try do
      fun.()
    after
      if previous_backend do
        Process.put(backend_pdict_key(), previous_backend)
      else
        Process.delete(backend_pdict_key())
      end
    end
  end

  @doc """
  Copies data to the given backend.

  If a backend is not given, `Nx.Tensor` is used, which means
  the given tensor backend will pick the most appropriate
  backend to copy the data to.

  Note this function keeps the data in the original backend.
  Therefore, use this function with care, as it may duplicate
  large amounts of data across backends. Generally speaking,
  you may want to use `backend_transfer/2`, unless you explicitly
  want to copy the data.

  For convenience, this function accepts tensors and any container
  (such as maps and tuples as defined by the `Nx.Container` protocol)
  and recursively copies all tensors in them. This behaviour exists
  as it is common to transfer data before and after `defn` functions.

  Note:

  * `Nx.default_backend/1` does not affect the behaviour of
  this function.
  * This function cannot be used in `defn`.

  ## Examples

    iex> Nx.backend_copy(Nx.tensor([[1, 2, 3], [4, 5, 6]]))
    #Nx.Tensor<
      s64[2][3]
      [
        [1, 2, 3],
        [4, 5, 6]
      ]
    >
  """
  @doc type: :backend
  def backend_copy(tensor_or_container, backend \\ Nx.BinaryBackend) do
    {backend, opts} = backend!(backend)

    Nx.Defn.Composite.traverse(tensor_or_container, fn tensor ->
      tensor = to_tensor(tensor)

      {tensor, axes} = devectorize_with_axes(tensor)

      result = impl!(tensor).backend_copy(tensor, backend, opts)

      vectorize(result, axes)
    end)
  end

  @doc """
  Transfers data to the given backend.

  This operation can be seen as an equivalent to `backend_copy/3`
  followed by a `backend_deallocate/1` on the initial tensor:

      new_tensor = Nx.backend_copy(old_tensor, new_backend)
      Nx.backend_deallocate(old_tensor)

  If a backend is not given, `Nx.Tensor` is used, which means
  the given tensor backend will pick the most appropriate
  backend to transfer to.

  For Elixir's builtin tensor, transferring to another backend
  will call `new_backend.from_binary(tensor, binary, opts)`.
  Transferring from a mutable backend, such as GPU memory,
  implies the data is copied from the GPU to the Erlang VM
  and then deallocated from the device.

  For convenience, this function accepts tensors and any container
  (such as maps and tuples as defined by the `Nx.Container` protocol)
  and transfers all tensors in them. This behaviour exists as it is
  common to transfer data from tuples and maps before and after `defn`
  functions.

  Note:

  * `Nx.default_backend/1` does not affect the behaviour of
  this function.
  * This function cannot be used in `defn`.

  ## Examples

  Transfer a tensor to an EXLA device backend, stored in the GPU:

      device_tensor = Nx.backend_transfer(tensor, {EXLA.Backend, client: :cuda})

  Transfer the device tensor back to an Elixir tensor:

      tensor = Nx.backend_transfer(device_tensor)

  """
  @doc type: :backend
  def backend_transfer(tensor_or_container, backend \\ Nx.BinaryBackend) do
    {backend, opts} = backend!(backend)

    Nx.Defn.Composite.traverse(tensor_or_container, fn tensor ->
      tensor = to_tensor(tensor)
      {tensor, axes} = devectorize_with_axes(tensor)
      result = impl!(tensor).backend_transfer(tensor, backend, opts)
      vectorize(result, axes)
    end)
  end

  @doc """
  Deallocates data in a device.

  It returns either `:ok` or `:already_deallocated`.

  For convenience, this function accepts tensors and any container
  (such as maps and tuples as defined by the `Nx.Container` protocol)
  and deallocates all devices in them. This behaviour exists as it is
  common to deallocate data after `defn` functions.

  Note: This function cannot be used in `defn`.
  """
  @doc type: :backend
  def backend_deallocate(tensor_or_container) do
    Nx.Defn.Composite.reduce(tensor_or_container, :ok, fn
      %Nx.Tensor{} = tensor, :ok ->
        impl!(tensor).backend_deallocate(tensor)

      _, :ok ->
        :ok
    end)
  end

  @doc """
  Transforms a tensor into a vectorized tensor.

  Each vectorization removes the leading axes from the shape and appends them to
  the `:vectorized_axes` list for the tensor.

  The vectorization specification can be a list of atoms or `{atom, pos_integer}`
  pairs. If a single atom is given, it behaves as a single-element list.
  The atom names the vectorized axes. If a pair is given, we also verify
  that the given size matches the size of the to-be-vectorized axis.

  In the examples below, we discuss in more detail how a vectorized tensor works.

  ## Examples

  In this first example, we turn a `{2, 3}`-shaped tensor into a vectorized tensor
  with 1 vectorized axes and rank 1 shape, `{3}`, and then into a vectorized tensor
  with 2 vectorized axes and rank 0 shape.

      iex> t = Nx.iota({2, 3})
      iex> vectorized = Nx.vectorize(t, :first)
      #Nx.Tensor<
        vectorized[first: 2]
        s64[3]
        [
          [0, 1, 2],
          [3, 4, 5]
        ]
      >
      iex> Nx.vectorize(vectorized, :second)
      #Nx.Tensor<
        vectorized[first: 2][second: 3]
        s64
        [
          [0, 1, 2],
          [3, 4, 5]
        ]
      >

  You can also vectorize multiple axes at once by passing a list,
  as seen in the examples below. The first example doesn't validate
  sizes. The second ensures the second axis has size `3`.

      iex> t = Nx.iota({2, 3})
      iex> v1 = Nx.vectorize(t, [:first, :second])
      #Nx.Tensor<
        vectorized[first: 2][second: 3]
        s64
        [
          [0, 1, 2],
          [3, 4, 5]
        ]
      >
      iex> v2 = Nx.vectorize(t, [:first, second: 3])
      iex> v1 == v2
      true

  A vectorized tensor can be thought of as a tensor that signals
  to Nx that any operation applied on it must instead be applied
  to each individual entry for the vectorized axis.
  Nested vectorizations just apply this idea recursively, ultimately
  applying the operation to each non-vectorized entry.

  In the following example, notice that you don't need to have the
  second argument shaped in a way that can be broadcasted, because
  vectorization handles that automatically.

  In the example below, shape `{4}` isn't broadcast-compatible with `{2}`:

      iex> Nx.add(Nx.tensor([4, 3, 2, 1]), Nx.tensor([0, 1]))
      ** (ArgumentError) cannot broadcast tensor of dimensions {4} to {2}

  If we want to add the two tensors, normally we would need to reshape
  to signal which axis are broadcasted together:

      iex> left = Nx.tensor([4, 3, 2, 1]) |> Nx.reshape({4, 1})
      iex> right = Nx.tensor([0, 1]) |> Nx.reshape({1, 2})
      iex> Nx.add(left, right)
      #Nx.Tensor<
        s64[4][2]
        [
          [4, 5],
          [3, 4],
          [2, 3],
          [1, 2]
        ]
      >

  However, it `vectorize/1` simplifies this process. We can instead
  signal that each entry on the `left` tensor will be treated as an
  individual tensor, effectively forcing the same broadcast to happen.
  In fact, you can think of the following code as a series of
  additions between tensors of shapes `{}` and `{2}` respectively.

      iex> vectorized = Nx.vectorize(Nx.tensor([4, 3, 2, 1]), :x)
      #Nx.Tensor<
        vectorized[x: 4]
        s64
        [4, 3, 2, 1]
      >
      iex> Nx.add(vectorized, Nx.tensor([0, 1]))
      #Nx.Tensor<
        vectorized[x: 4]
        s64[2]
        [
          [4, 5],
          [3, 4],
          [2, 3],
          [1, 2]
        ]
      >

  ## Error cases

      iex> Nx.vectorize(Nx.tensor(1), :x)
      ** (ArgumentError) cannot vectorize tensor of rank 0

      iex> Nx.vectorize(Nx.tensor([1]), [:x, :y])
      ** (ArgumentError) number of vectorized axes must not be greater than the shape size

      iex> Nx.vectorize(Nx.tensor([1]), [x: 2])
      ** (ArgumentError) expected vectorized axis :x to have size 2, got 1

      iex> Nx.vectorize(Nx.tensor([[1]]), [:x, "y"])
      ** (ArgumentError) expected vectorized axis specification to be an atom or a tuple of {atom, pos_integer}, got: "y"

      iex> Nx.vectorize(Nx.tensor([[1]], names: [:x, :y]), [:y])
      ** (ArgumentError) cannot use name :y for new vectorized axes because there's already an axis with the same name

      iex> t = Nx.vectorize(Nx.tensor([[1]]), :x)
      iex> Nx.vectorize(t, :x)
      ** (ArgumentError) cannot use name :x for new vectorized axes because there's already a vectorized axis with the same name
  """
  @doc type: :shape
  @spec vectorize(
          tensor :: Nx.Tensor.t(),
          name_or_axes :: atom() | [atom() | {atom(), pos_integer()}]
        ) ::
          Nx.Tensor.t()
  def vectorize(tensor, name_or_axes)

  def vectorize(tensor, []), do: to_tensor(tensor)

  def vectorize(%Nx.Tensor{shape: {}}, _name) do
    raise ArgumentError, "cannot vectorize tensor of rank 0"
  end

  def vectorize(%Nx.Tensor{} = t, name) when is_atom(name), do: vectorize(t, [name])

  def vectorize(
        %Nx.Tensor{names: names, shape: shape, vectorized_axes: vec_axes} = tensor,
        vector_spec
      ) do
    n = length(vector_spec)

    if n > tuple_size(shape) do
      raise ArgumentError, "number of vectorized axes must not be greater than the shape size"
    end

    shape_l = Tuple.to_list(shape)

    {to_vectorize_shape_l, new_shape_l} = Enum.split(shape_l, n)

    new_vectorized_axes =
      Enum.zip_with([vector_spec, to_vectorize_shape_l], fn
        [name, size] when is_atom(name) ->
          {name, size}

        [{name, size}, size] when is_atom(name) ->
          {name, size}

        [{name, other_size}, size] when is_atom(name) and is_integer(other_size) ->
          raise ArgumentError,
                "expected vectorized axis #{inspect(name)} to have size #{other_size}, got #{size}"

        [spec, _] ->
          raise ArgumentError,
                "expected vectorized axis specification to be an atom or a tuple of {atom, pos_integer}, got: #{inspect(spec)}"
      end)

    names = Enum.drop(names, n)

    for name <- names, {new_axis_name, _} <- new_vectorized_axes, name == new_axis_name do
      raise ArgumentError,
            "cannot use name #{inspect(name)} for new vectorized axes because there's already an axis with the same name"
    end

    for {name, _} <- vec_axes, {new_axis_name, _} <- new_vectorized_axes, name == new_axis_name do
      raise ArgumentError,
            "cannot use name #{inspect(name)} for new vectorized axes because there's already a vectorized axis with the same name"
    end

    vectorized_axes = vec_axes ++ new_vectorized_axes

    %Nx.Tensor{
      tensor
      | shape: List.to_tuple(new_shape_l),
        names: names,
        vectorized_axes: vectorized_axes
    }
  end

  @doc """
  Transforms a vectorized tensor back into a regular tensor.

  ## Options

    * `:keep_names` - a boolean indicating whether
      vectorized axes' names should be turned into the new
      axes' names. Defaults to `true`.

  ## Examples

      iex> t = Nx.iota({1, 2, 3}) |> Nx.vectorize(:x) |> Nx.vectorize(:y)
      #Nx.Tensor<
        vectorized[x: 1][y: 2]
        s64[3]
        [
          [
            [0, 1, 2],
            [3, 4, 5]
          ]
        ]
      >
      iex> Nx.devectorize(t)
      #Nx.Tensor<
        s64[x: 1][y: 2][3]
        [
          [
            [0, 1, 2],
            [3, 4, 5]
          ]
        ]
      >
      iex> Nx.devectorize(t, keep_names: false)
      #Nx.Tensor<
        s64[1][2][3]
        [
          [
            [0, 1, 2],
            [3, 4, 5]
          ]
        ]
      >
  """
  @doc type: :shape
  def devectorize(tensor, opts \\ [])

  def devectorize(%T{shape: shape, names: names, vectorized_axes: vectorized_axes} = tensor, opts)
      when vectorized_axes != [] do
    opts = keyword!(opts, keep_names: true)
    {vectorized_names, vectorized_sizes} = Enum.unzip(vectorized_axes)

    output_shape_l = vectorized_sizes ++ Tuple.to_list(shape)
    output_shape = List.to_tuple(output_shape_l)

    output_names =
      if opts[:keep_names] do
        vectorized_names ++ names
      else
        Enum.reduce(vectorized_names, names, fn _, names -> [nil | names] end)
      end

    %{tensor | shape: output_shape, names: output_names, vectorized_axes: []}
  end

  def devectorize(tensor, _), do: tensor

  @doc """
  Reshapes input tensors so that they are all vectorized with the same vectors.

  For vectors with the same name to be compatible, they need to either
  have the same size or one must be of size 1.

  ## Examples

  Two vectors of the same name are compatible if they have the same sizes or if either has size 1.

      iex> x = Nx.tensor([1, 2, 3]) |> Nx.vectorize(:x)
      iex> xy = Nx.tensor([[[5]], [[6]]]) |> Nx.vectorize(:y) |> Nx.vectorize(:x)
      iex> [x, xy] = Nx.reshape_vectors([x, xy])
      iex> x.vectorized_axes
      [x: 3, y: 1]
      iex> xy.vectorized_axes
      [x: 1, y: 2]

  The resulting tensors will all present the combined vectors in the
  same order in which each unique vector appears in the input.
  The example below shows how this behaves for a pair of tensors.

      iex> x = Nx.tensor([1, 2, 3]) |> Nx.vectorize(:x)
      iex> y = Nx.tensor([4]) |> Nx.vectorize(:y)
      iex> [xv, yv] = Nx.reshape_vectors([x, y])
      iex> xv.vectorized_axes
      [x: 3, y: 1]
      iex> yv.vectorized_axes
      [x: 1, y: 1]
      iex> [yv, xv] = Nx.reshape_vectors([y, x])
      iex> xv.vectorized_axes
      [y: 1, x: 3]
      iex> yv.vectorized_axes
      [y: 1, x: 1]
  """
  @doc type: :shape
  def reshape_vectors(tensors)

  def reshape_vectors([tensor]), do: [to_tensor(tensor)]

  def reshape_vectors(tensors) when is_list(tensors) do
    {devectorized_tensors, canonical_vectorized_axes, offset} = do_reshape_vectors(tensors)

    if offset != 0 do
      keys = Keyword.keys(canonical_vectorized_axes)
      Enum.map(devectorized_tensors, &vectorize(&1, keys))
    else
      devectorized_tensors
    end
  end

  @doc """
  Broadcasts vectorized axes, ensuring they end up with the same final size.

  The inner shape is unchanged for each tensor.
  The order of the vectorized axes is determined by order of appearance in the input list.

  ## Examples

      iex> x = Nx.tensor([1, 2]) |> Nx.vectorize(:x)
      #Nx.Tensor<
        vectorized[x: 2]
        s64
        [1, 2]
      >
      iex> xy = Nx.tensor([[[5]], [[6]]]) |> Nx.vectorize(:y) |> Nx.vectorize(:x)
      #Nx.Tensor<
        vectorized[y: 2][x: 1]
        s64[1]
        [
          [
            [5]
          ],
          [
            [6]
          ]
        ]
      >
      iex> [broadcast_x, broadcast_xy] = Nx.broadcast_vectors([x, xy])
      iex> broadcast_x
      #Nx.Tensor<
        vectorized[x: 2][y: 2]
        s64
        [
          [1, 1],
          [2, 2]
        ]
      >
      iex> broadcast_xy
      #Nx.Tensor<
        vectorized[x: 2][y: 2]
        s64[1]
        [
          [
            [5],
            [6]
          ],
          [
            [5],
            [6]
          ]
        ]
      >
      iex> [broadcast_xy, broadcast_x] = Nx.broadcast_vectors([xy, x])
      iex> broadcast_x
      #Nx.Tensor<
        vectorized[y: 2][x: 2]
        s64
        [
          [1, 2],
          [1, 2]
        ]
      >
      iex> broadcast_xy
      #Nx.Tensor<
        vectorized[y: 2][x: 2]
        s64[1]
        [
          [
            [5],
            [5]
          ],
          [
            [6],
            [6]
          ]
        ]
      >
  """
  @doc type: :shape
  def broadcast_vectors([t]), do: [to_tensor(t)]

  def broadcast_vectors(tensors) when is_list(tensors) do
    {devectorized_tensors, target_vectorized_axes, offset} = do_reshape_vectors(tensors)

    if offset != 0 do
      target_vector_shape_l = Keyword.values(target_vectorized_axes)

      for t <- devectorized_tensors do
        tensor_base_shape_l = t.shape |> Tuple.to_list() |> Enum.drop(offset)
        target_shape = List.to_tuple(target_vector_shape_l ++ tensor_base_shape_l)

        t
        |> broadcast(target_shape, names: t.names)
        |> vectorize(target_vectorized_axes)
      end
    else
      devectorized_tensors
    end
  end

  defp do_reshape_vectors(tensors) do
    # For all tensors to be compatible, each pair also needs to be compatible
    # This means that we can do a first pass accumulating axes into
    # the first tensor, and then a second pass getting them all into their final shapes.
    tensors = Enum.map(tensors, &to_tensor/1)
    canonical = calculate_canonical_vectorized_axes(tensors)
    n = length(canonical)
    devectorized_tensors = do_reshape_vectors_devectorize(tensors, canonical, n)
    {devectorized_tensors, canonical, n}
  end

  defp do_reshape_vectors_devectorize(tensors, [], _n), do: tensors

  defp do_reshape_vectors_devectorize(tensors, canonical_vectorized_axes, n) do
    Enum.map(tensors, fn
      %T{names: names, shape: shape, vectorized_axes: current_axes} = t ->
        {vectorized_axes, []} =
          Enum.map_reduce(canonical_vectorized_axes, current_axes, fn
            {k, _}, [] ->
              {{k, 1}, []}

            {name, _size}, current_axes ->
              case List.keytake(current_axes, name, 0) do
                {{^name, other_size}, current_axes} ->
                  {{name, other_size}, current_axes}

                _ ->
                  {{name, 1}, current_axes}
              end
          end)

        target_shape = List.to_tuple(Keyword.values(vectorized_axes) ++ Tuple.to_list(shape))
        target_names = List.duplicate(nil, n) ++ names

        t
        |> devectorize()
        |> reshape(target_shape, names: target_names)
    end)
  end

  defp calculate_canonical_vectorized_axes(tensors) do
    canonical_axes_reversed =
      for %T{vectorized_axes: tensor_axes} <- tensors,
          {axis_name, axis_size} <- tensor_axes,
          reduce: [] do
        canonical_axes ->
          case List.keyfind(canonical_axes, axis_name, 0) do
            {^axis_name, other_size}
            when other_size == axis_size
            when other_size == 1
            when axis_size == 1 ->
              List.keyreplace(
                canonical_axes,
                axis_name,
                0,
                {axis_name, Kernel.max(axis_size, other_size)}
              )

            {^axis_name, other_size} ->
              raise ArgumentError,
                    "expected vectorized axis #{inspect(axis_name)} to have the same size in both tensors or to one of them to have size 1, got #{inspect(axis_size)} and #{inspect(other_size)}"

            nil ->
              # accumulate in reverse order first, reverse in the end
              [{axis_name, axis_size} | canonical_axes]
          end
      end

    Enum.reverse(canonical_axes_reversed)
  end

  defp devectorize_with_axes(tensor) do
    {devectorize(tensor), tensor.vectorized_axes}
  end

  defp apply_vectorized(tensor, fun) when is_tensor(tensor) do
    %T{vectorized_axes: vectorized_axes} = tensor = to_tensor(tensor)

    fun =
      if is_function(fun, 2) do
        &fun.(&1, length(vectorized_axes))
      else
        fun
      end

    tensor
    |> devectorize()
    |> fun.()
    |> case do
      {t1, t2} -> {vectorize(t1, vectorized_axes), vectorize(t2, vectorized_axes)}
      t -> vectorize(t, vectorized_axes)
    end
  end

  defp apply_vectorized([left, right], fun) do
    [left, right] = reshape_vectors([left, right])

    if left.vectorized_axes != [] or right.vectorized_axes != [] do
      {left, right} =
        case {left.shape, right.shape} do
          {{}, {}} ->
            {left, right}

          {{}, _} ->
            {reshape(left, {1}), right}

          {_, {}} ->
            {left, reshape(right, {1})}

          _ ->
            {left, right}
        end

      devec_left = devectorize(left, keep_names: false)
      devec_right = devectorize(right, keep_names: false)

      vectorized_axes =
        Enum.zip_with(left.vectorized_axes, right.vectorized_axes, fn {name, s1}, {name, s2} ->
          {name, Kernel.max(s1, s2)}
        end)

      devec_left
      |> fun.(devec_right)
      |> vectorize(vectorized_axes)
    else
      fun.(left, right)
    end
  end

<<<<<<< HEAD
  defp revectorize_and_validate_sizes({t1, t2}, []), do: {t1, t2}

  defp revectorize_and_validate_sizes({t1, t2}, kw) do
    {revectorize_and_validate_sizes(t1, kw), revectorize_and_validate_sizes(t2, kw)}
  end

  defp revectorize_and_validate_sizes(tensor, names_and_sizes_kw, accept_one_sized_axis \\ false)

  defp revectorize_and_validate_sizes(tensor, [], _), do: tensor

  defp revectorize_and_validate_sizes(
         %T{vectorized_axes: [], shape: shape, names: names} = tensor,
         names_and_sizes_kw,
         accept_one_sized_axis
       ) do
    shape_l = Tuple.to_list(shape)
    n = length(names_and_sizes_kw)

    {vectorized_axes, base_axes} = Enum.split(shape_l, n)

    out_shape = List.to_tuple(base_axes)

    vectorized_axes =
      Enum.zip_with([vectorized_axes, names_and_sizes_kw], fn
        [1, {name, _}] when accept_one_sized_axis ->
          {name, 1}

        [axis_size, {name, 1}] when accept_one_sized_axis ->
          {name, axis_size}

        [axis_size, {name, axis_size}] ->
          {name, axis_size}

        [axis_size, {name, expected_size}] ->
          raise ArgumentError,
                "expected revectorized axis #{inspect(name)} to have size #{inspect(expected_size)}, got: #{inspect(axis_size)}"
      end)

    out_names = Enum.drop(names, n)

    %T{tensor | names: out_names, vectorized_axes: vectorized_axes, shape: out_shape}
  end

=======
>>>>>>> 92e61320
  ## Element-wise binary ops

  defp non_complex_element_wise_bin_op(left, right, op, fun) do
    type = binary_type(left, right) |> fun.()
    Nx.Shared.raise_complex_not_supported(type, op, 2)
    element_wise_bin_op(left, right, op, fun)
  end

  defp element_wise_bin_op(left, right, op, fun) do
    type = binary_type(left, right) |> fun.()
    apply_vectorized([left, right], &devectorized_element_wise_bin_op(type, &1, &2, op))
  end

  defp devectorized_element_wise_bin_op(type, %T{} = left, %T{} = right, op) do
    %T{shape: left_shape, names: left_names} = left
    %T{shape: right_shape, names: right_names} = right

    {shape, names} = Nx.Shape.binary_broadcast(left_shape, left_names, right_shape, right_names)

    apply(impl!(left, right), op, [%{left | type: type, shape: shape, names: names}, left, right])
  end

  defp non_complex_element_wise_pred_op(left, right, op) do
    Nx.Shared.raise_complex_not_supported(type(left), op, 2)
    Nx.Shared.raise_complex_not_supported(type(right), op, 2)
    element_wise_pred_op(left, right, op)
  end

  defp element_wise_pred_op(left, right, op) do
    apply_vectorized([left, right], &devectorized_element_wise_pred_op(&1, &2, op))
  end

  defp devectorized_element_wise_pred_op(
         %T{shape: left_shape, names: left_names} = left,
         %T{shape: right_shape, names: right_names} = right,
         op
       ) do
    {shape, names} = Nx.Shape.binary_broadcast(left_shape, left_names, right_shape, right_names)

    out = %{left | type: {:u, 8}, shape: shape, names: names}
    apply(impl!(left, right), op, [out, left, right])
  end

  @doc """
  Element-wise addition of two tensors.

  If a number is given, it is converted to a tensor.

  It will broadcast tensors whenever the dimensions do
  not match and broadcasting is possible.

  If you're using `Nx.Defn.defn/2`, you can use the `+` operator
  in place of this function: `left + right`.

  ## Examples

  ### Adding scalars

      iex> Nx.add(1, 2)
      #Nx.Tensor<
        s64
        3
      >

      iex> Nx.add(1, 2.2)
      #Nx.Tensor<
        f32
        3.200000047683716
      >

  ### Adding a scalar to a tensor

      iex> Nx.add(Nx.tensor([1, 2, 3], names: [:data]), 1)
      #Nx.Tensor<
        s64[data: 3]
        [2, 3, 4]
      >

      iex> Nx.add(1, Nx.tensor([1, 2, 3], names: [:data]))
      #Nx.Tensor<
        s64[data: 3]
        [2, 3, 4]
      >

  Given a float scalar converts the tensor to a float:

      iex> Nx.add(Nx.tensor([1, 2, 3], names: [:data]), 1.0)
      #Nx.Tensor<
        f32[data: 3]
        [2.0, 3.0, 4.0]
      >

      iex> Nx.add(Nx.tensor([1.0, 2.0, 3.0], names: [:data]), 1)
      #Nx.Tensor<
        f32[data: 3]
        [2.0, 3.0, 4.0]
      >

      iex> Nx.add(Nx.tensor([1.0, 2.0, 3.0], type: :f32, names: [:data]), 1)
      #Nx.Tensor<
        f32[data: 3]
        [2.0, 3.0, 4.0]
      >

  Unsigned tensors become signed and double their size if a
  negative number is given:

      iex> Nx.add(Nx.tensor([0, 1, 2], type: :u8, names: [:data]), -1)
      #Nx.Tensor<
        s16[data: 3]
        [-1, 0, 1]
      >

  ### Adding tensors of the same shape

      iex> left = Nx.tensor([[1, 2], [3, 4]], names: [:x, :y])
      iex> right = Nx.tensor([[10, 20], [30, 40]], names: [nil, :y])
      iex> Nx.add(left, right)
      #Nx.Tensor<
        s64[x: 2][y: 2]
        [
          [11, 22],
          [33, 44]
        ]
      >

  ### Adding tensors with broadcasting

      iex> left = Nx.tensor([[1], [2]], names: [nil, :y])
      iex> right = Nx.tensor([[10, 20]], names: [:x, nil])
      iex> Nx.add(left, right)
      #Nx.Tensor<
        s64[x: 2][y: 2]
        [
          [11, 21],
          [12, 22]
        ]
      >

      iex> left = Nx.tensor([[10, 20]], names: [:x, nil])
      iex> right = Nx.tensor([[1], [2]], names: [nil, :y])
      iex> Nx.add(left, right)
      #Nx.Tensor<
        s64[x: 2][y: 2]
        [
          [11, 21],
          [12, 22]
        ]
      >

      iex> left = Nx.tensor([[1], [2]], names: [:x, nil])
      iex> right = Nx.tensor([[10, 20], [30, 40]])
      iex> Nx.add(left, right)
      #Nx.Tensor<
        s64[x: 2][2]
        [
          [11, 21],
          [32, 42]
        ]
      >

      iex> left = Nx.tensor([[1, 2]])
      iex> right = Nx.tensor([[10, 20], [30, 40]])
      iex> Nx.add(left, right)
      #Nx.Tensor<
        s64[2][2]
        [
          [11, 22],
          [31, 42]
        ]
      >

  """
  @doc type: :element
  def add(left, right), do: element_wise_bin_op(left, right, :add, & &1)

  @doc """
  Element-wise subtraction of two tensors.

  If a number is given, it is converted to a tensor.

  It will broadcast tensors whenever the dimensions do
  not match and broadcasting is possible.

  If you're using `Nx.Defn.defn/2`, you can use the `-` operator
  in place of this function: `left - right`.

  ## Examples

  ### Subtracting scalars

      iex> Nx.subtract(1, 2)
      #Nx.Tensor<
        s64
        -1
      >

  ### Subtracting tensors and scalars

      iex> Nx.subtract(Nx.tensor([1, 2, 3], names: [:data]), 1)
      #Nx.Tensor<
        s64[data: 3]
        [0, 1, 2]
      >

      iex> Nx.subtract(1, Nx.tensor([1.0, 2.0, 3.0], names: [:data]))
      #Nx.Tensor<
        f32[data: 3]
        [0.0, -1.0, -2.0]
      >

  ### Subtracting tensors

      iex> left = Nx.tensor([[1], [2]], names: [:x, :y])
      iex> right = Nx.tensor([[10, 20]], names: [:x, :y])
      iex> Nx.subtract(left, right)
      #Nx.Tensor<
        s64[x: 2][y: 2]
        [
          [-9, -19],
          [-8, -18]
        ]
      >

      iex> left = Nx.tensor([[1], [2]], type: :s8, names: [:x, nil])
      iex> right = Nx.tensor([[10, 20]], type: :s8, names: [nil, :y])
      iex> Nx.subtract(left, right)
      #Nx.Tensor<
        s8[x: 2][y: 2]
        [
          [-9, -19],
          [-8, -18]
        ]
      >

      iex> left = Nx.tensor([[1], [2]], type: :f32, names: [nil, :y])
      iex> right = Nx.tensor([[10, 20]], type: :f32, names: [:x, nil])
      iex> Nx.subtract(left, right)
      #Nx.Tensor<
        f32[x: 2][y: 2]
        [
          [-9.0, -19.0],
          [-8.0, -18.0]
        ]
      >

  """
  @doc type: :element
  def subtract(left, right), do: element_wise_bin_op(left, right, :subtract, & &1)

  @doc """
  Element-wise multiplication of two tensors.

  If a number is given, it is converted to a tensor.

  It will broadcast tensors whenever the dimensions do
  not match and broadcasting is possible.

  If you're using `Nx.Defn.defn/2`, you can use the `*` operator
  operator in place of this function as `left * right`.

  ## Examples

  ### Multiplying scalars

      iex> Nx.multiply(1, 2)
      #Nx.Tensor<
        s64
        2
      >

  ### Multiplying tensors and scalars

      iex> Nx.multiply(Nx.tensor([1, 2, 3], names: [:data]), 1)
      #Nx.Tensor<
        s64[data: 3]
        [1, 2, 3]
      >

      iex> Nx.multiply(1, Nx.tensor([1.0, 2.0, 3.0], names: [:data]))
      #Nx.Tensor<
        f32[data: 3]
        [1.0, 2.0, 3.0]
      >

  ### Multiplying tensors

      iex> left = Nx.tensor([[1], [2]], names: [:x, :y])
      iex> right = Nx.tensor([[10, 20]], names: [:x, :y])
      iex> Nx.multiply(left, right)
      #Nx.Tensor<
        s64[x: 2][y: 2]
        [
          [10, 20],
          [20, 40]
        ]
      >

      iex> left = Nx.tensor([[1], [2]], type: :s8, names: [:x, nil])
      iex> right = Nx.tensor([[10, 20]], type: :s8, names: [nil, :y])
      iex> Nx.multiply(left, right)
      #Nx.Tensor<
        s8[x: 2][y: 2]
        [
          [10, 20],
          [20, 40]
        ]
      >

      iex> left = Nx.tensor([[1], [2]], type: :f32, names: [nil, :y])
      iex> right = Nx.tensor([[10, 20]], type: :f32, names: [:x, nil])
      iex> Nx.multiply(left, right)
      #Nx.Tensor<
        f32[x: 2][y: 2]
        [
          [10.0, 20.0],
          [20.0, 40.0]
        ]
      >

  """
  @doc type: :element
  def multiply(left, right), do: element_wise_bin_op(left, right, :multiply, & &1)

  @doc """
  Element-wise power of two tensors.

  If a number is given, it is converted to a tensor.

  It will broadcast tensors whenever the dimensions do
  not match and broadcasting is possible.

  If both tensors are integers and the exponent is
  negative, it will raise, but it may trigger undefined
  behaviour on some compilers.

  ## Examples

  ### Power of scalars

      iex> Nx.pow(2, 4)
      #Nx.Tensor<
        s64
        16
      >

  ### Power of tensors and scalars

      iex> Nx.pow(Nx.tensor([1, 2, 3], names: [:data]), 2)
      #Nx.Tensor<
        s64[data: 3]
        [1, 4, 9]
      >

      iex> Nx.pow(2, Nx.tensor([1.0, 2.0, 3.0], names: [:data]))
      #Nx.Tensor<
        f32[data: 3]
        [2.0, 4.0, 8.0]
      >

  ### Power of tensors

      iex> Nx.pow(Nx.tensor([[2], [3]], names: [:x, nil]), Nx.tensor([[4, 5]], names: [nil, :y]))
      #Nx.Tensor<
        s64[x: 2][y: 2]
        [
          [16, 32],
          [81, 243]
        ]
      >

  """
  @doc type: :element
  def pow(left, right), do: element_wise_bin_op(left, right, :pow, & &1)

  @deprecated "Use pow/2 instead"
  @doc false
  def power(left, right), do: pow(left, right)

  @doc """
  Element-wise remainder of two tensors.

  If a number is given, it is converted to a tensor.

  It will broadcast tensors whenever the dimensions do
  not match and broadcasting is possible.

  If you're using `Nx.Defn.defn/2`, you can use the `rem/2` function
  in place of this function: `rem(left, right)`.

  ## Examples

  ### Remainder of scalars

      iex> Nx.remainder(1, 2)
      #Nx.Tensor<
        s64
        1
      >

  ### Remainder of tensors and scalars

      iex> Nx.remainder(Nx.tensor([1, 2, 3], names: [:data]), 2)
      #Nx.Tensor<
        s64[data: 3]
        [1, 0, 1]
      >

      iex> Nx.remainder(2, Nx.tensor([1.0, 2.0, 3.0], names: [:data]))
      #Nx.Tensor<
        f32[data: 3]
        [0.0, 0.0, 2.0]
      >

  ### Remainder of tensors

      iex> left = Nx.tensor([[10], [20]], names: [:x, :y])
      iex> right = Nx.tensor([[3, 4]], names: [nil, :y])
      iex> Nx.remainder(left, right)
      #Nx.Tensor<
        s64[x: 2][y: 2]
        [
          [1, 2],
          [2, 0]
        ]
      >

  ### Remainder involving negative values

  If given a negative value as the right operand, the operation
  will return the negative image of the remainder.

  For the example below, note that in modulo-10, adding 20 shouldn't
  change the result, but in this case it does because the sign changes.

      iex> left = Nx.tensor(-11, type: :s8)
      iex> right = Nx.tensor(10, type: :u8)
      iex> Nx.remainder(left, right)
      #Nx.Tensor<
        s16
        -1
      >
      iex> Nx.remainder(Nx.add(left, Nx.tensor(20, type: :s8)), right)
      #Nx.Tensor<
        s16
        9
      >
      iex> positive_left = Nx.tensor(9, type: :u8)
      iex> Nx.remainder(positive_left, right)
      #Nx.Tensor<
        u8
        9
      >
      iex> Nx.remainder(Nx.add(positive_left, Nx.tensor(20, type: :u8)), right)
      #Nx.Tensor<
        u8
        9
      >
  """
  @doc type: :element
  def remainder(left, right), do: non_complex_element_wise_bin_op(left, right, :remainder, & &1)

  @doc """
  Element-wise division of two tensors.

  If a number is given, it is converted to a tensor.

  It always returns a float tensor. If any of the input
  tensors are not float, they are converted to f32.
  Division by zero raises, but it may trigger undefined
  behaviour on some compilers.

  It will broadcast tensors whenever the dimensions do
  not match and broadcasting is possible.

  If you're using `Nx.Defn.defn/2`, you can use the `/` operator
  in place of this function: `left / right`.

  ## Examples

  ### Dividing scalars

      iex> Nx.divide(1, 2)
      #Nx.Tensor<
        f32
        0.5
      >

  ### Dividing tensors and scalars

      iex> Nx.divide(Nx.tensor([1, 2, 3], names: [:data]), 1)
      #Nx.Tensor<
        f32[data: 3]
        [1.0, 2.0, 3.0]
      >

      iex> Nx.divide(1, Nx.tensor([1.0, 2.0, 3.0], names: [:data]))
      #Nx.Tensor<
        f32[data: 3]
        [1.0, 0.5, 0.3333333432674408]
      >

  ### Dividing tensors

      iex> left = Nx.tensor([[1], [2]], names: [:x, nil])
      iex> right = Nx.tensor([[10, 20]], names: [nil, :y])
      iex> Nx.divide(left, right)
      #Nx.Tensor<
        f32[x: 2][y: 2]
        [
          [0.10000000149011612, 0.05000000074505806],
          [0.20000000298023224, 0.10000000149011612]
        ]
      >

      iex> left = Nx.tensor([[1], [2]], type: :s8)
      iex> right = Nx.tensor([[10, 20]], type: :s8, names: [:x, :y])
      iex> Nx.divide(left, right)
      #Nx.Tensor<
        f32[x: 2][y: 2]
        [
          [0.10000000149011612, 0.05000000074505806],
          [0.20000000298023224, 0.10000000149011612]
        ]
      >

      iex> left = Nx.tensor([[1], [2]], type: :f32, names: [:x, nil])
      iex> right = Nx.tensor([[10, 20]], type: :f32, names: [nil, :y])
      iex> Nx.divide(left, right)
      #Nx.Tensor<
        f32[x: 2][y: 2]
        [
          [0.10000000149011612, 0.05000000074505806],
          [0.20000000298023224, 0.10000000149011612]
        ]
      >

  """
  @doc type: :element
  def divide(left, right), do: element_wise_bin_op(left, right, :divide, &Nx.Type.to_floating/1)

  defp assert_quotient_type!(type) do
    if Nx.Type.integer?(type) do
      type
    else
      raise ArgumentError,
            "quotient expects integer tensors as inputs and outputs an integer tensor, " <>
              "got: #{inspect(type)}"
    end
  end

  @doc """
  Element-wise integer division of two tensors.

  If a number is given, it is converted to a tensor.

  It always returns an integer tensor. Input tensors and
  numbers must be integer types. Division by zero raises,
  but it may trigger undefined behaviour on some compilers.

  It will broadcast tensors whenever the dimensions do
  not match and broadcasting is possible.

  ## Caveat for `grad`

  The `grad` operation is not supported for `quotient/2`.
  Since integer division is, by definition, a closed operation
  for the set of integers and grad involves floating points,
  `grad` is undefined.

  If you need to support gradients, you might consider using
  floor division, but beware of precision errors caused by
  floating points:

      a |> Nx.divide(b) |> Nx.floor()

  ## Examples

  ### Integer dividing scalars

      iex> Nx.quotient(11, 2)
      #Nx.Tensor<
        s64
        5
      >

  ### Integer dividing tensors and scalars

      iex> Nx.quotient(Nx.tensor([2, 4, 5], names: [:data]), 2)
      #Nx.Tensor<
        s64[data: 3]
        [1, 2, 2]
      >

      iex> Nx.quotient(10, Nx.tensor([1, 2, 3], names: [:data]))
      #Nx.Tensor<
        s64[data: 3]
        [10, 5, 3]
      >

  ### Dividing tensors

      iex> left = Nx.tensor([[10, 20]], names: [nil, :y])
      iex> right = Nx.tensor([[1], [2]], names: [:x, nil])
      iex> Nx.quotient(left, right)
      #Nx.Tensor<
        s64[x: 2][y: 2]
        [
          [10, 20],
          [5, 10]
        ]
      >

      iex> left = Nx.tensor([[10, 20]], type: :s8, names: [:x, :y])
      iex> right = Nx.tensor([[1], [2]], type: :s8)
      iex> Nx.quotient(left, right)
      #Nx.Tensor<
        s8[x: 2][y: 2]
        [
          [10, 20],
          [5, 10]
        ]
      >

      iex> left = Nx.tensor([[10, 20]], type: :u8, names: [:x, :y])
      iex> right = Nx.tensor([[1], [2]], type: :u32)
      iex> Nx.quotient(left, right)
      #Nx.Tensor<
        u32[x: 2][y: 2]
        [
          [10, 20],
          [5, 10]
        ]
      >

  """
  @doc type: :element
  def quotient(left, right),
    do: element_wise_bin_op(left, right, :quotient, &assert_quotient_type!/1)

  @doc """
  Element-wise arc tangent of two tensors.

  If a number is given, it is converted to a tensor.

  It always returns a float tensor. If any of the input
  tensors are not float, they are converted to f32.

  It will broadcast tensors whenever the dimensions do
  not match and broadcasting is possible.

  ## Examples

  ### Arc tangent between scalars

      iex> Nx.atan2(1, 2)
      #Nx.Tensor<
        f32
        0.46364760398864746
      >

  ### Arc tangent between tensors and scalars

      iex> Nx.atan2(Nx.tensor([1, 2, 3], names: [:data]), 1)
      #Nx.Tensor<
        f32[data: 3]
        [0.7853981852531433, 1.1071487665176392, 1.249045729637146]
      >

      iex> Nx.atan2(1, Nx.tensor([1.0, 2.0, 3.0], names: [:data]))
      #Nx.Tensor<
        f32[data: 3]
        [0.7853981852531433, 0.46364760398864746, 0.32175055146217346]
      >

  ### Arc tangent between tensors

      iex> neg_and_pos_zero_columns = Nx.tensor([[-0.0], [0.0]], type: :f64)
      iex> neg_and_pos_zero_rows = Nx.tensor([-0.0, 0.0], type: :f64)
      iex> Nx.atan2(neg_and_pos_zero_columns, neg_and_pos_zero_rows)
      #Nx.Tensor<
        f64[2][2]
        [
          [-3.141592653589793, -0.0],
          [3.141592653589793, 0.0]
        ]
      >

  """
  @doc type: :element
  def atan2(left, right), do: element_wise_bin_op(left, right, :atan2, &Nx.Type.to_floating/1)

  @doc """
  Element-wise maximum of two tensors.

  If a number is given, it is converted to a tensor.

  It will broadcast tensors whenever the dimensions do
  not match and broadcasting is possible.

  If you're using `Nx.Defn.defn/2`, you can use the `max/2` function
  in place of this function: `max(left, right)`.

  ## Examples

  ### Max between scalars

      iex> Nx.max(1, 2)
      #Nx.Tensor<
        s64
        2
      >

  ### Max between tensors and scalars

      iex> Nx.max(Nx.tensor([1, 2, 3], names: [:data]), 1)
      #Nx.Tensor<
        s64[data: 3]
        [1, 2, 3]
      >

      iex> Nx.max(1, Nx.tensor([1.0, 2.0, 3.0], names: [:data]))
      #Nx.Tensor<
        f32[data: 3]
        [1.0, 2.0, 3.0]
      >

  ### Max between tensors

      iex> left = Nx.tensor([[1], [2]], names: [:x, :y])
      iex> right = Nx.tensor([[10, 20]])
      iex> Nx.max(left, right)
      #Nx.Tensor<
        s64[x: 2][y: 2]
        [
          [10, 20],
          [10, 20]
        ]
      >

      iex> left = Nx.tensor([[1], [2]], type: :s8, names: [:x, nil])
      iex> right = Nx.tensor([[10, 20]], type: :s8)
      iex> Nx.max(left, right)
      #Nx.Tensor<
        s8[x: 2][2]
        [
          [10, 20],
          [10, 20]
        ]
      >

      iex> left = Nx.tensor([[1], [2]], type: :f32, names: [:x, nil])
      iex> right = Nx.tensor([[10, 20]], type: :f32, names: [nil, :y])
      iex> Nx.max(left, right)
      #Nx.Tensor<
        f32[x: 2][y: 2]
        [
          [10.0, 20.0],
          [10.0, 20.0]
        ]
      >

  """
  @doc type: :element
  def max(left, right), do: non_complex_element_wise_bin_op(left, right, :max, & &1)

  @doc """
  Element-wise minimum of two tensors.

  If a number is given, it is converted to a tensor.

  It will broadcast tensors whenever the dimensions do
  not match and broadcasting is possible.

  If you're using `Nx.Defn.defn/2`, you can use the `min/2` function
  in place of this function: `min(left, right)`.

  ## Examples

  ### Min between scalars

      iex> Nx.min(1, 2)
      #Nx.Tensor<
        s64
        1
      >

  ### Min between tensors and scalars

      iex> Nx.min(Nx.tensor([1, 2, 3], names: [:data]), 1)
      #Nx.Tensor<
        s64[data: 3]
        [1, 1, 1]
      >

      iex> Nx.min(1, Nx.tensor([1.0, 2.0, 3.0], names: [:data]))
      #Nx.Tensor<
        f32[data: 3]
        [1.0, 1.0, 1.0]
      >

  ### Min between tensors

      iex> left = Nx.tensor([[1], [2]], names: [:x, nil])
      iex> right = Nx.tensor([[10, 20]])
      iex> Nx.min(left, right)
      #Nx.Tensor<
        s64[x: 2][2]
        [
          [1, 1],
          [2, 2]
        ]
      >

      iex> left = Nx.tensor([[1], [2]], type: :s8, names: [:x, :y])
      iex> right = Nx.tensor([[10, 20]], type: :s8)
      iex> Nx.min(left, right)
      #Nx.Tensor<
        s8[x: 2][y: 2]
        [
          [1, 1],
          [2, 2]
        ]
      >

      iex> left = Nx.tensor([[1], [2]], type: :f32, names: [:x, nil])
      iex> right = Nx.tensor([[10, 20]], type: :f32, names: [nil, :y])
      iex> Nx.min(left, right)
      #Nx.Tensor<
        f32[x: 2][y: 2]
        [
          [1.0, 1.0],
          [2.0, 2.0]
        ]
      >

  """
  @doc type: :element
  def min(left, right), do: non_complex_element_wise_bin_op(left, right, :min, & &1)

  ## Bitwise ops

  defp assert_bitwise_type!(type) do
    if Nx.Type.integer?(type) do
      type
    else
      raise ArgumentError,
            "bitwise operators expect integer tensors as inputs and outputs an integer tensor, " <>
              "got: #{inspect(type)}"
    end
  end

  @doc """
  Element-wise bitwise AND of two tensors.

  Only integer tensors are supported. If a float or
  complex tensor is given, an error is raised.

  It will broadcast tensors whenever the dimensions do
  not match and broadcasting is possible.

  If you're using `Nx.Defn.defn/2`, you can use the `&&&` operator
  in place of this function: `left &&& right`.

  ## Examples

  ### bitwise and between scalars

      iex> Nx.bitwise_and(1, 0)
      #Nx.Tensor<
        s64
        0
      >

  ### bitwise and between tensors and scalars

      iex> Nx.bitwise_and(Nx.tensor([0, 1, 2], names: [:data]), 1)
      #Nx.Tensor<
        s64[data: 3]
        [0, 1, 0]
      >

      iex> Nx.bitwise_and(Nx.tensor([0, -1, -2], names: [:data]), -1)
      #Nx.Tensor<
        s64[data: 3]
        [0, -1, -2]
      >

  ### bitwise and between tensors

      iex> Nx.bitwise_and(Nx.tensor([0, 0, 1, 1], names: [:data]), Nx.tensor([0, 1, 0, 1]))
      #Nx.Tensor<
        s64[data: 4]
        [0, 0, 0, 1]
      >

  ## Error cases

      iex> Nx.bitwise_and(Nx.tensor([0, 0, 1, 1]), 1.0)
      ** (ArgumentError) bitwise operators expect integer tensors as inputs and outputs an integer tensor, got: {:f, 32}
  """
  @doc type: :element
  def bitwise_and(left, right),
    do: element_wise_bin_op(left, right, :bitwise_and, &assert_bitwise_type!/1)

  @doc """
  Element-wise bitwise OR of two tensors.

  Only integer tensors are supported. If a float or
  complex tensor is given, an error is raised.

  It will broadcast tensors whenever the dimensions do
  not match and broadcasting is possible.

  If you're using `Nx.Defn.defn/2`, you can use the `|||` operator
  in place of this function: `left ||| right`.

  ## Examples

  ### bitwise or between scalars

      iex> Nx.bitwise_or(1, 0)
      #Nx.Tensor<
        s64
        1
      >

  ### bitwise or between tensors and scalars

      iex> Nx.bitwise_or(Nx.tensor([0, 1, 2], names: [:data]), 1)
      #Nx.Tensor<
        s64[data: 3]
        [1, 1, 3]
      >

      iex> Nx.bitwise_or(Nx.tensor([0, -1, -2], names: [:data]), -1)
      #Nx.Tensor<
        s64[data: 3]
        [-1, -1, -1]
      >

  ### bitwise or between tensors

      iex> Nx.bitwise_or(Nx.tensor([0, 0, 1, 1], names: [:data]), Nx.tensor([0, 1, 0, 1], names: [:data]))
      #Nx.Tensor<
        s64[data: 4]
        [0, 1, 1, 1]
      >

  ## Error cases

      iex> Nx.bitwise_or(Nx.tensor([0, 0, 1, 1]), 1.0)
      ** (ArgumentError) bitwise operators expect integer tensors as inputs and outputs an integer tensor, got: {:f, 32}
  """
  @doc type: :element
  def bitwise_or(left, right),
    do: element_wise_bin_op(left, right, :bitwise_or, &assert_bitwise_type!/1)

  @doc """
  Element-wise bitwise XOR of two tensors.

  Only integer tensors are supported. If a float or complex
  tensor is given, an error is raised.

  It will broadcast tensors whenever the dimensions do
  not match and broadcasting is possible.

  ## Examples

  ### Bitwise xor between scalars

      iex> Nx.bitwise_xor(1, 0)
      #Nx.Tensor<
        s64
        1
      >

  ### Bitwise xor and between tensors and scalars

      iex> Nx.bitwise_xor(Nx.tensor([1, 2, 3], names: [:data]), 2)
      #Nx.Tensor<
        s64[data: 3]
        [3, 0, 1]
      >

      iex> Nx.bitwise_xor(Nx.tensor([-1, -2, -3], names: [:data]), 2)
      #Nx.Tensor<
        s64[data: 3]
        [-3, -4, -1]
      >

  ### Bitwise xor between tensors

      iex> Nx.bitwise_xor(Nx.tensor([0, 0, 1, 1]), Nx.tensor([0, 1, 0, 1], names: [:data]))
      #Nx.Tensor<
        s64[data: 4]
        [0, 1, 1, 0]
      >

  ## Error cases

      iex> Nx.bitwise_xor(Nx.tensor([0, 0, 1, 1]), 1.0)
      ** (ArgumentError) bitwise operators expect integer tensors as inputs and outputs an integer tensor, got: {:f, 32}
  """
  @doc type: :element
  def bitwise_xor(left, right),
    do: element_wise_bin_op(left, right, :bitwise_xor, &assert_bitwise_type!/1)

  @doc """
  Element-wise left shift of two tensors.

  Only integer tensors are supported. If a float or complex
  tensor is given, an error is raised. If the right side
  is negative, it will raise, but it may trigger undefined
  behaviour on some compilers.

  It will broadcast tensors whenever the dimensions do
  not match and broadcasting is possible. If the number of
  shifts are negative, Nx's default backend will raise,
  but it may trigger undefined behaviour in other backends.

  If you're using `Nx.Defn.defn/2`, you can use the `<<<` operator
  in place of this function: `left <<< right`.

  ## Examples

  ### Left shift between scalars

      iex> Nx.left_shift(1, 0)
      #Nx.Tensor<
        s64
        1
      >

  ### Left shift between tensors and scalars

      iex> Nx.left_shift(Nx.tensor([1, 2, 3], names: [:data]), 2)
      #Nx.Tensor<
        s64[data: 3]
        [4, 8, 12]
      >

  ### Left shift between tensors

      iex> left = Nx.tensor([1, 1, -1, -1], names: [:data])
      iex> right = Nx.tensor([1, 2, 3, 4], names: [:data])
      iex> Nx.left_shift(left, right)
      #Nx.Tensor<
        s64[data: 4]
        [2, 4, -8, -16]
      >

  ## Error cases

      iex> Nx.left_shift(Nx.tensor([0, 0, 1, 1]), 1.0)
      ** (ArgumentError) bitwise operators expect integer tensors as inputs and outputs an integer tensor, got: {:f, 32}

  """
  @doc type: :element
  def left_shift(left, right),
    do: element_wise_bin_op(left, right, :left_shift, &assert_bitwise_type!/1)

  @doc """
  Element-wise right shift of two tensors.

  Only integer tensors are supported. If a float or complex
  tensor is given, an error is raised. If the right side
  is negative, it will raise, but it may trigger undefined
  behaviour on some compilers.

  It performs an arithmetic shift if the tensor is made of
  signed integers, it performs a logical shift otherwise.
  In other words, it preserves the sign for signed integers.

  It will broadcast tensors whenever the dimensions do
  not match and broadcasting is possible. If the number of
  shifts are negative, Nx's default backend will raise,
  but it may trigger undefined behaviour in other backends.

  If you're using `Nx.Defn.defn/2`, you can use the `>>>` operator
  in place of this function: `left >>> right`.

  ## Examples

  ### Right shift between scalars

      iex> Nx.right_shift(1, 0)
      #Nx.Tensor<
        s64
        1
      >

  ### Right shift between tensors and scalars

      iex> Nx.right_shift(Nx.tensor([2, 4, 8], names: [:data]), 2)
      #Nx.Tensor<
        s64[data: 3]
        [0, 1, 2]
      >

  ### Right shift between tensors

      iex> left = Nx.tensor([16, 32, -64, -128], names: [:data])
      iex> right = Nx.tensor([1, 2, 3, 4])
      iex> Nx.right_shift(left, right)
      #Nx.Tensor<
        s64[data: 4]
        [8, 8, -8, -8]
      >

  ## Error cases

      iex> Nx.right_shift(Nx.tensor([0, 0, 1, 1]), 1.0)
      ** (ArgumentError) bitwise operators expect integer tensors as inputs and outputs an integer tensor, got: {:f, 32}

  """
  @doc type: :element
  def right_shift(left, right),
    do: element_wise_bin_op(left, right, :right_shift, &assert_bitwise_type!/1)

  @doc """
  Element-wise equality comparison of two tensors.

  If a number is given, it is converted to a tensor.

  It will broadcast tensors whenever the dimensions do
  not match and broadcasting is possible.

  If you're using `Nx.Defn.defn/2`, you can use the `==` operator
  in place of this function: `left == right`.

  ## Examples

  ### Comparison of scalars

      iex> Nx.equal(1, 2)
      #Nx.Tensor<
        u8
        0
      >

  ### Comparison of tensors and scalars

      iex> Nx.equal(1, Nx.tensor([1, 2, 3], names: [:data]))
      #Nx.Tensor<
        u8[data: 3]
        [1, 0, 0]
      >

  ### Comparison of tensors

      iex> left = Nx.tensor([1, 2, 3], names: [:data])
      iex> right = Nx.tensor([1, 2, 5])
      iex> Nx.equal(left, right)
      #Nx.Tensor<
        u8[data: 3]
        [1, 1, 0]
      >

      iex> left = Nx.tensor([[1.0, 2.0, 3.0], [4.0, 5.0, 6.0]], names: [:x, nil])
      iex> right = Nx.tensor([1, 2, 3])
      iex> Nx.equal(left, right)
      #Nx.Tensor<
        u8[x: 2][3]
        [
          [1, 1, 1],
          [0, 0, 0]
        ]
      >
  """
  @doc type: :element
  def equal(left, right), do: element_wise_pred_op(left, right, :equal)

  @doc """
  Element-wise logical and of two tensors.

  Zero is considered false, any other number is considered
  true.

  It will broadcast tensors whenever the dimensions do
  not match and broadcasting is possible.

  If you're using `Nx.Defn.defn/2`, you can use the `and` operator
  in place of this function: `left and right`.

  ## Examples

      iex> Nx.logical_and(1, Nx.tensor([-1, 0, 1], names: [:data]))
      #Nx.Tensor<
        u8[data: 3]
        [1, 0, 1]
      >

      iex> left = Nx.tensor([-1, 0, 1], names: [:data])
      iex> right = Nx.tensor([[-1], [0], [1]])
      iex> Nx.logical_and(left, right)
      #Nx.Tensor<
        u8[3][data: 3]
        [
          [1, 0, 1],
          [0, 0, 0],
          [1, 0, 1]
        ]
      >

      iex> left = Nx.tensor([-1.0, 0.0, 1.0], names: [:data])
      iex> right = Nx.tensor([[-1], [0], [1]])
      iex> Nx.logical_and(left, right)
      #Nx.Tensor<
        u8[3][data: 3]
        [
          [1, 0, 1],
          [0, 0, 0],
          [1, 0, 1]
        ]
      >
  """
  @doc type: :element
  def logical_and(left, right), do: element_wise_pred_op(left, right, :logical_and)

  @doc """
  Element-wise logical or of two tensors.

  Zero is considered false, any other number is considered
  true.

  It will broadcast tensors whenever the dimensions do
  not match and broadcasting is possible.

  If you're using `Nx.Defn.defn/2`, you can use the `or` operator
  in place of this function: `left or right`.

  ## Examples

      iex> Nx.logical_or(0, Nx.tensor([-1, 0, 1], names: [:data]))
      #Nx.Tensor<
        u8[data: 3]
        [1, 0, 1]
      >

      iex> left = Nx.tensor([-1, 0, 1], names: [:data])
      iex> right = Nx.tensor([[-1], [0], [1]])
      iex> Nx.logical_or(left, right)
      #Nx.Tensor<
        u8[3][data: 3]
        [
          [1, 1, 1],
          [1, 0, 1],
          [1, 1, 1]
        ]
      >

      iex> left = Nx.tensor([-1.0, 0.0, 1.0], names: [:data])
      iex> right = Nx.tensor([[-1], [0], [1]])
      iex> Nx.logical_or(left, right)
      #Nx.Tensor<
        u8[3][data: 3]
        [
          [1, 1, 1],
          [1, 0, 1],
          [1, 1, 1]
        ]
      >
  """
  @doc type: :element
  def logical_or(left, right), do: element_wise_pred_op(left, right, :logical_or)

  @doc """
  Element-wise logical xor of two tensors.

  Zero is considered false, any other number is considered
  true.

  It will broadcast tensors whenever the dimensions do
  not match and broadcasting is possible.

  ## Examples

      iex> Nx.logical_xor(0, Nx.tensor([-1, 0, 1], names: [:data]))
      #Nx.Tensor<
        u8[data: 3]
        [1, 0, 1]
      >

      iex> left = Nx.tensor([-1, 0, 1], names: [:data])
      iex> right = Nx.tensor([[-1], [0], [1]])
      iex> Nx.logical_xor(left, right)
      #Nx.Tensor<
        u8[3][data: 3]
        [
          [0, 1, 0],
          [1, 0, 1],
          [0, 1, 0]
        ]
      >

      iex> left = Nx.tensor([-1.0, 0.0, 1.0], names: [:data])
      iex> right = Nx.tensor([[-1], [0], [1]])
      iex> Nx.logical_xor(left, right)
      #Nx.Tensor<
        u8[3][data: 3]
        [
          [0, 1, 0],
          [1, 0, 1],
          [0, 1, 0]
        ]
      >

  """
  @doc type: :element
  def logical_xor(left, right), do: element_wise_pred_op(left, right, :logical_xor)

  @doc """
  Element-wise logical not a tensor.

  Zero is considered false, any other number is considered
  true.

  If you're using `Nx.Defn.defn/2`, you can use the `not` operator
  in place of this function: `not tensor`.

  ## Examples

      iex> Nx.logical_not(Nx.tensor([-1, 0, 1], names: [:data]))
      #Nx.Tensor<
        u8[data: 3]
        [0, 1, 0]
      >

      iex> Nx.logical_not(Nx.tensor([-1.0, 0.0, 1.0], names: [:data]))
      #Nx.Tensor<
        u8[data: 3]
        [0, 1, 0]
      >

  """
  @doc type: :element
  def logical_not(tensor) do
    apply_vectorized(tensor, fn tensor ->
      output = Nx.template(tensor.shape, {:u, 8}, names: tensor.names)

      Nx.Shared.optional(:logical_not, [tensor], output, fn tensor ->
        element_wise_pred_op(tensor, 0, :equal)
      end)
    end)
  end

  @doc """
  Element-wise not-equal comparison of two tensors.

  If a number is given, it is converted to a tensor.

  It will broadcast tensors whenever the dimensions do
  not match and broadcasting is possible.

  If you're using `Nx.Defn.defn/2`, you can use the `!=` operator
  in place of this function: `left != right`.

  ## Examples

  ### Comparison of scalars

      iex> Nx.not_equal(1, 2)
      #Nx.Tensor<
        u8
        1
      >

  ### Comparison of tensor and scalar

      iex> Nx.not_equal(Nx.tensor([1, 2, 3], names: [:data]), Nx.tensor(1))
      #Nx.Tensor<
        u8[data: 3]
        [0, 1, 1]
      >

  ### Comparison of tensors

      iex> left = Nx.tensor([1, 1, 2])
      iex> right = Nx.tensor([1, 2, 3], names: [:data])
      iex> Nx.not_equal(left, right)
      #Nx.Tensor<
        u8[data: 3]
        [0, 1, 1]
      >

      iex> left = Nx.tensor([[1, 4, 2], [4, 5, 6]], names: [:x, :y])
      iex> right = Nx.tensor([[1, 3, 2], [4, 2, 1]], names: [:x, :y])
      iex> Nx.not_equal(left, right)
      #Nx.Tensor<
        u8[x: 2][y: 3]
        [
          [0, 1, 0],
          [0, 1, 1]
        ]
      >
  """
  @doc type: :element
  def not_equal(left, right), do: element_wise_pred_op(left, right, :not_equal)

  @doc """
  Element-wise greater than comparison of two tensors.

  If a number is given, it is converted to a tensor.

  It will broadcast tensors whenever the dimensions do
  not match and broadcasting is possible.

  If you're using `Nx.Defn.defn/2`, you can use the `>` operator
  in place of this function: `left > right`.

  ## Examples

  ### Comparison of scalars

      iex> Nx.greater(1, 2)
      #Nx.Tensor<
        u8
        0
      >

  ### Comparison of tensors and scalars

      iex> Nx.greater(1, Nx.tensor([1, 2, 3], names: [:data]))
      #Nx.Tensor<
        u8[data: 3]
        [0, 0, 0]
      >

  ### Comparison of tensors

      iex> left = Nx.tensor([1, 2, 3], names: [:data])
      iex> right = Nx.tensor([1, 2, 2])
      iex> Nx.greater(left, right)
      #Nx.Tensor<
        u8[data: 3]
        [0, 0, 1]
      >

      iex> left = Nx.tensor([[1.0, 2.0, 3.0], [4.0, 5.0, 6.0]], names: [:x, :y])
      iex> right = Nx.tensor([1, 2, 3])
      iex> Nx.greater(left, right)
      #Nx.Tensor<
        u8[x: 2][y: 3]
        [
          [0, 0, 0],
          [1, 1, 1]
        ]
      >
  """
  @doc type: :element
  def greater(left, right), do: non_complex_element_wise_pred_op(left, right, :greater)

  @doc """
  Element-wise less than comparison of two tensors.

  If a number is given, it is converted to a tensor.

  It will broadcast tensors whenever the dimensions do
  not match and broadcasting is possible.

  If you're using `Nx.Defn.defn/2`, you can use the `<` operator
  in place of this function: `left < right`.

  ## Examples

  ### Comparison of scalars

      iex> Nx.less(1, 2)
      #Nx.Tensor<
        u8
        1
      >

  ### Comparison of tensors and scalars

      iex> Nx.less(1, Nx.tensor([1, 2, 3], names: [:data]))
      #Nx.Tensor<
        u8[data: 3]
        [0, 1, 1]
      >

  ### Comparison of tensors

      iex> Nx.less(Nx.tensor([1, 2, 1]), Nx.tensor([1, 2, 2], names: [:data]))
      #Nx.Tensor<
        u8[data: 3]
        [0, 0, 1]
      >

      iex> Nx.less(Nx.tensor([[1.0, 2.0, 3.0], [4.0, 2.0, 1.0]], names: [:x, :y]), Nx.tensor([1, 2, 3]))
      #Nx.Tensor<
        u8[x: 2][y: 3]
        [
          [0, 0, 0],
          [0, 0, 1]
        ]
      >

  """
  @doc type: :element
  def less(left, right), do: non_complex_element_wise_pred_op(left, right, :less)

  @doc """
  Element-wise greater than or equal comparison of two tensors.

  If a number is given, it is converted to a tensor.

  It will broadcast tensors whenever the dimensions do
  not match and broadcasting is possible.

  If you're using `Nx.Defn.defn/2`, you can use the `>=` operator
  in place of this function: `left >= right`.

  ## Examples

  ### Comparison of scalars

      iex> Nx.greater_equal(1, 2)
      #Nx.Tensor<
        u8
        0
      >

  ### Comparison of tensors and scalars

      iex> Nx.greater_equal(1, Nx.tensor([1, 2, 3], names: [:data]))
      #Nx.Tensor<
        u8[data: 3]
        [1, 0, 0]
      >

  ### Comparison of tensors

      iex> left = Nx.tensor([1, 2, 3], names: [:data])
      iex> right = Nx.tensor([1, 2, 2])
      iex> Nx.greater_equal(left, right)
      #Nx.Tensor<
        u8[data: 3]
        [1, 1, 1]
      >

      iex> left = Nx.tensor([[1.0, 2.0, 3.0], [4.0, 5.0, 6.0]], names: [:x, :y])
      iex> right = Nx.tensor([1, 2, 3])
      iex> Nx.greater_equal(left, right)
      #Nx.Tensor<
        u8[x: 2][y: 3]
        [
          [1, 1, 1],
          [1, 1, 1]
        ]
      >

  """
  @doc type: :element
  def greater_equal(left, right),
    do: non_complex_element_wise_pred_op(left, right, :greater_equal)

  @doc """
  Element-wise less than or equal comparison of two tensors.

  If a number is given, it is converted to a tensor.

  It will broadcast tensors whenever the dimensions do
  not match and broadcasting is possible.

  If you're using `Nx.Defn.defn/2`, you can use the `<=` operator
  in place of this function: `left <= right`.

  ## Examples

  ### Comparison of scalars

      iex> Nx.less_equal(1, 2)
      #Nx.Tensor<
        u8
        1
      >

  ### Comparison of tensors and scalars

      iex> Nx.less_equal(1, Nx.tensor([1, 2, 3], names: [:data]))
      #Nx.Tensor<
        u8[data: 3]
        [1, 1, 1]
      >

  ### Comparison of tensors

      iex> left = Nx.tensor([1, 2, 3], names: [:data])
      iex> right = Nx.tensor([1, 2, 2])
      iex> Nx.less_equal(left, right)
      #Nx.Tensor<
        u8[data: 3]
        [1, 1, 0]
      >

      iex> left = Nx.tensor([[1.0, 2.0, 3.0], [4.0, 5.0, 6.0]])
      iex> right = Nx.tensor([1, 2, 3], names: [:y])
      iex> Nx.less_equal(left, right)
      #Nx.Tensor<
        u8[2][y: 3]
        [
          [1, 1, 1],
          [0, 0, 0]
        ]
      >

  """
  @doc type: :element
  def less_equal(left, right), do: non_complex_element_wise_pred_op(left, right, :less_equal)

  @doc """
  Constructs a tensor from two tensors, based on a predicate.

  The resulting tensor is built by evaluating each element of
  `pred` and returning either the corresponding element from
  `on_true` or `on_false`.

  `pred` must either be `1` or `0` or a tensor of predicates
  with a shape that matches the largest shape between `s1` or `s2`.

  If the shape of `on_true` or `on_false` do not match the shape of
  `pred`, attempts to broadcast both so they match the shape of `pred`.

  ## Examples

  When the first argument is a scalar:

      iex> Nx.select(1, Nx.tensor([1, 2, 3], names: [:x]), Nx.tensor([4, 5, 6], names: [:x]))
      #Nx.Tensor<
        s64[x: 3]
        [1, 2, 3]
      >

      iex> Nx.select(0, Nx.tensor([1, 2, 3], names: [:y]), Nx.tensor([4, 5, 6], names: [:y]))
      #Nx.Tensor<
        s64[y: 3]
        [4, 5, 6]
      >

      iex> Nx.select(0, Nx.tensor([[1, 2]], names: [:x, :y]), Nx.tensor([[3], [4]], names: [:x, :y]))
      #Nx.Tensor<
        s64[x: 2][y: 2]
        [
          [3, 3],
          [4, 4]
        ]
      >

  When the first argument is a tensor:

      iex> Nx.select(Nx.tensor([0, 1, 0], names: [:x]), Nx.tensor([1, 2, 3], names: [:y]), Nx.tensor([4, 5, 6], names: [:z]))
      #Nx.Tensor<
        s64[x: 3]
        [4, 2, 6]
      >

      iex> x = Nx.tensor([2, 4, 6], names: [:x])
      iex> y = Nx.tensor([3, 2, 1])
      iex> Nx.select(Nx.greater(x, y), Nx.tensor([2, 4, 6], names: [:i]), Nx.tensor([1, 3, 5], names: [:j]))
      #Nx.Tensor<
        s64[x: 3]
        [1, 4, 6]
      >

      iex> x = Nx.tensor([2, 4, 6, 8, 10], names: [:x])
      iex> y = Nx.tensor([1, 6, 2, 11, 2], names: [:x])
      iex> Nx.select(Nx.greater(x, y), Nx.tensor(2), Nx.tensor([1, 3, 5, 7, 9], names: [:x]))
      #Nx.Tensor<
        s64[x: 5]
        [2, 3, 2, 7, 2]
      >

  If the tensor has other values, any non-zero value is considered true:

      iex> Nx.select(Nx.tensor([0, 1, 2], type: :u8), Nx.tensor([0, 0, 0]), Nx.tensor([1, 1, 1]))
      #Nx.Tensor<
        s64[3]
        [1, 0, 0]
      >

      iex> Nx.select(Nx.tensor([0, 1, 0]), Nx.tensor([1, 1, 1]), Nx.tensor([2.0, 2.0, 2.0]))
      #Nx.Tensor<
        f32[3]
        [2.0, 1.0, 2.0]
      >
  """
  @doc type: :element
  def select(pred, on_true, on_false) do
    %T{shape: pred_shape, names: pred_names} = pred = to_tensor(pred)
    %T{shape: true_shape, names: true_names} = on_true = to_tensor(on_true)
    %T{shape: false_shape, names: false_names} = on_false = to_tensor(on_false)

    Nx.Shared.raise_vectorized_not_implemented_yet(pred, __ENV__.function)
    Nx.Shared.raise_vectorized_not_implemented_yet(on_true, __ENV__.function)
    Nx.Shared.raise_vectorized_not_implemented_yet(on_false, __ENV__.function)

    output_type = binary_type(on_true, on_false)

    {output_shape, output_names} =
      case pred_shape do
        {} ->
          Nx.Shape.binary_broadcast(true_shape, true_names, false_shape, false_names)

        _ ->
          {pred_shape, pred_names}
      end

    _ =
      Nx.Shape.broadcast!(
        true_shape,
        output_shape,
        Nx.Shape.broadcast_axes(true_shape, output_shape)
      )

    _ =
      Nx.Shape.broadcast!(
        false_shape,
        output_shape,
        Nx.Shape.broadcast_axes(false_shape, output_shape)
      )

    out = %{pred | shape: output_shape, type: output_type, names: output_names}
    impl!(pred, on_true, on_false).select(out, pred, on_true, on_false)
  end

  @doc """
  Performs a `window_reduce` to select the maximum index in each
  window of the input tensor according to and scatters source tensor
  to corresponding maximum indices in the output tensor.

  Output tensor is initialized as a full tensor with values
  `init_value`. If indices overlap, adds overlapping source values.
  The shape of the source tensor must match the valid windows in the
  input tensor. This means the shape of the source tensor must match
  the shape of the input tensor after a `window_reduce` op with padding
  `padding` and strides `strides`.

  This function is the gradient of `window_max`.

  ## Examples

      iex> t = Nx.tensor([
      ...>   [7, 2, 5, 3, 10, 2],
      ...>   [3, 8, 9, 3, 4, 2],
      ...>   [1, 5, 7, 5, 6, 1],
      ...>   [0, 6, 2, 7, 2, 8]
      ...> ])
      iex> opts = [strides: [2, 3], padding: :valid]
      iex> Nx.window_scatter_max(t, Nx.tensor([[2, 6], [3, 1]]), 0, {2, 3}, opts)
      #Nx.Tensor<
        s64[4][6]
        [
          [0, 0, 0, 0, 6, 0],
          [0, 0, 2, 0, 0, 0],
          [0, 0, 3, 0, 0, 0],
          [0, 0, 0, 0, 0, 1]
        ]
      >

      iex> t = Nx.tensor([
      ...>   [7, 2, 5, 3, 8],
      ...>   [3, 8, 9, 3, 4],
      ...>   [1, 5, 7, 5, 6],
      ...>   [0, 6, 2, 10, 2]
      ...> ])
      iex> opts = [strides: [2, 2], padding: :valid]
      iex> Nx.window_scatter_max(t, Nx.tensor([[2, 6], [3, 1]]), 0, {2, 3}, opts)
      #Nx.Tensor<
        s64[4][5]
        [
          [0, 0, 0, 0, 0],
          [0, 0, 8, 0, 0],
          [0, 0, 3, 0, 0],
          [0, 0, 0, 1, 0]
        ]
      >

  ## Vectorized tensors

  The source and target tensors can be vectorized, and will be broadcasted
  through `broadcast_vectors/1` for the result calculation. `init_value`
  must not be vectorized.

      iex> t = Nx.tensor([
      ...>   [
      ...>     [7, 2, 5, 3],
      ...>     [3, 8, 9, 3]
      ...>   ],
      ...>   [
      ...>     [1, 5, 7, 5],
      ...>     [0, 6, 2, 8]
      ...>   ]
      ...> ]) |> Nx.vectorize(:x)
      iex> opts = [strides: [1, 2], padding: :valid]
      iex> source = Nx.tensor([[[2, 6]], [[3, 1]]]) |> Nx.vectorize(:y)
      iex> Nx.window_scatter_max(t, source, 0, {2, 2}, opts)
      #Nx.Tensor<
        vectorized[x: 2][y: 2]
        s64[2][4]
        [
          [
            [
              [0, 0, 0, 0],
              [0, 2, 6, 0]
            ],
            [
              [0, 0, 0, 0],
              [0, 3, 1, 0]
            ]
          ],
          [
            [
              [0, 0, 0, 0],
              [0, 2, 0, 6]
            ],
            [
              [0, 0, 0, 0],
              [0, 3, 0, 1]
            ]
          ]
        ]
      >
  """
  @doc type: :window
  def window_scatter_max(tensor, source, init_value, window_dimensions, opts \\ []) do
    opts = keyword!(opts, padding: :valid, strides: 1)
    Nx.Shape.validate!(window_dimensions, :window_dimensions)

    [tensor, source] = broadcast_vectors([tensor, source])
    %T{shape: input_shape, vectorized_axes: vectorized_axes} = tensor
    %T{shape: source_shape, type: source_type} = source

    %T{type: value_type, vectorized_axes: value_vectorized_axes} =
      init_value = to_tensor(init_value)

    if value_vectorized_axes != [] do
      raise ArgumentError, "the init_value tensor cannot be vectorized"
    end

    offset = length(vectorized_axes)

    padding = opts[:padding]
    strides = opts[:strides]

    strides =
      if is_integer(strides),
        do: List.duplicate(strides, rank(input_shape)),
        else: strides

    dilations = List.duplicate(1, rank(input_shape))

    {output_window_shape, padding_config} =
      Nx.Shape.pool(input_shape, window_dimensions, strides, padding, dilations)

    unless output_window_shape == source_shape do
      raise ArgumentError, "source shape must match valid windows in input tensor"
    end

    output_type = Nx.Type.merge(source_type, value_type)
    Nx.Shared.raise_complex_not_supported(output_type, :window_scatter_max, 5)

    padding_config = List.duplicate({0, 0}, offset) ++ padding_config
    strides = List.duplicate(1, offset) ++ strides

    window_dimensions =
      if offset != 0 do
        List.to_tuple(List.duplicate(1, offset) ++ Tuple.to_list(window_dimensions))
      else
        window_dimensions
      end

    tensor = devectorize(tensor)
    source = devectorize(source)

    result =
      impl!(tensor, source).window_scatter_max(
        %{tensor | type: output_type},
        tensor,
        source,
        init_value,
        window_dimensions,
        padding: padding_config,
        strides: strides
      )

    vectorize(result, vectorized_axes)
  end

  @doc """
  Performs a `window_reduce` to select the minimum index in each
  window of the input tensor according to and scatters source tensor
  to corresponding minimum indices in the output tensor.

  Output tensor is initialized as a full tensor with values
  `init_value`. If indices overlap, adds overlapping source values.
  The shape of the source tensor must match the valid windows in the
  input tensor. This means the shape of the source tensor must match
  the shape of the input tensor after a `window_reduce` op with padding
  `padding` and strides `strides`.

  This function is the gradient of `window_min`.

  ## Examples

      iex> t = Nx.tensor([
      ...>   [7, 2, 5, 3, 10, 2],
      ...>   [3, 8, 9, 3, 4, 2],
      ...>   [1, 5, 7, 5, 6, 1],
      ...>   [0, 6, 2, 7, 2, 8]
      ...> ])
      iex> opts = [strides: [2, 3], padding: :valid]
      iex> Nx.window_scatter_min(t, Nx.tensor([[2, 6], [3, 1]]), 0, {2, 3}, opts)
      #Nx.Tensor<
        s64[4][6]
        [
          [0, 2, 0, 0, 0, 0],
          [0, 0, 0, 0, 0, 6],
          [0, 0, 0, 0, 0, 1],
          [3, 0, 0, 0, 0, 0]
        ]
      >

      iex> t = Nx.tensor([
      ...>   [7, 2, 5, 3, 8],
      ...>   [3, 8, 9, 3, 4],
      ...>   [1, 5, 7, 5, 6],
      ...>   [0, 6, 2, 10, 2]
      ...> ])
      iex> opts = [strides: [2, 2], padding: :valid]
      iex> Nx.window_scatter_min(t, Nx.tensor([[2, 6], [3, 1]]), 0, {2, 3}, opts)
      #Nx.Tensor<
        s64[4][5]
        [
          [0, 2, 0, 0, 0],
          [0, 0, 0, 6, 0],
          [0, 0, 0, 0, 0],
          [3, 0, 0, 0, 1]
        ]
      >

  ## Vectorized tensors

  The source and target tensors can be vectorized, and will be broadcasted
  through `broadcast_vectors/1` for the result calculation. `init_value`
  must not be vectorized.

      iex> t = Nx.tensor([
      ...>   [
      ...>     [7, 2, 5, 1],
      ...>     [3, 8, 9, 3]
      ...>   ],
      ...>   [
      ...>     [1, 5, 7, 5],
      ...>     [0, 6, 2, 8]
      ...>   ]
      ...> ]) |> Nx.vectorize(:x)
      iex> opts = [strides: [1, 2], padding: :valid]
      iex> source = Nx.tensor([[[2, 6]], [[3, 1]]]) |> Nx.vectorize(:y)
      iex> Nx.window_scatter_min(t, source, 0, {2, 2}, opts)
      #Nx.Tensor<
        vectorized[x: 2][y: 2]
        s64[2][4]
        [
          [
            [
              [0, 2, 0, 6],
              [0, 0, 0, 0]
            ],
            [
              [0, 3, 0, 1],
              [0, 0, 0, 0]
            ]
          ],
          [
            [
              [0, 0, 0, 0],
              [2, 0, 6, 0]
            ],
            [
              [0, 0, 0, 0],
              [3, 0, 1, 0]
            ]
          ]
        ]
      >
  """
  @doc type: :window
  def window_scatter_min(tensor, source, init_value, window_dimensions, opts \\ []) do
    opts = keyword!(opts, padding: :valid, strides: 1)

    [tensor, source] = broadcast_vectors([tensor, source])
    %T{shape: input_shape, vectorized_axes: vectorized_axes} = tensor
    %T{shape: source_shape, type: source_type} = source

    %T{type: value_type, vectorized_axes: value_vectorized_axes} =
      init_value = to_tensor(init_value)

    if value_vectorized_axes != [] do
      raise ArgumentError, "the init_value tensor cannot be vectorized"
    end

    offset = length(vectorized_axes)

    padding = opts[:padding]
    strides = opts[:strides]

    strides =
      if is_integer(strides),
        do: List.duplicate(strides, rank(input_shape)),
        else: strides

    dilations = List.duplicate(1, rank(input_shape))

    {output_window_shape, padding_config} =
      Nx.Shape.pool(input_shape, window_dimensions, strides, padding, dilations)

    unless output_window_shape == source_shape do
      raise ArgumentError, "source shape must match valid windows in input tensor"
    end

    output_type = Nx.Type.merge(source_type, value_type)
    Nx.Shared.raise_complex_not_supported(output_type, :window_scatter_min, 5)

    padding_config = List.duplicate({0, 0}, offset) ++ padding_config
    strides = List.duplicate(1, offset) ++ strides

    window_dimensions =
      if offset != 0 do
        List.to_tuple(List.duplicate(1, offset) ++ Tuple.to_list(window_dimensions))
      else
        window_dimensions
      end

    tensor = devectorize(tensor)
    source = devectorize(source)

    result =
      impl!(tensor, source).window_scatter_min(
        %{tensor | type: output_type},
        tensor,
        source,
        init_value,
        window_dimensions,
        padding: padding_config,
        strides: strides
      )

    vectorize(result, vectorized_axes)
  end

  @doc """
  Performs an indexed `add` operation on the `target` tensor,
  adding the `updates` into the corresponding `indices` positions.

  This operation is the grad for `gather/2` and gather-like operations such as
  `take/3` and `take_along_axis/3`.

  `indices` must be a fully qualified tensor of shape `{n, Nx.rank(target)}`, with `n`
  being an arbitrary number of indices, while `updates` must have a compatible `{n}` shape.

  See also: `indexed_add/3`, `gather/2`, `take/3`, `take_along_axis/3`

  ## Examples

      iex> t = Nx.iota({1, 2, 3})
      #Nx.Tensor<
        s64[1][2][3]
        [
          [
            [0, 1, 2],
            [3, 4, 5]
          ]
        ]
      >
      iex> indices = Nx.tensor([[0, 0, 0], [0, 1, 1], [0, 0, 0], [0, 0, 2], [0, 1, 2]])
      iex> updates = Nx.tensor([1, 3, 1, -2, 5])
      iex> Nx.indexed_add(t, indices, updates)
      #Nx.Tensor<
        s64[1][2][3]
        [
          [
            [2, 1, 0],
            [3, 7, 10]
          ]
        ]
      >

  Type promotions should happen automatically, with the resulting type being the combination
  of the `target` type and the `updates` type.

      iex> Nx.indexed_add(Nx.tensor([1.0]), Nx.tensor([[0], [0]]), Nx.tensor([1, 1]))
      #Nx.Tensor<
        f32[1]
        [3.0]
      >

      iex> Nx.indexed_add(Nx.tensor([1]), Nx.tensor([[0], [0]]), Nx.tensor([1.0, 1.0]))
      #Nx.Tensor<
        f32[1]
        [3.0]
      >

      iex> Nx.indexed_add(Nx.tensor([1], type: :s32), Nx.tensor([[0], [0]]), Nx.tensor([1, 1], type: :s64))
      #Nx.Tensor<
        s64[1]
        [3]
      >

  ## Vectorized tensors

  All of the inputs can be vectorized. The function will broadcast along the vectorized axes
  before calculating the results.

      iex> x = Nx.tensor([[0, 10], [10, 20]]) |> Nx.vectorize(:x)
      iex> idx = Nx.tensor([[[0], [0]], [[0], [1]], [[1], [1]]]) |> Nx.vectorize(:y)
      iex> Nx.indexed_add(x, idx, Nx.tensor([1, 1]))
      #Nx.Tensor<
        vectorized[x: 2][y: 3]
        s64[2]
        [
          [
            [2, 10],
            [1, 11],
            [0, 12]
          ],
          [
            [12, 20],
            [11, 21],
            [10, 22]
          ]
        ]
      >

  ## Error cases
      iex> Nx.indexed_add(Nx.tensor([[1], [2]]), Nx.tensor([[[1, 2, 3]]]), Nx.tensor([0]))
      ** (ArgumentError) indices must be a rank 2 tensor, got: 3

      iex> Nx.indexed_add(Nx.tensor([[1], [2]]), Nx.tensor([[1, 2]]), Nx.tensor([[0]]))
      ** (ArgumentError) updates must be a rank 1 tensor, got: 2

      iex> Nx.indexed_add(Nx.tensor([[1], [2]]), Nx.tensor([[1, 2, 3]]), Nx.tensor([0]))
      ** (ArgumentError) expected indices to have shape {*, 2}, got: {1, 3}

      iex> Nx.indexed_add(Nx.tensor([[1], [2]]), Nx.tensor([[1, 2]]), Nx.tensor([0, 1]))
      ** (ArgumentError) expected updates tensor to match the first axis of indices tensor with shape {1, 2}, got {2}
  """
  @doc type: :indexed
  def indexed_add(target, indices, updates) do
    indexed_op(target, indices, updates, :indexed_add)
  end

  @doc """
  Puts individual values from `updates` into the given tensor at the corresponding `indices`.

  `indices` must be a fully qualified tensor of shape `{n, Nx.rank(target)}`, with `n`
  being an arbitrary number of indices, while `updates` must have a compatible `{n}` shape.

  In case of repeating indices, the result is non-determinstic, since the operation happens
  in parallel when running on devices such as the GPU.

  See also: `indexed_add/3`, `put_slice/3`.

  ## Examples

      iex> Nx.indexed_put(Nx.tensor([0, 0, 0]), Nx.tensor([[1], [2]]), Nx.tensor([2, 4]))
      #Nx.Tensor<
        s64[3]
        [0, 2, 4]
      >

      iex> Nx.indexed_put(Nx.tensor([0, 0, 0]), Nx.tensor([[1], [2], [1]]), Nx.tensor([3, 4, 2]))
      #Nx.Tensor<
        s64[3]
        [0, 2, 4]
      >

      iex> t = Nx.iota({1, 2, 3})
      #Nx.Tensor<
        s64[1][2][3]
        [
          [
            [0, 1, 2],
            [3, 4, 5]
          ]
        ]
      >
      iex> indices = Nx.tensor([[0, 0, 0], [0, 1, 1], [0, 0, 2]])
      iex> updates = Nx.tensor([1, 3, -2])
      iex> Nx.indexed_put(t, indices, updates)
      #Nx.Tensor<
        s64[1][2][3]
        [
          [
            [1, 1, -2],
            [3, 3, 5]
          ]
        ]
      >

  Type promotions should happen automatically, with the resulting type being the combination
  of the `target` type and the `updates` type.

      iex> Nx.indexed_put(Nx.tensor([1.0]), Nx.tensor([[0]]), Nx.tensor([3]))
      #Nx.Tensor<
        f32[1]
        [3.0]
      >

      iex> Nx.indexed_put(Nx.tensor([1]), Nx.tensor([[0]]), Nx.tensor([3.0]))
      #Nx.Tensor<
        f32[1]
        [3.0]
      >

      iex> Nx.indexed_put(Nx.tensor([1], type: :s32), Nx.tensor([[0]]), Nx.tensor([3], type: :s64))
      #Nx.Tensor<
        s64[1]
        [3]
      >

  ## Vectorized tensors

  All of the inputs can be vectorized. The function will broadcast along the vectorized axes
  before calculating the results.

      iex> x = Nx.tensor([[0, 10], [10, 20]]) |> Nx.vectorize(:x)
      iex> idx = Nx.tensor([[[0], [0]], [[0], [1]], [[1], [1]]]) |> Nx.vectorize(:y)
      iex> Nx.indexed_put(x, idx, Nx.tensor([1, 1]))
      #Nx.Tensor<
        vectorized[x: 2][y: 3]
        s64[2]
        [
          [
            [1, 10],
            [1, 1],
            [0, 1]
          ],
          [
            [1, 20],
            [1, 1],
            [10, 1]
          ]
        ]
      >

  ## Error cases

      iex> Nx.indexed_put(Nx.tensor([[1], [2]]), Nx.tensor([[[1, 2, 3]]]), Nx.tensor([0]))
      ** (ArgumentError) indices must be a rank 2 tensor, got: 3

      iex> Nx.indexed_put(Nx.tensor([[1], [2]]), Nx.tensor([[1, 2]]), Nx.tensor([[0]]))
      ** (ArgumentError) updates must be a rank 1 tensor, got: 2

      iex> Nx.indexed_put(Nx.tensor([[1], [2]]), Nx.tensor([[1, 2, 3]]), Nx.tensor([0]))
      ** (ArgumentError) expected indices to have shape {*, 2}, got: {1, 3}

      iex> Nx.indexed_put(Nx.tensor([[1], [2]]), Nx.tensor([[1, 2]]), Nx.tensor([0, 1]))
      ** (ArgumentError) expected updates tensor to match the first axis of indices tensor with shape {1, 2}, got {2}
  """
  @doc type: :indexed
  def indexed_put(target, indices, updates) do
    indexed_op(target, indices, updates, :indexed_put)
  end

  defp indexed_op(target, indices, updates, op) do
    [%T{vectorized_axes: vectorized_axes} = target, indices, updates] =
      broadcast_vectors([target, indices, updates])

    type = binary_type(target, updates)

    Nx.Shape.indexed(target, indices, updates)

    target = devectorize(target)
    indices = devectorize(indices)
    updates = devectorize(updates)

    {indices, updates} =
      if vectorized_axes != [] do
        offset = length(vectorized_axes)

        to_concat =
          Enum.reduce((offset - 1)..0//-1, [indices], fn axis, idx ->
            [Nx.iota(indices.shape, axis: axis) | idx]
          end)

        n = elem(indices.shape, tuple_size(indices.shape) - 1)

        indices =
          to_concat
          |> concatenate(axis: -1)
          |> reshape({:auto, offset + n})

        {indices, flatten(updates)}
      else
        {indices, updates}
      end

    out = %{target | type: type}

    result = apply(impl!(target, indices, updates), op, [out, target, indices, updates])

    vectorize(result, vectorized_axes)
  end

  ## Unary ops
  @disallow_complex_type_unary_ops [:erf, :erfc, :erf_inv]

  for {name, {desc, code, formula}} <- Nx.Shared.unary_math_funs() do
    inputs =
      if name in [:acos, :asin, :atan, :atanh, :erf_inv] do
        [to_float32(0.1), to_float32(0.5), to_float32(0.9)]
      else
        [1, 2, 3]
      end

    outputs =
      for input <- inputs do
        {res, _} = Code.eval_quoted(code, x: input)
        to_float32(res)
      end

    complex_check_block =
      if name in @disallow_complex_type_unary_ops do
        quote do
          Nx.Shared.raise_complex_not_supported(var!(type), unquote(name), 1)
        end
      end

    @doc """
    Calculates the #{desc} of each element in the tensor.

    It is equivalent to:

    #{formula}

    ## Examples

        iex> Nx.#{name}(#{hd(inputs)})
        #Nx.Tensor<
          f32
          #{hd(outputs)}
        >

        iex> Nx.#{name}(Nx.tensor(#{inspect(inputs)}, names: [:x]))
        #Nx.Tensor<
          f32[x: 3]
          #{inspect(outputs)}
        >

    """
    @doc type: :element
    def unquote(name)(tensor) do
      apply_vectorized(tensor, fn tensor ->
        type = Nx.Type.to_floating(tensor.type)
        unquote(complex_check_block)
        impl!(tensor).unquote(name)(%{tensor | type: type}, tensor)
      end)
    end
  end

  @doc """
  Determines if each element in `tensor` is a `NaN`.

  For complex tensors, if either of the components is `NaN`,
  the entry is deemed `NaN` as well.

  ## Examples

      iex> Nx.is_nan(Nx.tensor([:nan, 1, 0]))
      #Nx.Tensor<
        u8[3]
        [1, 0, 0]
      >

      iex> Nx.is_nan(Nx.tensor([:nan, :infinity, Complex.new(0, :nan)]))
      #Nx.Tensor<
        u8[3]
        [1, 0, 1]
      >

      iex> Nx.is_nan(Nx.tensor([1, 0]))
      #Nx.Tensor<
        u8[2]
        [0, 0]
      >
  """
  @doc type: :element
  def is_nan(tensor) do
    apply_vectorized(tensor, fn tensor ->
      impl!(tensor).is_nan(%{tensor | type: {:u, 8}}, tensor)
    end)
  end

  @doc """
  Determines if each element in `tensor` is `Inf` or `-Inf`.

  For complex tensors, if either of the components is infinity,
  the entry is deemed infinity as well.

  ## Examples

      iex> Nx.is_infinity(Nx.tensor([:infinity, :nan, :neg_infinity, 1, 0]))
      #Nx.Tensor<
        u8[5]
        [1, 0, 1, 0, 0]
      >

      iex> Nx.is_infinity(Nx.tensor([:infinity, 1, Complex.new(0, :infinity), :neg_infinity]))
      #Nx.Tensor<
        u8[4]
        [1, 0, 1, 1]
      >

      iex> Nx.is_infinity(Nx.tensor([1, 0]))
      #Nx.Tensor<
        u8[2]
        [0, 0]
      >
  """
  @doc type: :element
  def is_infinity(tensor) do
    apply_vectorized(tensor, fn tensor ->
      impl!(tensor).is_infinity(%{tensor | type: {:u, 8}}, tensor)
    end)
  end

  @doc """
  Negates each element in the tensor.

  If you're using `Nx.Defn.defn/2`, you can use the `-` unary operator
  in place of this function: `-tensor`.

  ## Examples

      iex> Nx.negate(1)
      #Nx.Tensor<
        s64
        -1
      >

      iex> Nx.negate(Nx.tensor([-1, 0, 1]))
      #Nx.Tensor<
        s64[3]
        [1, 0, -1]
      >

      iex> Nx.negate(Nx.tensor([1.0, 2.0, 3.0], type: :f32))
      #Nx.Tensor<
        f32[3]
        [-1.0, -2.0, -3.0]
      >

  If an unsigned tensor is given, it works as `bitwise_not`:

      iex> Nx.negate(Nx.tensor([0, 1, 2], type: :u8, names: [:x]))
      #Nx.Tensor<
        u8[x: 3]
        [0, 255, 254]
      >

  """
  @doc type: :element
  def negate(tensor) do
    apply_vectorized(tensor, fn tensor ->
      impl!(tensor).negate(tensor, tensor)
    end)
  end

  @doc """
  Computes the sign of each element in the tensor.

  If a number is less than zero, it returns -1.
  If a number is more than zero, it returns 1.
  Otherwise it returns zero (which may either be
  positive or negative for floats).

  ## Examples

      iex> Nx.sign(Nx.tensor([-2, -1, 0, 1, 2], names: [:x]))
      #Nx.Tensor<
        s64[x: 5]
        [-1, -1, 0, 1, 1]
      >

  """
  @doc type: :element
  def sign(tensor) do
    apply_vectorized(tensor, fn tensor ->
      impl!(tensor).sign(tensor, tensor)
    end)
  end

  @doc """
  Computes the absolute value of each element in the tensor.

  ## Examples

      iex> Nx.abs(Nx.tensor([-2, -1, 0, 1, 2], names: [:x]))
      #Nx.Tensor<
        s64[x: 5]
        [2, 1, 0, 1, 2]
      >

  """
  @doc type: :element
  def abs(tensor) do
    apply_vectorized(tensor, fn tensor ->
      case tensor.type do
        {:u, _} -> tensor
        {:c, size} -> impl!(tensor).abs(%{tensor | type: {:f, div(size, 2)}}, tensor)
        _ -> impl!(tensor).abs(tensor, tensor)
      end
    end)
  end

  @doc """
  Calculates the complex conjugate of each element in the tensor.

  If $$z = a + bi = r e^\\theta$$, $$conjugate(z) = z^* = a - bi =  r e^{-\\theta}$$

  ## Examples

       iex> Nx.conjugate(Complex.new(1, 2))
       #Nx.Tensor<
         c64
         1.0-2.0i
       >

       iex> Nx.conjugate(1)
       #Nx.Tensor<
         c64
         1.0+0.0i
       >

       iex> Nx.conjugate(Nx.tensor([Complex.new(1, 2), Complex.new(2, -4)]))
       #Nx.Tensor<
         c64[2]
         [1.0-2.0i, 2.0+4.0i]
       >
  """
  @doc type: :element
  def conjugate(tensor) do
    apply_vectorized(tensor, fn tensor ->
      impl!(tensor).conjugate(%{tensor | type: Nx.Type.to_complex(tensor.type)}, tensor)
    end)
  end

  @doc """
  Calculates the complex phase angle of each element in the tensor.
  $$phase(z) = atan2(b, a), z = a + bi \\in \\Complex$$

  ## Examples

       iex> Nx.phase(Complex.new(1, 2))
       #Nx.Tensor<
         f32
         1.1071487665176392
       >

       iex> Nx.phase(1)
       #Nx.Tensor<
         f32
         0.0
       >

       iex> import Nx, only: [sigil_V: 2]
       iex> Nx.phase(~V[1+2i -2+1i])
       #Nx.Tensor<
         f32[2]
         [1.1071487665176392, 2.677945137023926]
       >
  """
  @doc type: :element
  def phase(tensor) do
    apply_vectorized(tensor, fn tensor ->
      output = %{tensor | type: Nx.Type.to_real(tensor.type)}

      Nx.Shared.optional(:phase, [tensor], output, fn tensor ->
        tensor
        |> imag
        |> atan2(real(tensor))
      end)
    end)
  end

  @doc """
  Returns the real component of each entry in a complex tensor
  as a floating point tensor.

  ## Examples

      iex> Nx.real(Complex.new(1, 2))
      #Nx.Tensor<
        f32
        1.0
      >

      iex> Nx.real(Nx.tensor(1))
      #Nx.Tensor<
        f32
        1.0
      >

      iex> Nx.real(Nx.tensor(1, type: :bf16))
      #Nx.Tensor<
        bf16
        1.0
      >

      iex> Nx.real(Nx.tensor([Complex.new(1, 2), Complex.new(2, -4)]))
      #Nx.Tensor<
        f32[2]
        [1.0, 2.0]
      >
  """
  @doc type: :element
  def real(tensor) do
    apply_vectorized(tensor, fn %{type: type} = tensor ->
      cond do
        match?({:c, _}, type) ->
          {:c, size} = type
          impl!(tensor).real(%{tensor | type: {:f, div(size, 2)}}, tensor)

        Nx.Type.float?(type) ->
          tensor

        tensor ->
          as_type(tensor, {:f, 32})
      end
    end)
  end

  @doc """
  Returns the imaginary component of each entry in a complex tensor
  as a floating point tensor.

  ## Examples

      iex> Nx.imag(Complex.new(1, 2))
      #Nx.Tensor<
        f32
        2.0
      >

      iex> Nx.imag(Nx.tensor(1))
      #Nx.Tensor<
        f32
        0.0
      >

      iex> Nx.imag(Nx.tensor(1, type: :bf16))
      #Nx.Tensor<
        bf16
        0.0
      >

      iex> Nx.imag(Nx.tensor([Complex.new(1, 2), Complex.new(2, -4)]))
      #Nx.Tensor<
        f32[2]
        [2.0, -4.0]
      >
  """
  @doc type: :element
  def imag(tensor) do
    apply_vectorized(tensor, fn tensor ->
      case tensor do
        %{type: {:c, size}} = tensor ->
          impl!(tensor).imag(%{tensor | type: {:f, div(size, 2)}}, tensor)

        tensor ->
          floating = Nx.Type.to_floating(tensor.type)
          zero = Nx.tensor(0.0, type: floating)
          broadcast(zero, tensor)
      end
    end)
  end

  @doc """
  Constructs a complex tensor from two equally-shaped tensors.

  Does not accept complex tensors as inputs.

  ## Examples

      iex> Nx.complex(Nx.tensor(1), Nx.tensor(2))
      #Nx.Tensor<
        c64
        1.0+2.0i
      >

      iex> Nx.complex(Nx.tensor([1, 2]), Nx.tensor([3, 4]))
      #Nx.Tensor<
        c64[2]
        [1.0+3.0i, 2.0+4.0i]
      >
  """
  @doc type: :element
  def complex(real, imag) do
    if elem(type(real), 0) == :c or elem(type(imag), 0) == :c do
      Nx.Shared.raise_complex_not_supported("complex", 2)
    end

    t = type(real) |> Nx.Type.merge(type(imag)) |> Nx.Type.to_complex()

    imag
    |> multiply(Nx.Constants.i(type: t))
    |> add(real)
  end

  @doc """
  Applies bitwise not to each element in the tensor.

  If you're using `Nx.Defn.defn/2`, you can use the `~~~` operator
  in place of this function: `~~~tensor`.

  ## Examples

      iex> Nx.bitwise_not(1)
      #Nx.Tensor<
        s64
        -2
      >

      iex> Nx.bitwise_not(Nx.tensor([-1, 0, 1], type: :s8, names: [:x]))
      #Nx.Tensor<
        s8[x: 3]
        [0, -1, -2]
      >

      iex> Nx.bitwise_not(Nx.tensor([0, 1, 254, 255], type: :u8, names: [:x]))
      #Nx.Tensor<
        u8[x: 4]
        [255, 254, 1, 0]
      >

  ## Error cases

      iex> Nx.bitwise_not(Nx.tensor([0.0, 1.0]))
      ** (ArgumentError) bitwise operators expect integer tensors as inputs and outputs an integer tensor, got: {:f, 32}
  """
  @doc type: :element
  def bitwise_not(tensor) do
    apply_vectorized(tensor, fn tensor ->
      assert_bitwise_type!(tensor.type)
      impl!(tensor).bitwise_not(tensor, tensor)
    end)
  end

  @doc """
  Computes the bitwise population count of each element in the tensor.

  ## Examples

      iex> Nx.population_count(1)
      #Nx.Tensor<
        s64
        1
      >

      iex> Nx.population_count(-128)
      #Nx.Tensor<
        s64
        57
      >

      iex> Nx.population_count(Nx.tensor([0, 1, 254, 255], names: [:x]))
      #Nx.Tensor<
        s64[x: 4]
        [0, 1, 7, 8]
      >

      iex> Nx.population_count(Nx.tensor([0, 1, 126, 127, -1, -127, -128], type: :s8, names: [:x]))
      #Nx.Tensor<
        s8[x: 7]
        [0, 1, 6, 7, 8, 2, 1]
      >

  ## Error cases

      iex> Nx.population_count(Nx.tensor([0.0, 1.0]))
      ** (ArgumentError) bitwise operators expect integer tensors as inputs and outputs an integer tensor, got: {:f, 32}
  """
  @doc type: :element
  def population_count(tensor) do
    apply_vectorized(tensor, fn tensor ->
      assert_bitwise_type!(tensor.type)
      impl!(tensor).population_count(tensor, tensor)
    end)
  end

  @doc """
  Counts the number of leading zeros of each element in the tensor.

  ## Examples

      iex> Nx.count_leading_zeros(1)
      #Nx.Tensor<
        s64
        63
      >

      iex> Nx.count_leading_zeros(-1)
      #Nx.Tensor<
        s64
        0
      >

      iex> Nx.count_leading_zeros(Nx.tensor([0, 0xF, 0xFF, 0xFFFF], names: [:x]))
      #Nx.Tensor<
        s64[x: 4]
        [64, 60, 56, 48]
      >

      iex> Nx.count_leading_zeros(Nx.tensor([0xF000000000000000, 0x0F00000000000000], names: [:x]))
      #Nx.Tensor<
        s64[x: 2]
        [0, 4]
      >

      iex> Nx.count_leading_zeros(Nx.tensor([0, 0xF, 0xFF, 0xFFFF], type: :s32, names: [:x]))
      #Nx.Tensor<
        s32[x: 4]
        [32, 28, 24, 16]
      >

      iex> Nx.count_leading_zeros(Nx.tensor([0, 0xF, 0xFF, 0xFFFF], type: :s16, names: [:x]))
      #Nx.Tensor<
        s16[x: 4]
        [16, 12, 8, 0]
      >

      iex> Nx.count_leading_zeros(Nx.tensor([0, 1, 2, 4, 8, 16, 32, 64, -1, -128], type: :s8, names: [:x]))
      #Nx.Tensor<
        s8[x: 10]
        [8, 7, 6, 5, 4, 3, 2, 1, 0, 0]
      >

      iex> Nx.count_leading_zeros(Nx.tensor([0, 1, 2, 4, 8, 16, 32, 64, 128], type: :u8, names: [:x]))
      #Nx.Tensor<
        u8[x: 9]
        [8, 7, 6, 5, 4, 3, 2, 1, 0]
      >

  ## Error cases

      iex> Nx.count_leading_zeros(Nx.tensor([0.0, 1.0]))
      ** (ArgumentError) bitwise operators expect integer tensors as inputs and outputs an integer tensor, got: {:f, 32}
  """
  @doc type: :element
  def count_leading_zeros(tensor) do
    apply_vectorized(tensor, fn tensor ->
      assert_bitwise_type!(tensor.type)
      impl!(tensor).count_leading_zeros(tensor, tensor)
    end)
  end

  for {name, desc} <- [floor: "floor", ceil: "ceil", round: "round (away from zero)"] do
    [res1, res2, res3, res4] = Enum.map([-1.5, -0.5, 0.5, 1.5], &apply(:erlang, name, [&1]))

    @doc """
    Calculates the #{desc} of each element in the tensor.

    If a non-floating tensor is given, it is returned as is.
    If a floating tensor is given, then we apply the operation,
    but keep its type.

    ## Examples

        iex> Nx.#{name}(Nx.tensor([-1, 0, 1], names: [:x]))
        #Nx.Tensor<
          s64[x: 3]
          [-1, 0, 1]
        >

        iex> Nx.#{name}(Nx.tensor([-1.5, -0.5, 0.5, 1.5], names: [:x]))
        #Nx.Tensor<
          f32[x: 4]
          [#{res1}.0, #{res2}.0, #{res3}.0, #{res4}.0]
        >

    """
    @doc type: :element
    def unquote(name)(tensor) do
      apply_vectorized(tensor, fn tensor ->
        case tensor do
          %T{type: {type, _}} = tensor when type in [:s, :u] -> tensor
          %T{type: {:c, _}} -> Nx.Shared.raise_complex_not_supported(unquote(name), 1)
          %T{} = tensor -> impl!(tensor).unquote(name)(tensor, tensor)
        end
      end)
    end
  end

  ## Aggregate ops

  @doc """
  Returns a scalar tensor of value 1 if all of the
  tensor values are not zero. Otherwise the value is 0.

  If the `:axes` option is given, it aggregates over
  the given dimensions, effectively removing them.
  `axes: [0]` implies aggregating over the highest order
  dimension and so forth. If the axis is negative, then
  counts the axis from the back. For example, `axes: [-1]`
  will always aggregate all rows.

  You may optionally set `:keep_axes` to true, which will
  retain the rank of the input tensor by setting the reduced
  axes to size 1.

  ## Examples

      iex> Nx.all(Nx.tensor([0, 1, 2]))
      #Nx.Tensor<
        u8
        0
      >

      iex> Nx.all(Nx.tensor([[-1, 0, 1], [2, 3, 4]], names: [:x, :y]), axes: [:x])
      #Nx.Tensor<
        u8[y: 3]
        [1, 0, 1]
      >

      iex> Nx.all(Nx.tensor([[-1, 0, 1], [2, 3, 4]], names: [:x, :y]), axes: [:y])
      #Nx.Tensor<
        u8[x: 2]
        [0, 1]
      >

  ### Keeping axes

      iex> Nx.all(Nx.tensor([[-1, 0, 1], [2, 3, 4]], names: [:x, :y]), axes: [:y], keep_axes: true)
      #Nx.Tensor<
        u8[x: 2][y: 1]
        [
          [0],
          [1]
        ]
      >

  ### Vectorized tensors

      iex> t = Nx.vectorize(Nx.tensor([[0, 1], [1, 1]]), :x)
      iex> Nx.all(t, axes: [0], keep_axes: true)
      #Nx.Tensor<
        vectorized[x: 2]
        u8[1]
        [
          [0],
          [1]
        ]
      >

  """
  @doc type: :aggregation
  def all(tensor, opts \\ []) do
    aggregate_axes_op(to_tensor(tensor), :all, {:u, 8}, opts)
  end

  @doc """
  Returns a scalar tensor of value 1 if any of the
  tensor values are not zero. Otherwise the value is 0.

  If the `:axes` option is given, it aggregates over
  the given dimensions, effectively removing them.
  `axes: [0]` implies aggregating over the highest order
  dimension and so forth. If the axis is negative, then
  counts the axis from the back. For example, `axes: [-1]`
  will always aggregate all rows.

  You may optionally set `:keep_axes` to true, which will
  retain the rank of the input tensor by setting the reduced
  axes to size 1.

  ## Examples

      iex> Nx.any(Nx.tensor([0, 1, 2]))
      #Nx.Tensor<
        u8
        1
      >

      iex> Nx.any(Nx.tensor([[0, 1, 0], [0, 1, 2]], names: [:x, :y]), axes: [:x])
      #Nx.Tensor<
        u8[y: 3]
        [0, 1, 1]
      >

      iex> Nx.any(Nx.tensor([[0, 1, 0], [0, 1, 2]], names: [:x, :y]), axes: [:y])
      #Nx.Tensor<
        u8[x: 2]
        [1, 1]
      >

  ### Keeping axes

      iex> Nx.any(Nx.tensor([[0, 1, 0], [0, 1, 2]], names: [:x, :y]), axes: [:y], keep_axes: true)
      #Nx.Tensor<
        u8[x: 2][y: 1]
        [
          [1],
          [1]
        ]
      >

  ### Vectorized tensors

      iex> t = Nx.vectorize(Nx.tensor([[0, 1], [0, 0]]), :x)
      iex> Nx.any(t, axes: [0], keep_axes: true)
      #Nx.Tensor<
        vectorized[x: 2]
        u8[1]
        [
          [1],
          [0]
        ]
      >

  """
  @doc type: :aggregation
  def any(tensor, opts \\ []) do
    aggregate_axes_op(to_tensor(tensor), :any, {:u, 8}, opts)
  end

  @doc """
  Returns a scalar tensor of value 1 if all element-wise values
  are within tolerance of b. Otherwise returns value 0.

  You may set the absolute tolerance, `:atol` and relative tolerance
  `:rtol`. Given tolerances, this functions returns 1 if

      absolute(a - b) <= (atol + rtol * absolute(b))

  is true for all elements of a and b.

  ## Options

    * `:rtol` - relative tolerance between numbers, as described above. Defaults to 1.0e-5
    * `:atol` - absolute tolerance between numbers, as described above. Defaults to 1.0e-8
    * `:equal_nan` - if `false`, NaN will always compare as false.
      Otherwise `NaN` will only equal `NaN`. Defaults to `false`

  ## Examples

      iex> Nx.all_close(Nx.tensor([1.0e10, 1.0e-7]), Nx.tensor([1.00001e10, 1.0e-8]))
      #Nx.Tensor<
        u8
        0
      >

      iex> Nx.all_close(Nx.tensor([1.0e-8, 1.0e-8]), Nx.tensor([1.0e-8, 1.0e-9]))
      #Nx.Tensor<
        u8
        1
      >

  Although `NaN` by definition isn't equal to itself, so this implementation
  also considers all `NaN`s different from each other by default:

      iex> Nx.all_close(Nx.tensor(:nan), Nx.tensor(:nan))
      #Nx.Tensor<
        u8
        0
      >

      iex> Nx.all_close(Nx.tensor(:nan), Nx.tensor(0))
      #Nx.Tensor<
        u8
        0
      >

  We can change this behavior with the `:equal_nan` option:

      iex> t = Nx.tensor([:nan, 1])
      iex> Nx.all_close(t, t, equal_nan: true) # nan == nan -> true
      #Nx.Tensor<
        u8
        1
      >
      iex> Nx.all_close(t, t, equal_nan: false) # nan == nan -> false, default behavior
      #Nx.Tensor<
        u8
        0
      >

  Infinities behave as expected, being "close" to themselves but not
  to other numbers:

      iex> Nx.all_close(Nx.tensor(:infinity), Nx.tensor(:infinity))
      #Nx.Tensor<
        u8
        1
      >

      iex> Nx.all_close(Nx.tensor(:infinity), Nx.tensor(:neg_infinity))
      #Nx.Tensor<
        u8
        0
      >

      iex> Nx.all_close(Nx.tensor(1.0e30), Nx.tensor(:infinity))
      #Nx.Tensor<
        u8
        0
      >
  """
  @doc type: :aggregation
  def all_close(a, b, opts \\ []) do
    opts = keyword!(opts, equal_nan: false, rtol: 1.0e-5, atol: 1.0e-8)

    a = to_tensor(a)
    b = to_tensor(b)
    Nx.Shared.raise_vectorized_not_implemented_yet(a, __ENV__.function)
    Nx.Shared.raise_vectorized_not_implemented_yet(b, __ENV__.function)

    Nx.Shared.optional(
      :all_close,
      [a, b, opts],
      %{a | names: [], shape: {}, type: {:u, 8}},
      fn a, b, opts ->
        atol = opts[:atol]
        rtol = opts[:rtol]
        finite_entries = less_equal(Nx.abs(subtract(a, b)), add(atol, multiply(rtol, Nx.abs(b))))

        if Nx.Type.integer?(a.type) and Nx.Type.integer?(b.type) do
          all(finite_entries)
        else
          # inf - inf is a nan, however, they are equal,
          # so we explicitly check for equal entries.
          inf_a = is_infinity(a)
          inf_b = is_infinity(b)
          inf_entries = select(logical_or(inf_a, inf_b), equal(a, b), finite_entries)

          if opts[:equal_nan] do
            nan_a = is_nan(a)
            nan_b = is_nan(b)
            nan_entries = logical_and(nan_a, nan_b)
            all(select(nan_entries, 1, inf_entries))
          else
            all(inf_entries)
          end
        end
      end
    )
  end

  @doc """
  Returns the sum for the tensor.

  If the `:axes` option is given, it aggregates over
  the given dimensions, effectively removing them.
  `axes: [0]` implies aggregating over the highest order
  dimension and so forth. If the axis is negative, then
  counts the axis from the back. For example, `axes: [-1]`
  will always aggregate all rows.

  You may optionally set `:keep_axes` to true, which will
  retain the rank of the input tensor by setting the summed
  axes to size 1.

  ## Examples

  By default the sum always returns a scalar:

      iex> Nx.sum(Nx.tensor(42))
      #Nx.Tensor<
        s64
        42
      >

      iex> Nx.sum(Nx.tensor([1, 2, 3]))
      #Nx.Tensor<
        s64
        6
      >

      iex> Nx.sum(Nx.tensor([[1.0, 2.0], [3.0, 4.0]]))
      #Nx.Tensor<
        f32
        10.0
      >

  Giving a tensor with low precision casts it to a higher
  precision to make sure the sum does not overflow:

      iex> Nx.sum(Nx.tensor([[101, 102], [103, 104]], type: :s8))
      #Nx.Tensor<
        s64
        410
      >

      iex> Nx.sum(Nx.tensor([[101, 102], [103, 104]], type: :s16))
      #Nx.Tensor<
        s64
        410
      >

  ### Aggregating over an axis

      iex> Nx.sum(Nx.tensor([1, 2, 3]), axes: [0])
      #Nx.Tensor<
        s64
        6
      >

  Same tensor over different axes combinations:

      iex> t = Nx.iota({2, 2, 3}, names: [:x, :y, :z])
      iex> Nx.sum(t, axes: [:x])
      #Nx.Tensor<
        s64[y: 2][z: 3]
        [
          [6, 8, 10],
          [12, 14, 16]
        ]
      >
      iex> Nx.sum(t, axes: [:y])
      #Nx.Tensor<
        s64[x: 2][z: 3]
        [
          [3, 5, 7],
          [15, 17, 19]
        ]
      >
      iex> Nx.sum(t, axes: [:z])
      #Nx.Tensor<
        s64[x: 2][y: 2]
        [
          [3, 12],
          [21, 30]
        ]
      >
      iex> Nx.sum(t, axes: [:x, :z])
      #Nx.Tensor<
        s64[y: 2]
        [24, 42]
      >
      iex> Nx.sum(t, axes: [-3])
      #Nx.Tensor<
        s64[y: 2][z: 3]
        [
          [6, 8, 10],
          [12, 14, 16]
        ]
      >

  ### Keeping axes

      iex> t = Nx.tensor([[1, 2], [3, 4]], names: [:x, :y])
      iex> Nx.sum(t, axes: [:x], keep_axes: true)
      #Nx.Tensor<
        s64[x: 1][y: 2]
        [
          [4, 6]
        ]
      >

  ### Vectorized tensors

      iex> t = Nx.tensor([[[[1, 2]], [[3, 4]]], [[[5, 6]], [[7, 8]]]]) |> Nx.vectorize(:x) |> Nx.vectorize(:y)
      #Nx.Tensor<
        vectorized[x: 2][y: 2]
        s64[1][2]
        [
          [
            [
              [1, 2]
            ],
            [
              [3, 4]
            ]
          ],
          [
            [
              [5, 6]
            ],
            [
              [7, 8]
            ]
          ]
        ]
      >
      iex> Nx.sum(t)
      #Nx.Tensor<
        vectorized[x: 2][y: 2]
        s64
        [
          [3, 7],
          [11, 15]
        ]
      >
      iex> Nx.sum(t, axes: [0])
      #Nx.Tensor<
        vectorized[x: 2][y: 2]
        s64[2]
        [
          [
            [1, 2],
            [3, 4]
          ],
          [
            [5, 6],
            [7, 8]
          ]
        ]
      >

  ### Errors

      iex> Nx.sum(Nx.tensor([[1, 2]]), axes: [2])
      ** (ArgumentError) given axis (2) invalid for shape with rank 2

  """
  @doc type: :aggregation
  def sum(tensor, opts \\ []) do
    tensor = to_tensor(tensor)
    type = Nx.Type.to_aggregate(tensor.type)
    aggregate_axes_op(tensor, :sum, type, opts)
  end

  @doc """
  Returns the mean for the tensor.

  If the `:axes` option is given, it aggregates over
  that dimension, effectively removing it. `axes: [0]`
  implies aggregating over the highest order dimension
  and so forth. If the axis is negative, then counts
  the axis from the back. For example, `axes: [-1]` will
  always aggregate all rows.

  You may optionally set `:keep_axes` to true, which will
  retain the rank of the input tensor by setting the averaged
  axes to size 1.

  ## Examples

      iex> Nx.mean(Nx.tensor(42))
      #Nx.Tensor<
        f32
        42.0
      >

      iex> Nx.mean(Nx.tensor([1, 2, 3]))
      #Nx.Tensor<
        f32
        2.0
      >

  ### Aggregating over an axis

      iex> Nx.mean(Nx.tensor([1, 2, 3]), axes: [0])
      #Nx.Tensor<
        f32
        2.0
      >

      iex> Nx.mean(Nx.tensor([1, 2, 3], type: :u8, names: [:x]), axes: [:x])
      #Nx.Tensor<
        f32
        2.0
      >

      iex> t = Nx.tensor(Nx.iota({2, 2, 3}), names: [:x, :y, :z])
      iex> Nx.mean(t, axes: [:x])
      #Nx.Tensor<
        f32[y: 2][z: 3]
        [
          [3.0, 4.0, 5.0],
          [6.0, 7.0, 8.0]
        ]
      >

      iex> t = Nx.tensor(Nx.iota({2, 2, 3}), names: [:x, :y, :z])
      iex> Nx.mean(t, axes: [:x, :z])
      #Nx.Tensor<
        f32[y: 2]
        [4.0, 7.0]
      >

      iex> t = Nx.tensor(Nx.iota({2, 2, 3}), names: [:x, :y, :z])
      iex> Nx.mean(t, axes: [-1])
      #Nx.Tensor<
        f32[x: 2][y: 2]
        [
          [1.0, 4.0],
          [7.0, 10.0]
        ]
      >

  ### Keeping axes

      iex> t = Nx.tensor(Nx.iota({2, 2, 3}), names: [:x, :y, :z])
      iex> Nx.mean(t, axes: [-1], keep_axes: true)
      #Nx.Tensor<
        f32[x: 2][y: 2][z: 1]
        [
          [
            [1.0],
            [4.0]
          ],
          [
            [7.0],
            [10.0]
          ]
        ]
      >

  ## Vectorized tensors

      iex> t = Nx.iota({2, 5}, vectorized_axes: [x: 2])
      iex> Nx.mean(t)
      #Nx.Tensor<
        vectorized[x: 2]
        f32
        [4.5, 4.5]
      >
      iex> Nx.mean(t, axes: [0])
      #Nx.Tensor<
        vectorized[x: 2]
        f32[5]
        [
          [2.5, 3.5, 4.5, 5.5, 6.5],
          [2.5, 3.5, 4.5, 5.5, 6.5]
        ]
      >
      iex> Nx.mean(t, axes: [1])
      #Nx.Tensor<
        vectorized[x: 2]
        f32[2]
        [
          [2.0, 7.0],
          [2.0, 7.0]
        ]
      >

  """
  @doc type: :aggregation, from_backend: false
  def mean(tensor, opts \\ []) do
    %T{shape: shape, names: names} = tensor = to_tensor(tensor)

    mean_den =
      if axes = opts[:axes] do
        mean_den(shape, Nx.Shape.normalize_axes(shape, axes, names))
      else
        size(shape)
      end

    divide(sum(tensor, opts), mean_den)
  end

  defp mean_den(_shape, []), do: 1

  defp mean_den(shape, [axis | axes]) when axis >= 0,
    do: elem(shape, axis) * mean_den(shape, axes)

  @doc """
  Returns the weighted mean for the tensor and the weights.

  If the `:axes` option is given, it aggregates over
  those dimensions, effectively removing them. `axes: [0]`
  implies aggregating over the highest order dimension
  and so forth. If the axes are negative, then the axes will
  be counted from the back. For example, `axes: [-1]` will
  always aggregate over the last dimension.

  You may optionally set `:keep_axes` to true, which will
  retain the rank of the input tensor by setting the averaged
  axes to size 1.

  ## Examples

      iex> Nx.weighted_mean(Nx.tensor(42), Nx.tensor(2))
      #Nx.Tensor<
        f32
        42.0
      >

      iex> Nx.weighted_mean(Nx.tensor([1, 2, 3]), Nx.tensor([3, 2, 1]))
      #Nx.Tensor<
        f32
        1.6666666269302368
      >

  ### Aggregating over axes

      iex> Nx.weighted_mean(Nx.tensor([1, 2, 3], names: [:x]), Nx.tensor([4, 5, 6]), axes: [0])
      #Nx.Tensor<
        f32
        2.133333444595337
      >

      iex> Nx.weighted_mean(Nx.tensor([1, 2, 3], type: :u8, names: [:x]), Nx.tensor([1, 3, 5]), axes: [:x])
      #Nx.Tensor<
        f32
        2.444444417953491
      >

      iex> t = Nx.iota({3, 4})
      iex> weights = Nx.tensor([1, 2, 3, 4])
      iex> Nx.weighted_mean(t, weights, axes: [1])
      #Nx.Tensor<
        f32[3]
        [2.0, 6.0, 10.0]
      >

      iex> t = Nx.iota({2, 4, 4, 1})
      iex> weights = Nx.broadcast(2, {4, 4})
      iex> Nx.weighted_mean(t, weights, axes: [1, 2])
      #Nx.Tensor<
        f32[2][1]
        [
          [7.5],
          [23.5]
        ]
      >

  ### Keeping axes

      iex> t = Nx.tensor(Nx.iota({2, 2, 3}), names: [:x, :y, :z])
      iex> weights = Nx.tensor([[[0, 1, 2], [1, 1, 0]], [[-1, 1, -1], [1, 1, -1]]])
      iex> Nx.weighted_mean(t, weights, axes: [-1], keep_axes: true)
      #Nx.Tensor<
        f32[x: 2][y: 2][z: 1]
        [
          [
            [1.6666666269302368],
            [3.5]
          ],
          [
            [7.0],
            [8.0]
          ]
        ]
      >

  ### Vectorized tensors

      iex> t = Nx.tensor([[1, 2, 3], [1, 1, 1]]) |> Nx.vectorize(:x)
      #Nx.Tensor<
        vectorized[x: 2]
        s64[3]
        [
          [1, 2, 3],
          [1, 1, 1]
        ]
      >
      iex> w = Nx.tensor([[1, 1, 1], [0, 0, 1]]) |> Nx.vectorize(:y)
      #Nx.Tensor<
        vectorized[y: 2]
        s64[3]
        [
          [1, 1, 1],
          [0, 0, 1]
        ]
      >
      iex> Nx.weighted_mean(t, w)
      #Nx.Tensor<
        vectorized[x: 2][y: 2]
        f32
        [
          [2.0, 3.0],
          [1.0, 1.0]
        ]
      >

  """
  @doc type: :aggregation, from_backend: false
  def weighted_mean(tensor, weights, opts \\ []) do
    opts = keyword!(opts, [:axes, keep_axes: false])
    %T{shape: shape, names: names} = tensor = to_tensor(tensor)
    %T{shape: weights_shape} = weights = to_tensor(weights)

    axes =
      if opts[:axes] do
        Nx.Shape.normalize_axes(shape, opts[:axes], names)
      end

    weights =
      if shape != weights_shape do
        cond do
          axes == nil ->
            raise ArgumentError, "axes must be specified when shapes of input and weights differ"

          tuple_size(weights_shape) != length(axes) ->
            raise ArgumentError,
                  "weights tensor must have rank equal to the number of aggregation axes when input shapes differ"

          true ->
            nil
        end

        dims_to_reshape =
          List.duplicate(1, tuple_size(shape) - length(axes)) ++ Tuple.to_list(weights_shape)

        dims_to_reshape = List.to_tuple(dims_to_reshape)
        weights = reshape(weights, dims_to_reshape)
        dims_to_swap = for i <- 0..(tuple_size(dims_to_reshape) - 1), do: i
        checked_axes = if is_list(axes), do: Enum.at(axes, 0), else: axes
        dims_to_swap = swap_last(dims_to_swap, checked_axes)

        transpose(weights, axes: dims_to_swap)
      else
        weights
      end

    weights_sum = sum(weights, axes: axes, keep_axes: opts[:keep_axes])

    tensor
    |> multiply(weights)
    |> sum(axes: axes, keep_axes: opts[:keep_axes])
    |> divide(weights_sum)
  end

  defp swap_last(a, i) do
    e1 = Enum.fetch!(a, i)
    e2 = Enum.fetch!(a, -1)

    a
    |> List.replace_at(i, e2)
    |> List.replace_at(-1, e1)
  end

  @doc """
  Returns the median for the tensor.

  The median is the value in the middle of a data set.

  If the `:axis` option is given, it aggregates over
  that dimension, effectively removing it. `axis: 0`
  implies aggregating over the highest order dimension
  and so forth. If the axis is negative, then the axis will
  be counted from the back. For example, `axis: -1` will
  always aggregate over the last dimension.

  You may optionally set `:keep_axis` to true, which will
  retain the rank of the input tensor by setting the reduced
  axis to size 1.

  ## Examples

      iex> Nx.median(Nx.tensor(42))
      #Nx.Tensor<
        s64
        42
      >

      iex> Nx.median(Nx.tensor([1, 2, 3]))
      #Nx.Tensor<
        s64
        2
      >

      iex> Nx.median(Nx.tensor([1, 2]))
      #Nx.Tensor<
        f32
        1.5
      >

  ### Aggregating over an axis

      iex> Nx.median(Nx.tensor([[1, 2, 3], [4, 5, 6]], names: [:x, :y]), axis: 0)
      #Nx.Tensor<
        f32[y: 3]
        [2.5, 3.5, 4.5]
      >

      iex> Nx.median(Nx.tensor([[1, 2, 3], [4, 5, 6]], names: [:x, :y]), axis: :y)
      #Nx.Tensor<
        s64[x: 2]
        [2, 5]
      >

      iex> t = Nx.tensor(Nx.iota({2, 2, 3}), names: [:x, :y, :z])
      iex> Nx.median(t, axis: :x)
      #Nx.Tensor<
        f32[y: 2][z: 3]
        [
          [3.0, 4.0, 5.0],
          [6.0, 7.0, 8.0]
        ]
      >

      iex> t = Nx.tensor([[[1, 2, 2], [3, 4, 2]], [[4, 5, 2], [7, 9, 2]]])
      iex> Nx.median(t, axis: -1)
      #Nx.Tensor<
        s64[2][2]
        [
          [2, 3],
          [4, 7]
        ]
      >

  ### Keeping axis

      iex> t = Nx.tensor([[[1, 2, 2], [3, 4, 2]], [[4, 5, 2], [7, 9, 2]]])
      iex> Nx.median(t, axis: -1, keep_axis: true)
      #Nx.Tensor<
        s64[2][2][1]
        [
          [
            [2],
            [3]
          ],
          [
            [4],
            [7]
          ]
        ]
      >
  """
  @doc type: :aggregation, from_backend: false
  def median(tensor, opts \\ []) do
    opts = keyword!(opts, axis: nil, keep_axis: false)
    %T{shape: shape, names: names} = tensor = to_tensor(tensor)

    axis =
      if axis_opt = opts[:axis] do
        Nx.Shape.normalize_axis(shape, axis_opt, names)
      end

    t =
      if axis do
        sort(tensor, axis: axis)
      else
        tensor |> flatten() |> sort()
      end

    axis_size =
      if axis do
        axis_size(tensor, axis)
      else
        size(tensor)
      end

    half_idx = div(axis_size, 2)

    axis_size_is_odd = rem(axis_size, 2) == 1

    cond do
      axis != nil and axis_size_is_odd ->
        res = slice_along_axis(t, half_idx, 1, axis: axis)
        if opts[:keep_axis], do: res, else: squeeze(res, axes: [axis])

      axis != nil ->
        two_elems = slice_along_axis(t, half_idx - 1, 2, axis: axis)
        mean(two_elems, axes: [axis], keep_axes: opts[:keep_axis])

      axis == nil and axis_size_is_odd ->
        t[[half_idx]]

      :otherwise ->
        t[[half_idx - 1]]
        |> add(tensor[[half_idx]])
        |> divide(2)
    end
  end

  @doc """
  Returns the mode of a tensor.

  The mode is the value that appears most often.

  If the `:axis` option is given, it aggregates over
  that dimension, effectively removing it. `axis: 0`
  implies aggregating over the highest order dimension
  and so forth. If the axis is negative, then the axis will
  be counted from the back. For example, `axis: -1` will
  always aggregate over the last dimension.

  You may optionally set `:keep_axis` to true, which will
  retain the rank of the input tensor by setting the reduced
  axis to size 1.

  ## Examples

      iex> Nx.mode(Nx.tensor(42))
      #Nx.Tensor<
        s64
        42
      >

      iex> Nx.mode(Nx.tensor([[1]]))
      #Nx.Tensor<
        s64
        1
      >

      iex> Nx.mode(Nx.tensor([1, 2, 2, 3, 5]))
      #Nx.Tensor<
        s64
        2
      >

      iex> Nx.mode(Nx.tensor([[1, 2, 2, 3, 5], [1, 1, 76, 8, 1]]))
      #Nx.Tensor<
        s64
        1
      >

  ### Aggregating over an axis

      iex> Nx.mode(Nx.tensor([[1, 2, 2, 3, 5], [1, 1, 76, 8, 1]]), axis: 0)
      #Nx.Tensor<
        s64[5]
        [1, 1, 2, 3, 1]
      >

      iex> Nx.mode(Nx.tensor([[1, 2, 2, 3, 5], [1, 1, 76, 8, 1]]), axis: 1)
      #Nx.Tensor<
        s64[2]
        [2, 1]
      >

      iex> Nx.mode(Nx.tensor([[[1]]]), axis: 1)
      #Nx.Tensor<
        s64[1][1]
        [
          [1]
        ]
      >

  ### Keeping axis

      iex> Nx.mode(Nx.tensor([[1, 2, 2, 3, 5], [1, 1, 76, 8, 1]]), axis: 1, keep_axis: true)
      #Nx.Tensor<
        s64[2][1]
        [
          [2],
          [1]
        ]
      >

  """
  @doc type: :aggregation, from_backend: false
  def mode(tensor, opts \\ []) do
    opts = keyword!(opts, axis: nil, keep_axis: false)
    %T{shape: shape, names: names} = tensor = to_tensor(tensor)
    Nx.Shared.raise_vectorized_not_implemented_yet(tensor, __ENV__.function)

    axis =
      if opts[:axis] != nil,
        do: Nx.Shape.normalize_axis(shape, opts[:axis], names),
        else: opts[:axis]

    tensor_rank = rank(tensor)
    tensor_size = size(tensor)

    cond do
      tensor_rank == 0 ->
        if opts[:keep_axis], do: new_axis(tensor, -1), else: tensor

      tensor_size == 1 and axis == nil ->
        if opts[:keep_axis], do: tensor, else: squeeze(tensor)

      axis != nil and (tensor_size == 1 or Nx.axis_size(tensor, axis) == 1) ->
        if opts[:keep_axis], do: tensor, else: squeeze(tensor, axes: [axis])

      axis == nil ->
        tensor = flatten(tensor)
        res = mode_general(tensor, axis: 0)
        if opts[:keep_axis], do: reshape(res, Tuple.duplicate(1, tensor_rank)), else: res

      true ->
        mode_general(tensor, axis: axis, keep_axis: opts[:keep_axis])
    end
  end

  defp mode_general(tensor, opts) do
    tensor_shape = shape(tensor)
    axis = opts[:axis]

    sorted = sort(tensor, axis: axis)

    size_to_broadcast = tensor_shape |> put_elem(axis, 1)

    group_indices =
      concatenate(
        [
          broadcast(0, size_to_broadcast),
          not_equal(
            slice_along_axis(sorted, 0, axis_size(sorted, axis) - 1, axis: axis),
            slice_along_axis(sorted, 1, axis_size(sorted, axis) - 1, axis: axis)
          )
        ],
        axis: axis
      )
      |> cumulative_sum(axis: axis)

    num_elements = Tuple.product(tensor_shape)

    counting_indices =
      0..(rank(group_indices) - 1)//1
      |> Enum.map(fn
        ^axis ->
          reshape(group_indices, {num_elements, 1})

        axis ->
          shape(group_indices)
          |> iota(axis: axis)
          |> reshape({num_elements, 1})
      end)
      |> concatenate(axis: 1)

    largest_group_indices =
      broadcast(0, sorted)
      |> indexed_add(counting_indices, broadcast(1, {num_elements}))
      |> argmax(axis: axis, keep_axis: true)

    indices =
      largest_group_indices
      |> broadcast(shape(group_indices))
      |> equal(group_indices)
      |> argmax(axis: axis, keep_axis: true)

    res = take_along_axis(sorted, indices, axis: axis)
    if opts[:keep_axis], do: res, else: squeeze(res, axes: [axis])
  end

  @doc """
  Returns the product for the tensor.

  If the `:axes` option is given, it aggregates over
  the given dimensions, effectively removing them.
  `axes: [0]` implies aggregating over the highest order
  dimension and so forth. If the axis is negative, then
  counts the axis from the back. For example, `axes: [-1]`
  will always aggregate all rows.

  You may optionally set `:keep_axes` to true, which will
  retain the rank of the input tensor by setting the multiplied
  axes to size 1.

  ## Examples

  By default the product always returns a scalar:

      iex> Nx.product(Nx.tensor(42))
      #Nx.Tensor<
        s64
        42
      >

      iex> Nx.product(Nx.tensor([1, 2, 3]))
      #Nx.Tensor<
        s64
        6
      >

      iex> Nx.product(Nx.tensor([[1.0, 2.0], [3.0, 4.0]]))
      #Nx.Tensor<
        f32
        24.0
      >

  Giving a tensor with low precision casts it to a higher
  precision to make sure the sum does not overflow:

      iex> Nx.product(Nx.tensor([[10, 20], [30, 40]], type: :u8, names: [:x, :y]))
      #Nx.Tensor<
        u64
        240000
      >

      iex> Nx.product(Nx.tensor([[10, 20], [30, 40]], type: :s8, names: [:x, :y]))
      #Nx.Tensor<
        s64
        240000
      >

  ### Aggregating over an axis

      iex> Nx.product(Nx.tensor([1, 2, 3]), axes: [0])
      #Nx.Tensor<
        s64
        6
      >

  Same tensor over different axes combinations:

      iex> t = Nx.iota({2, 2, 3}, names: [:x, :y, :z])
      iex> Nx.product(t, axes: [:x])
      #Nx.Tensor<
        s64[y: 2][z: 3]
        [
          [0, 7, 16],
          [27, 40, 55]
        ]
      >
      iex> Nx.product(t, axes: [:y])
      #Nx.Tensor<
        s64[x: 2][z: 3]
        [
          [0, 4, 10],
          [54, 70, 88]
        ]
      >
      iex> Nx.product(t, axes: [:x, :z])
      #Nx.Tensor<
        s64[y: 2]
        [0, 59400]
      >
      iex> Nx.product(t, axes: [:z])
      #Nx.Tensor<
        s64[x: 2][y: 2]
        [
          [0, 60],
          [336, 990]
        ]
      >
      iex> Nx.product(t, axes: [-3])
      #Nx.Tensor<
        s64[y: 2][z: 3]
        [
          [0, 7, 16],
          [27, 40, 55]
        ]
      >

  ### Keeping axes

      iex> t = Nx.iota({2, 2, 3}, names: [:x, :y, :z])
      iex> Nx.product(t, axes: [:z], keep_axes: true)
      #Nx.Tensor<
        s64[x: 2][y: 2][z: 1]
        [
          [
            [0],
            [60]
          ],
          [
            [336],
            [990]
          ]
        ]
      >

  ### Vectorized tensors

      iex> t = Nx.vectorize(Nx.tensor([[1, 2], [3, 4]]), :x)
      iex> Nx.product(t, axes: [0], keep_axes: true)
      #Nx.Tensor<
        vectorized[x: 2]
        s64[1]
        [
          [2],
          [12]
        ]
      >

  ### Errors

      iex> Nx.product(Nx.tensor([[1, 2]]), axes: [2])
      ** (ArgumentError) given axis (2) invalid for shape with rank 2

  """
  @doc type: :aggregation
  def product(tensor, opts \\ []) do
    tensor = to_tensor(tensor)
    type = Nx.Type.to_aggregate(tensor.type)
    aggregate_axes_op(tensor, :product, type, opts)
  end

  @doc """
  Returns the maximum values of the tensor.

  If the `:axes` option is given, it aggregates over
  the given dimensions, effectively removing them.
  `axes: [0]` implies aggregating over the highest order
  dimension and so forth. If the axis is negative, then
  counts the axis from the back. For example, `axes: [-1]`
  will always aggregate all rows.

  You may optionally set `:keep_axes` to true, which will
  retain the rank of the input tensor by setting the reduced
  axes to size 1.

  ## Examples

      iex> Nx.reduce_max(Nx.tensor(42))
      #Nx.Tensor<
        s64
        42
      >

      iex> Nx.reduce_max(Nx.tensor(42.0))
      #Nx.Tensor<
        f32
        42.0
      >

      iex> Nx.reduce_max(Nx.tensor([1, 2, 3]))
      #Nx.Tensor<
        s64
        3
      >

  ### Aggregating over an axis

      iex> t = Nx.tensor([[3, 1, 4], [2, 1, 1]], names: [:x, :y])
      iex> Nx.reduce_max(t, axes: [:x])
      #Nx.Tensor<
        s64[y: 3]
        [3, 1, 4]
      >

      iex> t = Nx.tensor([[3, 1, 4], [2, 1, 1]], names: [:x, :y])
      iex> Nx.reduce_max(t, axes: [:y])
      #Nx.Tensor<
        s64[x: 2]
        [4, 2]
      >

      iex> t = Nx.tensor([[[1, 2], [4, 5]], [[2, 4], [3, 8]]], names: [:x, :y, :z])
      iex> Nx.reduce_max(t, axes: [:x, :z])
      #Nx.Tensor<
        s64[y: 2]
        [4, 8]
      >

  ### Keeping axes

      iex> t = Nx.tensor([[[1, 2], [4, 5]], [[2, 4], [3, 8]]], names: [:x, :y, :z])
      iex> Nx.reduce_max(t, axes: [:x, :z], keep_axes: true)
      #Nx.Tensor<
        s64[x: 1][y: 2][z: 1]
        [
          [
            [4],
            [8]
          ]
        ]
      >

  ### Vectorized tensors

      iex> t = Nx.vectorize(Nx.tensor([[1, 2], [3, 4]]), :x)
      iex> Nx.reduce_max(t, axes: [0], keep_axes: true)
      #Nx.Tensor<
        vectorized[x: 2]
        s64[1]
        [
          [2],
          [4]
        ]
      >

  """
  @doc type: :aggregation
  def reduce_max(tensor, opts \\ []) do
    %{type: type} = tensor = to_tensor(tensor)
    Nx.Shared.raise_complex_not_supported(type, :reduce_max, 2)
    aggregate_axes_op(tensor, :reduce_max, type, opts)
  end

  @doc """
  Returns the minimum values of the tensor.

  If the `:axes` option is given, it aggregates over
  the given dimensions, effectively removing them.
  `axes: [0]` implies aggregating over the highest order
  dimension and so forth. If the axis is negative, then
  counts the axis from the back. For example, `axes: [-1]`
  will always aggregate all rows.

  You may optionally set `:keep_axes` to true, which will
  retain the rank of the input tensor by setting the reduced
  axes to size 1.

  ## Examples

      iex> Nx.reduce_min(Nx.tensor(42))
      #Nx.Tensor<
        s64
        42
      >

      iex> Nx.reduce_min(Nx.tensor(42.0))
      #Nx.Tensor<
        f32
        42.0
      >

      iex> Nx.reduce_min(Nx.tensor([1, 2, 3]))
      #Nx.Tensor<
        s64
        1
      >

  ### Aggregating over an axis

      iex> t = Nx.tensor([[3, 1, 4], [2, 1, 1]], names: [:x, :y])
      iex> Nx.reduce_min(t, axes: [:x])
      #Nx.Tensor<
        s64[y: 3]
        [2, 1, 1]
      >

      iex> t = Nx.tensor([[3, 1, 4], [2, 1, 1]], names: [:x, :y])
      iex> Nx.reduce_min(t, axes: [:y])
      #Nx.Tensor<
        s64[x: 2]
        [1, 1]
      >

      iex> t = Nx.tensor([[[1, 2], [4, 5]], [[2, 4], [3, 8]]], names: [:x, :y, :z])
      iex> Nx.reduce_min(t, axes: [:x, :z])
      #Nx.Tensor<
        s64[y: 2]
        [1, 3]
      >

  ### Keeping axes

      iex> t = Nx.tensor([[[1, 2], [4, 5]], [[2, 4], [3, 8]]], names: [:x, :y, :z])
      iex> Nx.reduce_min(t, axes: [:x, :z], keep_axes: true)
      #Nx.Tensor<
        s64[x: 1][y: 2][z: 1]
        [
          [
            [1],
            [3]
          ]
        ]
      >

  ### Vectorized tensors

      iex> t = Nx.vectorize(Nx.tensor([[1, 2], [3, 4]]), :x)
      iex> Nx.reduce_min(t, axes: [0], keep_axes: true)
      #Nx.Tensor<
        vectorized[x: 2]
        s64[1]
        [
          [1],
          [3]
        ]
      >

  """
  @doc type: :aggregation
  def reduce_min(tensor, opts \\ []) do
    %{type: type} = tensor = to_tensor(tensor)
    Nx.Shared.raise_complex_not_supported(type, :reduce_min, 2)
    aggregate_axes_op(tensor, :reduce_min, type, opts)
  end

  defp aggregate_axes_op(tensor, op, type, opts) do
    apply_vectorized(tensor, fn tensor, offset ->
      %T{shape: shape, names: names} = tensor
      opts = keyword!(opts, [:axes, keep_axes: false])
      keep_axes = opts[:keep_axes]

      axes = opts[:axes]

      {shape, names, axes} =
        cond do
          not is_nil(axes) ->
            axes = Nx.Shape.normalize_axes(shape, axes, names, offset)
            {new_shape, new_names} = Nx.Shape.contract(shape, axes, names, keep_axes)
            {new_shape, new_names, axes}

          keep_axes ->
            output_shape =
              shape
              |> Tuple.to_list()
              |> Enum.with_index(fn axis_size, axis ->
                if axis < offset do
                  axis_size
                else
                  1
                end
              end)
              |> List.to_tuple()

            {output_shape, names, count_up(tuple_size(shape) - offset, offset)}

          true ->
            output_shape =
              shape
              |> Tuple.to_list()
              |> Enum.take(offset)
              |> List.to_tuple()

            axes =
              if offset != 0 do
                count_up(tuple_size(shape) - offset, offset)
              end

            {output_shape, List.duplicate(nil, offset), axes}
        end

      if offset == 0 and axes == [] do
        tensor
      else
        apply(impl!(tensor), op, [
          %{tensor | type: type, shape: shape, names: names},
          tensor,
          [axes: axes, keep_axes: keep_axes]
        ])
      end
    end)
  end

  @doc """
  Returns the indices of the maximum values.

  ## Options

    * `:axis` - the axis to aggregate on. If no axis is given,
      returns the index of the absolute maximum value in the tensor.

    * `:keep_axis` - whether or not to keep the reduced axis with
      a size of 1. Defaults to `false`.

    * `:tie_break` - how to break ties. one of `:high`, or `:low`.
      default behavior is to always return the lower index.

  ## Examples

      iex> Nx.argmax(4)
      #Nx.Tensor<
        s64
        0
      >

      iex> t = Nx.tensor([[[4, 2, 3], [1, -5, 3]], [[6, 2, 3], [4, 8, 3]]])
      iex> Nx.argmax(t)
      #Nx.Tensor<
        s64
        10
      >

  If a tensor of floats is given, it still returns integers:

      iex> Nx.argmax(Nx.tensor([2.0, 4.0]))
      #Nx.Tensor<
        s64
        1
      >

  ### Aggregating over an axis

      iex> t = Nx.tensor([[[4, 2, 3], [1, -5, 3]], [[6, 2, 3], [4, 8, 3]]])
      iex> Nx.argmax(t, axis: 0)
      #Nx.Tensor<
        s64[2][3]
        [
          [1, 0, 0],
          [1, 1, 0]
        ]
      >

      iex> t = Nx.tensor([[[4, 2, 3], [1, -5, 3]], [[6, 2, 3], [4, 8, 3]]], names: [:x, :y, :z])
      iex> Nx.argmax(t, axis: :y)
      #Nx.Tensor<
        s64[x: 2][z: 3]
        [
          [0, 0, 0],
          [0, 1, 0]
        ]
      >

      iex> t = Nx.tensor([[[4, 2, 3], [1, -5, 3]], [[6, 2, 3], [4, 8, 3]]], names: [:x, :y, :z])
      iex> Nx.argmax(t, axis: :z)
      #Nx.Tensor<
        s64[x: 2][y: 2]
        [
          [0, 2],
          [0, 1]
        ]
      >

  ### Tie breaks

      iex> t = Nx.tensor([[[4, 2, 3], [1, -5, 3]], [[6, 2, 3], [4, 8, 3]]], names: [:x, :y, :z])
      iex> Nx.argmax(t, tie_break: :low, axis: :y)
      #Nx.Tensor<
        s64[x: 2][z: 3]
        [
          [0, 0, 0],
          [0, 1, 0]
        ]
      >

      iex> t = Nx.tensor([[[4, 2, 3], [1, -5, 3]], [[6, 2, 3], [4, 8, 3]]], names: [:x, :y, :z])
      iex> Nx.argmax(t, tie_break: :high, axis: :y)
      #Nx.Tensor<
        s64[x: 2][z: 3]
        [
          [0, 0, 1],
          [0, 1, 1]
        ]
      >

  ### Keep axis

      iex> t = Nx.tensor([[[4, 2, 3], [1, -5, 3]], [[6, 2, 3], [4, 8, 3]]], names: [:x, :y, :z])
      iex> Nx.argmax(t, axis: :y, keep_axis: true)
      #Nx.Tensor<
        s64[x: 2][y: 1][z: 3]
        [
          [
            [0, 0, 0]
          ],
          [
            [0, 1, 0]
          ]
        ]
      >

  ### Vectorized tensors

      iex> v = Nx.tensor([[1, 2, 3], [6, 5, 4]]) |> Nx.vectorize(:x)
      iex> Nx.argmax(v)
      #Nx.Tensor<
        vectorized[x: 2]
        s64
        [2, 0]
      >
      iex> Nx.argmax(v, axis: 0)
      #Nx.Tensor<
        vectorized[x: 2]
        s64
        [2, 0]
      >
      iex> Nx.argmax(v, keep_axis: true)
      #Nx.Tensor<
        vectorized[x: 2]
        s64[1]
        [
          [2],
          [0]
        ]
      >
  """
  @doc type: :aggregation
  def argmax(tensor, opts \\ []) do
    argmin_or_max(tensor, :argmax, opts)
  end

  @doc """
  Returns the indices of the minimum values.

  ## Options

    * `:axis` - the axis to aggregate on. If no axis is given,
      returns the index of the absolute minimum value in the tensor.

    * `:keep_axis` - whether or not to keep the reduced axis with
      a size of 1. Defaults to `false`.

    * `:tie_break` - how to break ties. one of `:high`, or `:low`.
      Default behavior is to always return the lower index.

  ## Examples

      iex> Nx.argmin(4)
      #Nx.Tensor<
        s64
        0
      >

      iex> t = Nx.tensor([[[4, 2, 3], [1, -5, 3]], [[6, 2, 3], [4, 8, 3]]])
      iex> Nx.argmin(t)
      #Nx.Tensor<
        s64
        4
      >

  If a tensor of floats is given, it still returns integers:

      iex> Nx.argmin(Nx.tensor([2.0, 4.0]))
      #Nx.Tensor<
        s64
        0
      >

  ### Aggregating over an axis

      iex> t = Nx.tensor([[[4, 2, 3], [1, -5, 3]], [[6, 2, 3], [4, 8, 3]]])
      iex> Nx.argmin(t, axis: 0)
      #Nx.Tensor<
        s64[2][3]
        [
          [0, 0, 0],
          [0, 0, 0]
        ]
      >

      iex> t = Nx.tensor([[[4, 2, 3], [1, -5, 3]], [[6, 2, 3], [4, 8, 3]]], names: [:x, :y, :z])
      iex> Nx.argmin(t, axis: 1)
      #Nx.Tensor<
        s64[x: 2][z: 3]
        [
          [1, 1, 0],
          [1, 0, 0]
        ]
      >

      iex> t = Nx.tensor([[[4, 2, 3], [1, -5, 3]], [[6, 2, 3], [4, 8, 3]]], names: [:x, :y, :z])
      iex> Nx.argmin(t, axis: :z)
      #Nx.Tensor<
        s64[x: 2][y: 2]
        [
          [1, 1],
          [1, 2]
        ]
      >

  ### Tie breaks

      iex> t = Nx.tensor([[[4, 2, 3], [1, -5, 3]], [[6, 2, 3], [4, 8, 3]]], names: [:x, :y, :z])
      iex> Nx.argmin(t, tie_break: :low, axis: :y)
      #Nx.Tensor<
        s64[x: 2][z: 3]
        [
          [1, 1, 0],
          [1, 0, 0]
        ]
      >

      iex> t = Nx.tensor([[[4, 2, 3], [1, -5, 3]], [[6, 2, 3], [4, 8, 3]]], names: [:x, :y, :z])
      iex> Nx.argmin(t, tie_break: :high, axis: :y)
      #Nx.Tensor<
        s64[x: 2][z: 3]
        [
          [1, 1, 1],
          [1, 0, 1]
        ]
      >

  ### Keep axis

      iex> t = Nx.tensor([[[4, 2, 3], [1, -5, 3]], [[6, 2, 3], [4, 8, 3]]], names: [:x, :y, :z])
      iex> Nx.argmin(t, axis: :y, keep_axis: true)
      #Nx.Tensor<
        s64[x: 2][y: 1][z: 3]
        [
          [
            [1, 1, 0]
          ],
          [
            [1, 0, 0]
          ]
        ]
      >

  ### Vectorized tensors

      iex> v = Nx.tensor([[1, 2, 3], [6, 5, 4]]) |> Nx.vectorize(:x)
      iex> Nx.argmin(v)
      #Nx.Tensor<
        vectorized[x: 2]
        s64
        [0, 2]
      >
      iex> Nx.argmin(v, axis: 0)
      #Nx.Tensor<
        vectorized[x: 2]
        s64
        [0, 2]
      >
      iex> Nx.argmin(v, keep_axis: true)
      #Nx.Tensor<
        vectorized[x: 2]
        s64[1]
        [
          [0],
          [2]
        ]
      >

  """
  @doc type: :aggregation
  def argmin(tensor, opts \\ []) do
    argmin_or_max(tensor, :argmin, opts)
  end

  defp argmin_or_max(tensor, op, opts) do
    apply_vectorized(tensor, fn tensor, offset ->
      opts = keyword!(opts, [:axis, tie_break: :low, keep_axis: false])

      tie_break =
        case opts[:tie_break] do
          :high ->
            :high

          :low ->
            :low

          other ->
            raise ArgumentError,
                  "unknown value for :tie_break, expected :high or :low, got: #{inspect(other)}"
        end

      %{shape: shape, names: names, type: type} = tensor
      Nx.Shared.raise_complex_not_supported(type, op, 2)

      {tensor, shape, names, axis} =
        cond do
          axis = opts[:axis] ->
            axis = Nx.Shape.normalize_axis(shape, axis, names, offset)
            {new_shape, new_names} = Nx.Shape.contract(shape, [axis], names, opts[:keep_axis])
            {tensor, new_shape, new_names, axis}

          offset == 0 ->
            # unvectorized case, so we can reduce all
            {tensor, {}, [], nil}

          true ->
            {new_shape, new_names} =
              Nx.Shape.contract(
                shape,
                count_up(tuple_size(shape) - offset, offset),
                names,
                opts[:keep_axis]
              )

            flattened_shape =
              if opts[:keep_axis] do
                new_shape
                |> Tuple.delete_at(tuple_size(new_shape) - 1)
                |> Tuple.append(:auto)
              else
                Tuple.append(new_shape, :auto)
              end

            reshaped_tensor = reshape(tensor, flattened_shape)
            {reshaped_tensor, new_shape, new_names, offset}
        end

      out = %{tensor | type: {:s, 64}, shape: shape, names: names}
      opts = [tie_break: tie_break, axis: axis, keep_axis: opts[:keep_axis]]
      apply(impl!(tensor), op, [out, tensor, opts])
    end)
  end

  defp aggregate_window_op(tensor, window_dimensions, opts, op) when is_list(opts) do
    apply_vectorized(tensor, fn tensor, offset ->
      opts = keyword!(opts, [:window_dilations, padding: :valid, strides: 1])
      Nx.Shape.validate!(window_dimensions, :window_dimensions)
      %{shape: shape} = tensor

      strides = opts[:strides]
      padding = opts[:padding]

      offset_ones = List.duplicate(1, offset)

      dilations =
        case opts[:window_dilations] do
          nil ->
            List.duplicate(1, rank(shape))

          dilations when is_integer(dilations) ->
            offset_ones ++ List.duplicate(dilations, rank(shape) - offset)

          dilations ->
            offset_ones ++ dilations
        end

      strides =
        cond do
          strides == 1 ->
            List.duplicate(1, rank(shape))

          is_integer(strides) ->
            offset_ones ++ List.duplicate(strides, rank(shape) - offset)

          true ->
            offset_ones ++ strides
        end

      window_dimensions = List.to_tuple(offset_ones ++ Tuple.to_list(window_dimensions))

      {output_shape, padding_config} =
        Nx.Shape.pool(shape, window_dimensions, strides, padding, dilations)

      out = %{tensor | shape: output_shape}
      opts = [padding: padding_config, strides: strides, window_dilations: dilations]
      apply(impl!(tensor), op, [out, tensor, window_dimensions, opts])
    end)
  end

  @doc """
  Sums over each window of size `window_dimensions` in the
  given tensor, producing a tensor that contains the same
  number of elements as valid positions of the window.

  You may optionally specify `:strides` which is a tuple
  of non-zero steps to take along each axis between
  each window.

  You may also optionally specify `:padding` which is either
  one of `:valid` (no padding) or `:same` (pad so output shape
  is the same as input shape) or a general padding configuration
  for each dimension in the input tensor. Your padding configuration
  cannot include any negative pad values. You may only specify
  padding for the high and low edges of the given dimension. Pads
  with `0`.

  ## Examples

      iex> t = Nx.tensor([[[1, 2, 3], [4, 5, 6]], [[1, 2, 3], [4, 5, 6]]])
      iex> Nx.window_sum(t, {1, 2, 1})
      #Nx.Tensor<
        s64[2][1][3]
        [
          [
            [5, 7, 9]
          ],
          [
            [5, 7, 9]
          ]
        ]
      >

      iex> t = Nx.tensor([[[1, 2, 3], [4, 5, 6]], [[1, 2, 3], [4, 5, 6]]])
      iex> Nx.window_sum(t, {2, 2, 1}, strides: [1, 2, 3], padding: [{0, 1}, {2, 0}, {1, 1}])
      #Nx.Tensor<
        s64[2][2][2]
        [
          [
            [0, 0],
            [0, 18]
          ],
          [
            [0, 0],
            [0, 9]
          ]
        ]
      >

      iex> t = Nx.tensor([[[4.0, 2.0, 3.0], [2.0, 5.0, 6.5]], [[1.2, 2.2, 3.2], [4.0, 5.0, 6.2]]])
      iex> Nx.window_sum(t, {2, 1, 1}, strides: [2, 1, 1], padding: [{1, 1}, {0, 0}, {1, 1}])
      #Nx.Tensor<
        f32[2][2][5]
        [
          [
            [0.0, 4.0, 2.0, 3.0, 0.0],
            [0.0, 2.0, 5.0, 6.5, 0.0]
          ],
          [
            [0.0, 1.2000000476837158, 2.200000047683716, 3.200000047683716, 0.0],
            [0.0, 4.0, 5.0, 6.199999809265137, 0.0]
          ]
        ]
      >

      iex> t = Nx.tensor([[[4, 2, 1, 3], [4, 2, 1, 7]], [[1, 2, 5, 7], [1, 8, 9, 2]]])
      iex> opts = [strides: [2, 1, 1], padding: :valid, window_dilations: [1, 2, 1]]
      iex> Nx.window_sum(t, {1, 1, 2}, opts)
      #Nx.Tensor<
        s64[1][2][3]
        [
          [
            [6, 3, 4],
            [6, 3, 8]
          ]
        ]
      >

      iex> t = Nx.tensor([[[4, 2, 1, 3], [4, 2, 1, 7]], [[1, 2, 5, 7], [1, 8, 9, 2]]])
      iex> opts = [strides: [2, 1, 1], padding: :valid, window_dilations: [1, 2, 2]]
      iex> Nx.window_sum(t, {1, 1, 2}, opts)
      #Nx.Tensor<
        s64[1][2][2]
        [
          [
            [5, 5],
            [5, 9]
          ]
        ]
      >

      iex> t = Nx.tensor([[[4, 2, 1, 3], [4, 2, 1, 7]], [[1, 2, 5, 7], [1, 8, 9, 2]]])
      iex> opts = [strides: [2, 1, 1], padding: [{2, 1}, {3, 1}, {1, 0}], window_dilations: [1, 2, 2]]
      iex> Nx.window_sum(t, {2, 1, 2}, opts)
      #Nx.Tensor<
        s64[2][6][3]
        [
          [
            [0, 0, 0],
            [0, 0, 0],
            [0, 0, 0],
            [0, 0, 0],
            [0, 0, 0],
            [0, 0, 0]
          ],
          [
            [0, 0, 0],
            [0, 0, 0],
            [0, 0, 0],
            [4, 11, 14],
            [10, 15, 19],
            [0, 0, 0]
          ]
        ]
      >

  ## Vectorized tensors

  For vectorized tensors, the windows will slide throughout all vectorized axes,
  and all options refer to the inner shape only.

      iex> t = Nx.iota({2, 1, 2, 5}) |> Nx.vectorize(:x) |> Nx.vectorize(:y)
      #Nx.Tensor<
        vectorized[x: 2][y: 1]
        s64[2][5]
        [
          [
            [
              [0, 1, 2, 3, 4],
              [5, 6, 7, 8, 9]
            ]
          ],
          [
            [
              [10, 11, 12, 13, 14],
              [15, 16, 17, 18, 19]
            ]
          ]
        ]
      >
      iex> Nx.window_sum(t, {2, 2}, strides: [1, 2], window_dilations: [1, 2])
      #Nx.Tensor<
        vectorized[x: 2][y: 1]
        s64[1][2]
        [
          [
            [
              [14, 22]
            ]
          ],
          [
            [
              [54, 62]
            ]
          ]
        ]
      >

  """
  @doc type: :window
  def window_sum(tensor, window_dimensions, opts \\ []),
    do: aggregate_window_op(tensor, window_dimensions, opts, :window_sum)

  @doc """
  Averages over each window of size `window_dimensions` in the
  given tensor, producing a tensor that contains the same
  number of elements as valid positions of the window.

  You may optionally specify `:strides` which is a tuple
  of non-zero steps to take along each axis between
  each window.

  You may also optionally specify `:padding` which is either
  one of `:valid` (no padding) or `:same` (pad so output shape
  is the same as input shape) or a general padding configuration
  for each dimension in the input tensor. Your padding configuration
  cannot include any negative pad values. You may only specify
  padding for the high and low edges of the given dimension. Pads
  with `0`.

  ## Examples

      iex> t = Nx.tensor([[[1, 2, 3], [4, 5, 6]], [[1, 2, 3], [4, 5, 6]]])
      iex> Nx.window_mean(t, {1, 2, 1})
      #Nx.Tensor<
        f32[2][1][3]
        [
          [
            [2.5, 3.5, 4.5]
          ],
          [
            [2.5, 3.5, 4.5]
          ]
        ]
      >

      iex> t = Nx.tensor([[[1, 2, 3], [4, 5, 6]], [[1, 2, 3], [4, 5, 6]]])
      iex> Nx.window_mean(t, {2, 2, 1}, strides: [1, 2, 3], padding: [{0, 1}, {2, 0}, {1, 1}])
      #Nx.Tensor<
        f32[2][2][2]
        [
          [
            [0.0, 0.0],
            [0.0, 4.5]
          ],
          [
            [0.0, 0.0],
            [0.0, 2.25]
          ]
        ]
      >

      iex> t = Nx.tensor([[[4.0, 2.0, 3.0], [2.0, 5.0, 6.5]], [[1.2, 2.2, 3.2], [4.0, 5.0, 6.2]]])
      iex> Nx.window_mean(t, {2, 1, 1}, strides: [2, 1, 1], padding: [{1, 1}, {0, 0}, {1, 1}])
      #Nx.Tensor<
        f32[2][2][5]
        [
          [
            [0.0, 2.0, 1.0, 1.5, 0.0],
            [0.0, 1.0, 2.5, 3.25, 0.0]
          ],
          [
            [0.0, 0.6000000238418579, 1.100000023841858, 1.600000023841858, 0.0],
            [0.0, 2.0, 2.5, 3.0999999046325684, 0.0]
          ]
        ]
      >

      iex> t = Nx.tensor([[[4, 2, 1, 3], [4, 2, 1, 7]], [[1, 2, 5, 7], [1, 8, 9, 2]]])
      iex> opts = [strides: [2, 1, 1], padding: :valid, window_dilations: [1, 2, 1]]
      iex> Nx.window_mean(t, {1, 1, 2}, opts)
      #Nx.Tensor<
        f32[1][2][3]
        [
          [
            [3.0, 1.5, 2.0],
            [3.0, 1.5, 4.0]
          ]
        ]
      >

      iex> t = Nx.tensor([[[4, 2, 1, 3], [4, 2, 1, 7]], [[1, 2, 5, 7], [1, 8, 9, 2]]])
      iex> opts = [strides: [2, 1, 1], padding: :valid, window_dilations: [1, 2, 2]]
      iex> Nx.window_mean(t, {1, 1, 2}, opts)
      #Nx.Tensor<
        f32[1][2][2]
        [
          [
            [2.5, 2.5],
            [2.5, 4.5]
          ]
        ]
      >

  ## Vectorized tensors

  For vectorized tensors, the windows will slide throughout all vectorized axes,
  and all options refer to the inner shape only.

      iex> t = Nx.iota({2, 1, 2, 5}) |> Nx.vectorize(:x) |> Nx.vectorize(:y)
      #Nx.Tensor<
        vectorized[x: 2][y: 1]
        s64[2][5]
        [
          [
            [
              [0, 1, 2, 3, 4],
              [5, 6, 7, 8, 9]
            ]
          ],
          [
            [
              [10, 11, 12, 13, 14],
              [15, 16, 17, 18, 19]
            ]
          ]
        ]
      >
      iex> Nx.window_mean(t, {2, 2}, strides: [1, 2], window_dilations: [1, 2])
      #Nx.Tensor<
        vectorized[x: 2][y: 1]
        f32[1][2]
        [
          [
            [
              [3.5, 5.5]
            ]
          ],
          [
            [
              [13.5, 15.5]
            ]
          ]
        ]
      >
  """
  @doc type: :window
  def window_mean(tensor, window_dimensions, opts \\ []) do
    divide(window_sum(tensor, window_dimensions, opts), size(window_dimensions))
  end

  @doc """
  Returns the maximum over each window of size `window_dimensions`
  in the given tensor, producing a tensor that contains the same
  number of elements as valid positions of the window.

  You may optionally specify `:strides` which is a tuple
  of non-zero steps to take along each axis between
  each window.

  You may also optionally specify `:padding` which is either
  one of `:valid` (no padding) or `:same` (pad so output shape
  is the same as input shape) or a general padding configuration
  for each dimension in the input tensor. Your padding configuration
  cannot include any negative pad values. You may only specify
  padding for the high and low edges of the given dimension. Pads
  with the minimum value for the type of the given tensor.

  ## Examples

      iex> Nx.window_max(Nx.tensor([[[1, 2, 3], [4, 5, 6]], [[1, 2, 3], [4, 5, 6]]]), {1, 2, 1})
      #Nx.Tensor<
        s64[2][1][3]
        [
          [
            [4, 5, 6]
          ],
          [
            [4, 5, 6]
          ]
        ]
      >

      iex> t = Nx.tensor([[[1, 2, 3], [4, 5, 6]], [[1, 2, 3], [4, 5, 6]]])
      iex> Nx.window_max(t, {2, 2, 1}, strides: [1, 2, 3], padding: [{0, 1}, {2, 0}, {1, 1}])
      #Nx.Tensor<
        s64[2][2][2]
        [
          [
            [-9223372036854775808, -9223372036854775808],
            [-9223372036854775808, 6]
          ],
          [
            [-9223372036854775808, -9223372036854775808],
            [-9223372036854775808, 6]
          ]
        ]
      >

      iex> t = Nx.tensor([[[4.0, 2.0, 3.0], [2.0, 5.0, 6.5]], [[1.2, 2.2, 3.2], [4.0, 5.0, 6.2]]])
      iex> Nx.window_max(t, {2, 1, 1}, strides: [2, 1, 1], padding: [{1, 1}, {0, 0}, {1, 1}])
      #Nx.Tensor<
        f32[2][2][5]
        [
          [
            [-Inf, 4.0, 2.0, 3.0, -Inf],
            [-Inf, 2.0, 5.0, 6.5, -Inf]
          ],
          [
            [-Inf, 1.2000000476837158, 2.200000047683716, 3.200000047683716, -Inf],
            [-Inf, 4.0, 5.0, 6.199999809265137, -Inf]
          ]
        ]
      >

      iex> t = Nx.tensor([[[4, 2, 1, 3], [4, 2, 1, 7]], [[1, 2, 5, 7], [1, 8, 9, 2]]])
      iex> opts = [strides: [2, 1, 1], padding: :valid, window_dilations: [1, 2, 2]]
      iex> Nx.window_max(t, {1, 1, 2}, opts)
      #Nx.Tensor<
        s64[1][2][2]
        [
          [
            [4, 3],
            [4, 7]
          ]
        ]
      >

  ## Vectorized tensors

  For vectorized tensors, the windows will slide throughout all vectorized axes,
  and all options refer to the inner shape only.

      iex> t = Nx.iota({2, 1, 2, 5}) |> Nx.vectorize(:x) |> Nx.vectorize(:y)
      #Nx.Tensor<
        vectorized[x: 2][y: 1]
        s64[2][5]
        [
          [
            [
              [0, 1, 2, 3, 4],
              [5, 6, 7, 8, 9]
            ]
          ],
          [
            [
              [10, 11, 12, 13, 14],
              [15, 16, 17, 18, 19]
            ]
          ]
        ]
      >
      iex> Nx.window_max(t, {2, 2}, strides: [1, 2], window_dilations: [1, 2])
      #Nx.Tensor<
        vectorized[x: 2][y: 1]
        s64[1][2]
        [
          [
            [
              [7, 9]
            ]
          ],
          [
            [
              [17, 19]
            ]
          ]
        ]
      >
  """
  @doc type: :window
  def window_max(tensor, window_dimensions, opts \\ []) do
    tensor = to_tensor(tensor)
    Nx.Shared.raise_complex_not_supported(tensor.type, :window_max, 3)
    aggregate_window_op(tensor, window_dimensions, opts, :window_max)
  end

  @doc """
  Returns the minimum over each window of size `window_dimensions`
  in the given tensor, producing a tensor that contains the same
  number of elements as valid positions of the window.

  You may optionally specify `:strides` which is a tuple
  of non-zero steps to take along each axis between
  each window.

  You may also optionally specify `:padding` which is either
  one of `:valid` (no padding) or `:same` (pad so output shape
  is the same as input shape) or a general padding configuration
  for each dimension in the input tensor. Your padding configuration
  cannot include any negative pad values. You may only specify
  padding for the high and low edges of the given dimension. Pads
  with the maximum value for the type of the given tensor.

  ## Examples

      iex> Nx.window_min(Nx.tensor([[[1, 2, 3], [4, 5, 6]], [[1, 2, 3], [4, 5, 6]]]), {1, 2, 1})
      #Nx.Tensor<
        s64[2][1][3]
        [
          [
            [1, 2, 3]
          ],
          [
            [1, 2, 3]
          ]
        ]
      >

      iex> t = Nx.tensor([[[1, 2, 3], [4, 5, 6]], [[1, 2, 3], [4, 5, 6]]])
      iex> Nx.window_min(t, {2, 2, 1}, strides: [1, 2, 3], padding: [{0, 1}, {2, 0}, {1, 1}])
      #Nx.Tensor<
        s64[2][2][2]
        [
          [
            [9223372036854775807, 9223372036854775807],
            [9223372036854775807, 3]
          ],
          [
            [9223372036854775807, 9223372036854775807],
            [9223372036854775807, 3]
          ]
        ]
      >

      iex> t = Nx.tensor([[[4.0, 2.0, 3.0], [2.0, 5.0, 6.5]], [[1.2, 2.2, 3.2], [4.0, 5.0, 6.2]]])
      iex> Nx.window_min(t, {2, 1, 1}, strides: [2, 1, 1], padding: [{1, 1}, {0, 0}, {1, 1}])
      #Nx.Tensor<
        f32[2][2][5]
        [
          [
            [Inf, 4.0, 2.0, 3.0, Inf],
            [Inf, 2.0, 5.0, 6.5, Inf]
          ],
          [
            [Inf, 1.2000000476837158, 2.200000047683716, 3.200000047683716, Inf],
            [Inf, 4.0, 5.0, 6.199999809265137, Inf]
          ]
        ]
      >

      iex> t = Nx.tensor([[[4, 2, 1, 3], [4, 2, 1, 7]], [[1, 2, 5, 7], [1, 8, 9, 2]]])
      iex> opts = [strides: [2, 1, 1], padding: :valid, window_dilations: [1, 2, 2]]
      iex> Nx.window_min(t, {1, 1, 2}, opts)
      #Nx.Tensor<
        s64[1][2][2]
        [
          [
            [1, 2],
            [1, 2]
          ]
        ]
      >

  ## Vectorized tensors

  For vectorized tensors, the windows will slide throughout all vectorized axes,
  and all options refer to the inner shape only.

      iex> t = Nx.iota({2, 1, 2, 5}) |> Nx.vectorize(:x) |> Nx.vectorize(:y)
      #Nx.Tensor<
        vectorized[x: 2][y: 1]
        s64[2][5]
        [
          [
            [
              [0, 1, 2, 3, 4],
              [5, 6, 7, 8, 9]
            ]
          ],
          [
            [
              [10, 11, 12, 13, 14],
              [15, 16, 17, 18, 19]
            ]
          ]
        ]
      >
      iex> Nx.window_min(t, {2, 2}, strides: [1, 2], window_dilations: [1, 2])
      #Nx.Tensor<
        vectorized[x: 2][y: 1]
        s64[1][2]
        [
          [
            [
              [0, 2]
            ]
          ],
          [
            [
              [10, 12]
            ]
          ]
        ]
      >
  """
  @doc type: :window
  def window_min(tensor, window_dimensions, opts \\ []) do
    tensor = to_tensor(tensor)
    Nx.Shared.raise_complex_not_supported(tensor.type, :window_min, 3)
    aggregate_window_op(tensor, window_dimensions, opts, :window_min)
  end

  @doc """
  Returns the product over each window of size `window_dimensions`
  in the given tensor, producing a tensor that contains the same
  number of elements as valid positions of the window.

  The rank of the input tensor and the window dimensions must
  match.

  You may optionally specify `:strides` which is a tuple
  of non-zero steps to take along each axis between
  each window.

  You may also optionally specify `:padding` which is either
  one of `:valid` (no padding) or `:same` (pad so output shape
  is the same as input shape) or a general padding configuration
  for each dimension in the input tensor. Your padding configuration
  cannot include any negative pad values. You may only specify
  padding for the high and low edges of the given dimension. Pads
  with 1.

  ## Examples

      iex> Nx.window_product(Nx.tensor([[[1, 2, 3], [4, 5, 6]], [[1, 2, 3], [4, 5, 6]]]), {1, 2, 1})
      #Nx.Tensor<
        s64[2][1][3]
        [
          [
            [4, 10, 18]
          ],
          [
            [4, 10, 18]
          ]
        ]
      >

      iex> t = Nx.tensor([[[1, 2, 3], [4, 5, 6]], [[1, 2, 3], [4, 5, 6]]])
      iex> Nx.window_product(t, {2, 2, 1}, strides: [1, 2, 3], padding: [{0, 1}, {2, 0}, {1, 1}])
      #Nx.Tensor<
        s64[2][2][2]
        [
          [
            [1, 1],
            [1, 324]
          ],
          [
            [1, 1],
            [1, 18]
          ]
        ]
      >

      iex> t = Nx.tensor([[[4.0, 2.0, 3.0], [2.0, 5.0, 6.5]], [[1.2, 2.2, 3.2], [4.0, 5.0, 6.2]]])
      iex> Nx.window_product(t, {2, 1, 1}, strides: [2, 1, 1], padding: [{1, 1}, {0, 0}, {1, 1}])
      #Nx.Tensor<
        f32[2][2][5]
        [
          [
            [1.0, 4.0, 2.0, 3.0, 1.0],
            [1.0, 2.0, 5.0, 6.5, 1.0]
          ],
          [
            [1.0, 1.2000000476837158, 2.200000047683716, 3.200000047683716, 1.0],
            [1.0, 4.0, 5.0, 6.199999809265137, 1.0]
          ]
        ]
      >

      iex> t = Nx.tensor([[[4, 2, 1, 3], [4, 2, 1, 7]], [[1, 2, 5, 7], [1, 8, 9, 2]]])
      iex> opts = [strides: [2, 1, 1], padding: :valid, window_dilations: [1, 2, 2]]
      iex> Nx.window_product(t, {1, 1, 2}, opts)
      #Nx.Tensor<
        s64[1][2][2]
        [
          [
            [4, 6],
            [4, 14]
          ]
        ]
      >

  ## Vectorized tensors

  For vectorized tensors, the windows will slide throughout all vectorized axes,
  and all options refer to the inner shape only.

      iex> t = Nx.iota({2, 1, 2, 5}) |> Nx.vectorize(:x) |> Nx.vectorize(:y)
      #Nx.Tensor<
        vectorized[x: 2][y: 1]
        s64[2][5]
        [
          [
            [
              [0, 1, 2, 3, 4],
              [5, 6, 7, 8, 9]
            ]
          ],
          [
            [
              [10, 11, 12, 13, 14],
              [15, 16, 17, 18, 19]
            ]
          ]
        ]
      >
      iex> Nx.window_product(t, {2, 2}, strides: [1, 2], window_dilations: [1, 2])
      #Nx.Tensor<
        vectorized[x: 2][y: 1]
        s64[1][2]
        [
          [
            [
              [0, 504]
            ]
          ],
          [
            [
              [30600, 54264]
            ]
          ]
        ]
      >
  """
  @doc type: :window
  def window_product(tensor, window_dimensions, opts \\ []),
    do: aggregate_window_op(tensor, window_dimensions, opts, :window_product)

  @doc """
  Returns the cumulative sum of elements along an axis.

  ## Options

    * `:axis` - the axis to sum elements along. Defaults to `0`
    * `:reverse` - whether to perform accumulation in the opposite direction. Defaults to `false`

  ## Examples

      iex> Nx.cumulative_sum(Nx.tensor([1, 2, 3, 4]))
      #Nx.Tensor<
        s64[4]
        [1, 3, 6, 10]
      >

      iex> Nx.cumulative_sum(Nx.iota({3, 3}), axis: 0)
      #Nx.Tensor<
        s64[3][3]
        [
          [0, 1, 2],
          [3, 5, 7],
          [9, 12, 15]
        ]
      >

      iex> Nx.cumulative_sum(Nx.iota({3, 3}), axis: 1)
      #Nx.Tensor<
        s64[3][3]
        [
          [0, 1, 3],
          [3, 7, 12],
          [6, 13, 21]
        ]
      >

      iex> Nx.cumulative_sum(Nx.iota({3, 3}), axis: 0, reverse: true)
      #Nx.Tensor<
        s64[3][3]
        [
          [9, 12, 15],
          [9, 11, 13],
          [6, 7, 8]
        ]
      >

      iex> Nx.cumulative_sum(Nx.iota({3, 3}), axis: 1, reverse: true)
      #Nx.Tensor<
        s64[3][3]
        [
          [3, 3, 2],
          [12, 9, 5],
          [21, 15, 8]
        ]
      >

  ## Vectorized axes

  Works the same as if the accumulation was to happen over a list of tensors.
  `:axis` refers to the non-vectorized shape.

      iex> Nx.cumulative_sum(Nx.tensor([[2, 3, 1], [1, 3, 2], [2, 1, 3]]) |> Nx.vectorize(:x), axis: 0)
      #Nx.Tensor<
        vectorized[x: 3]
        s64[3]
        [
          [2, 5, 6],
          [1, 4, 6],
          [2, 3, 6]
        ]
      >
  """
  @doc type: :cumulative
  def cumulative_sum(tensor, opts \\ []),
    do: cumulative_op(tensor, opts, :cumulative_sum, &Nx.add/2)

  @doc """
  Returns the cumulative product of elements along an axis.

  ## Options

    * `:axis` - the axis to multiply elements along. Defaults to `0`
    * `:reverse` - whether to perform accumulation in the opposite direction. Defaults to `false`

  ## Examples

      iex> Nx.cumulative_product(Nx.tensor([1, 2, 3, 4]))
      #Nx.Tensor<
        s64[4]
        [1, 2, 6, 24]
      >

      iex> Nx.cumulative_product(Nx.iota({3, 3}), axis: 0)
      #Nx.Tensor<
        s64[3][3]
        [
          [0, 1, 2],
          [0, 4, 10],
          [0, 28, 80]
        ]
      >

      iex> Nx.cumulative_product(Nx.iota({3, 3}), axis: 1)
      #Nx.Tensor<
        s64[3][3]
        [
          [0, 0, 0],
          [3, 12, 60],
          [6, 42, 336]
        ]
      >

      iex> Nx.cumulative_product(Nx.iota({3, 3}), axis: 0, reverse: true)
      #Nx.Tensor<
        s64[3][3]
        [
          [0, 28, 80],
          [18, 28, 40],
          [6, 7, 8]
        ]
      >

      iex> Nx.cumulative_product(Nx.iota({3, 3}), axis: 1, reverse: true)
      #Nx.Tensor<
        s64[3][3]
        [
          [0, 2, 2],
          [60, 20, 5],
          [336, 56, 8]
        ]
      >

  ## Vectorized axes

  Works the same as if the accumulation was to happen over a list of tensors.
  `:axis` refers to the non-vectorized shape.

      iex> Nx.cumulative_product(Nx.tensor([[2, 3, 0], [1, 3, 2], [2, 1, 3]]) |> Nx.vectorize(:x), axis: 0)
      #Nx.Tensor<
        vectorized[x: 3]
        s64[3]
        [
          [2, 6, 0],
          [1, 3, 6],
          [2, 2, 6]
        ]
      >
  """
  @doc type: :cumulative
  def cumulative_product(tensor, opts \\ []),
    do: cumulative_op(tensor, opts, :cumulative_product, &Nx.multiply/2)

  @doc """
  Returns the cumulative minimum of elements along an axis.

  ## Options

    * `:axis` - the axis to compare elements along. Defaults to `0`
    * `:reverse` - whether to perform accumulation in the opposite direction. Defaults to `false`

  ## Examples

      iex> Nx.cumulative_min(Nx.tensor([3, 4, 2, 1]))
      #Nx.Tensor<
        s64[4]
        [3, 3, 2, 1]
      >

      iex> Nx.cumulative_min(Nx.tensor([[2, 3, 1], [1, 3, 2], [2, 1, 3]]), axis: 0)
      #Nx.Tensor<
        s64[3][3]
        [
          [2, 3, 1],
          [1, 3, 1],
          [1, 1, 1]
        ]
      >

      iex> Nx.cumulative_min(Nx.tensor([[2, 3, 1], [1, 3, 2], [2, 1, 3]]), axis: 1)
      #Nx.Tensor<
        s64[3][3]
        [
          [2, 2, 1],
          [1, 1, 1],
          [2, 1, 1]
        ]
      >

      iex> Nx.cumulative_min(Nx.tensor([[2, 3, 1], [1, 3, 2], [2, 1, 3]]), axis: 0, reverse: true)
      #Nx.Tensor<
        s64[3][3]
        [
          [1, 1, 1],
          [1, 1, 2],
          [2, 1, 3]
        ]
      >

      iex> Nx.cumulative_min(Nx.tensor([[2, 3, 1], [1, 3, 2], [2, 1, 3]]), axis: 1, reverse: true)
      #Nx.Tensor<
        s64[3][3]
        [
          [1, 1, 1],
          [1, 2, 2],
          [1, 1, 3]
        ]
      >

  ## Vectorized axes

  Works the same as if the accumulation was to happen over a list of tensors.
  `:axis` refers to the non-vectorized shape.

      iex> Nx.cumulative_min(Nx.tensor([[2, 3, 1], [1, 3, 2], [2, 1, 3]]) |> Nx.vectorize(:x), axis: 0)
      #Nx.Tensor<
        vectorized[x: 3]
        s64[3]
        [
          [2, 2, 1],
          [1, 1, 1],
          [2, 1, 1]
        ]
      >
  """
  @doc type: :cumulative
  def cumulative_min(tensor, opts \\ []),
    do: cumulative_op(tensor, opts, :cumulative_min, &Nx.min/2)

  @doc """
  Returns the cumulative maximum of elements along an axis.

  ## Options

    * `:axis` - the axis to compare elements along. Defaults to `0`
    * `:reverse` - whether to perform accumulation in the opposite direction. Defaults to `false`

  ## Examples

      iex> Nx.cumulative_max(Nx.tensor([3, 4, 2, 1]))
      #Nx.Tensor<
        s64[4]
        [3, 4, 4, 4]
      >

      iex> Nx.cumulative_max(Nx.tensor([[2, 3, 1], [1, 3, 2], [2, 1, 3]]), axis: 0)
      #Nx.Tensor<
        s64[3][3]
        [
          [2, 3, 1],
          [2, 3, 2],
          [2, 3, 3]
        ]
      >

      iex> Nx.cumulative_max(Nx.tensor([[2, 3, 1], [1, 3, 2], [2, 1, 3]]), axis: 1)
      #Nx.Tensor<
        s64[3][3]
        [
          [2, 3, 3],
          [1, 3, 3],
          [2, 2, 3]
        ]
      >

      iex> Nx.cumulative_max(Nx.tensor([[2, 3, 1], [1, 3, 2], [2, 1, 3]]), axis: 0, reverse: true)
      #Nx.Tensor<
        s64[3][3]
        [
          [2, 3, 3],
          [2, 3, 3],
          [2, 1, 3]
        ]
      >

      iex> Nx.cumulative_max(Nx.tensor([[2, 3, 1], [1, 3, 2], [2, 1, 3]]), axis: 1, reverse: true)
      #Nx.Tensor<
        s64[3][3]
        [
          [3, 3, 1],
          [3, 3, 2],
          [3, 3, 3]
        ]
      >

  ## Vectorized axes

  Works the same as if the accumulation was to happen over a list of tensors.
  `:axis` refers to the non-vectorized shape.

      iex> Nx.cumulative_max(Nx.tensor([[2, 3, 1], [1, 3, 2], [2, 1, 3]]) |> Nx.vectorize(:x), axis: 0)
      #Nx.Tensor<
        vectorized[x: 3]
        s64[3]
        [
          [2, 3, 3],
          [1, 3, 3],
          [2, 2, 3]
        ]
      >
  """
  @doc type: :cumulative
  def cumulative_max(tensor, opts \\ []),
    do: cumulative_op(tensor, opts, :cumulative_max, &Nx.max/2)

  defp cumulative_op(tensor, opts, op, reduce_fun) do
    apply_vectorized(tensor, fn tensor, offset ->
      opts = keyword!(opts, axis: 0, reverse: false)
      reverse = opts[:reverse]
      axis = Nx.Shape.normalize_axis(tensor.shape, opts[:axis], tensor.names, offset)

      Nx.Shared.optional(op, [tensor, [axis: axis, reverse: reverse]], tensor, fn tensor, opts ->
        associative_scan(tensor, reduce_fun, opts)
      end)
    end)
  end

  # Scans the given tensor using an associative binary operator.
  #
  # The scanning function must be associative and perform an element-wise
  # operation over the `:axis` dimension.
  #
  # ## Options
  #
  #   * `:axis` - the axis to scan along. Defaults to `0`
  #
  #   * `:reverse` - whether to scan in the opposite direction. Defaults to `false`
  #
  # ## Examples
  #
  # A cumulative sum of numbers can be expressed as:
  #
  #     iex> Nx.associative_scan(Nx.tensor([1, 2, 3, 4]), &Nx.add/2)
  #     #Nx.Tensor<
  #       s64[4]
  #       [1, 3, 6, 10]
  #     >
  #
  # Or a reversed one:
  #
  #     iex> Nx.associative_scan(Nx.tensor([1, 2, 3, 4]), &Nx.add/2, reverse: true)
  #     #Nx.Tensor<
  #       s64[4]
  #       [10, 9, 7, 4]
  #     >
  #
  # A cumulative product of a sequence of matrices:
  #
  #     iex> matrices = Nx.tensor([[2, 0], [0, 2]]) |> Nx.tile([3, 1, 1])
  #     iex> Nx.associative_scan(matrices, &Nx.dot(&1, [2], [0], &2, [1], [0]))
  #     #Nx.Tensor<
  #       s64[3][2][2]
  #       [
  #         [
  #           [2, 0],
  #           [0, 2]
  #         ],
  #         [
  #           [4, 0],
  #           [0, 4]
  #         ],
  #         [
  #           [8, 0],
  #           [0, 8]
  #         ]
  #       ]
  #     >
  #
  defp associative_scan(tensor, fun, opts) do
    opts = keyword!(opts, axis: 0, reverse: false)

    tensor
    |> maybe_reverse(opts[:reverse])
    |> do_associative_scan(fun, axis: opts[:axis])
    |> maybe_reverse(opts[:reverse])
    |> rename(tensor.names)
  end

  defp maybe_reverse(tensor, true), do: Nx.reverse(tensor)
  defp maybe_reverse(tensor, false), do: tensor

  # Let's assume addition as the reduction function. The algorithm is based
  # on two observations:
  #
  #   1. Elements at odd indices in the final result can be computed by first
  #      summing consecutive pairs of elements and performing a scan on that
  #      half-sized tensor (recursively).
  #
  #   2. Elements at even indices in the final result can be computed from those
  #      at odd indices (from 1.) by adding a corresponding even element from the
  #      original tensor.
  #
  # Also see https://en.wikipedia.org/wiki/Prefix_sum#Algorithm_2:_Work-efficient.
  defp do_associative_scan(tensor, fun, opts) do
    axis = opts[:axis]

    axis_size = Nx.axis_size(tensor, axis)

    if axis_size < 2 do
      tensor
    else
      even = Nx.slice_along_axis(tensor, 0, axis_size - 1, axis: axis, strides: 2)
      odd = Nx.slice_along_axis(tensor, 1, axis_size - 1, axis: axis, strides: 2)

      reduced_pairs = fun.(odd, even)

      scanned_odd = do_associative_scan(reduced_pairs, fun, opts)

      cond do
        axis_size == 2 ->
          Nx.concatenate([even, reduced_pairs], axis: axis)

        rem(axis_size, 2) == 0 ->
          scanned_even =
            fun.(
              Nx.slice_along_axis(scanned_odd, 0, div(axis_size, 2) - 1, axis: axis),
              Nx.slice_along_axis(even, 1, div(axis_size, 2) - 1, axis: axis)
            )

          scanned_even =
            Nx.concatenate(
              [Nx.slice_along_axis(even, 0, 1, axis: axis), scanned_even],
              axis: axis
            )

          interleave(scanned_even, scanned_odd, axis: axis)

        true ->
          scanned_even =
            fun.(
              scanned_odd,
              Nx.slice_along_axis(tensor, 2, axis_size - 2, axis: axis, strides: 2)
            )

          Nx.concatenate(
            [
              Nx.slice_along_axis(tensor, 0, 1, axis: axis),
              interleave(scanned_odd, scanned_even, axis: axis)
            ],
            axis: axis
          )
      end
    end
  end

  # Interleaves elements from same-shaped tensors along an axis
  defp interleave(left, right, opts) do
    opts = keyword!(opts, axis: 0)
    axis = opts[:axis]

    interleave_axis = axis + 1

    Nx.concatenate(
      [
        Nx.new_axis(left, interleave_axis),
        Nx.new_axis(right, interleave_axis)
      ],
      axis: interleave_axis
    )
    |> flatten_axis(interleave_axis)
  end

  # Merges the given axis with the preceding one
  defp flatten_axis(tensor, axis) do
    shape = Nx.shape(tensor)
    new_shape = shape |> Tuple.delete_at(axis) |> put_elem(axis - 1, :auto)
    Nx.reshape(tensor, new_shape)
  end

  @doc """
  Reduces over a tensor with the given accumulator.

  The given `fun` will receive two tensors and it must
  return the reduced value.

  The tensor may be reduced in parallel and the reducer
  function can be called with arguments in any order, the
  initial accumulator may be given multiples, and it may
  be non-deterministic. Therefore, the reduction function
  should be associative (or as close as possible to
  associativity considered floats themselves are not
  strictly associative).

  By default, it reduces all dimensions of the tensor and
  return a scalar. If the `:axes` option is given, it
  aggregates over multiple dimensions, effectively removing
  them. `axes: [0]` implies aggregating over the highest
  order dimension and so forth. If the axis is negative,
  then counts the axis from the back. For example,
  `axes: [-1]` will always aggregate all rows.

  The type of the returned tensor will be computed based on
  the given tensor and the initial value. For example,
  a tensor of integers with a float accumulator will be
  cast to float, as done by most binary operators. You can
  also pass a `:type` option to change this behaviour.

  You may optionally set `:keep_axes` to true, which will
  retain the rank of the input tensor by setting the reduced
  axes to size 1.

  ## Limitations

  Given this function relies on anonymous functions, it
  may not be available or efficient on all Nx backends.
  Therefore, you should avoid using `reduce/4` whenever
  possible. Instead, use functions `sum/2`, `reduce_max/2`,
  `all/1`, and so forth.

  Inside `defn`, consider using `Nx.Defn.Kernel.while/4` instead.

  ## Examples

      iex> Nx.reduce(Nx.tensor(42), 0, fn x, y -> Nx.add(x, y) end)
      #Nx.Tensor<
        s64
        42
      >

      iex> Nx.reduce(Nx.tensor([1, 2, 3]), 0, fn x, y -> Nx.add(x, y) end)
      #Nx.Tensor<
        s64
        6
      >

      iex> Nx.reduce(Nx.tensor([[1.0, 2.0], [3.0, 4.0]]), 0, fn x, y -> Nx.add(x, y) end)
      #Nx.Tensor<
        f32
        10.0
      >

  ### Aggregating over axes

      iex> t = Nx.tensor([1, 2, 3], names: [:x])
      iex> Nx.reduce(t, 0, [axes: [:x]], fn x, y -> Nx.add(x, y) end)
      #Nx.Tensor<
        s64
        6
      >

      iex> t = Nx.tensor([[[1, 2, 3], [4, 5, 6]], [[7, 8, 9], [10, 11, 12]]], names: [:x, :y, :z])
      iex> Nx.reduce(t, 0, [axes: [:x]], fn x, y -> Nx.add(x, y) end)
      #Nx.Tensor<
        s64[y: 2][z: 3]
        [
          [8, 10, 12],
          [14, 16, 18]
        ]
      >

      iex> t = Nx.tensor([[[1, 2, 3], [4, 5, 6]], [[7, 8, 9], [10, 11, 12]]], names: [:x, :y, :z])
      iex> Nx.reduce(t, 0, [axes: [:y]], fn x, y -> Nx.add(x, y) end)
      #Nx.Tensor<
        s64[x: 2][z: 3]
        [
          [5, 7, 9],
          [17, 19, 21]
        ]
      >

      iex> t = Nx.tensor([[[1, 2, 3], [4, 5, 6]], [[7, 8, 9], [10, 11, 12]]], names: [:x, :y, :z])
      iex> Nx.reduce(t, 0, [axes: [:x, 2]], fn x, y -> Nx.add(x, y) end)
      #Nx.Tensor<
        s64[y: 2]
        [30, 48]
      >

      iex> t = Nx.tensor([[[1, 2, 3], [4, 5, 6]], [[7, 8, 9], [10, 11, 12]]], names: [:x, :y, :z])
      iex> Nx.reduce(t, 0, [axes: [-1]], fn x, y -> Nx.add(x, y) end)
      #Nx.Tensor<
        s64[x: 2][y: 2]
        [
          [6, 15],
          [24, 33]
        ]
      >

      iex> t = Nx.tensor([[[1, 2, 3], [4, 5, 6]], [[7, 8, 9], [10, 11, 12]]], names: [:x, :y, :z])
      iex> Nx.reduce(t, 0, [axes: [:x]], fn x, y -> Nx.add(x, y) end)
      #Nx.Tensor<
        s64[y: 2][z: 3]
        [
          [8, 10, 12],
          [14, 16, 18]
        ]
      >

      iex> t = Nx.tensor([[[1, 2, 3], [4, 5, 6]], [[7, 8, 9], [10, 11, 12]]], names: [:x, :y, :z])
      iex> Nx.reduce(t, 0, [axes: [:x], keep_axes: true], fn x, y -> Nx.add(x, y) end)
      #Nx.Tensor<
        s64[x: 1][y: 2][z: 3]
        [
          [
            [8, 10, 12],
            [14, 16, 18]
          ]
        ]
      >

  ## Vectorized tensors

  Only `tensor` can be vectorized. Normal behavior of `reduce/4`
  is applied to each corresponding entry. `:axes` refers to the
  non-vectorized shape.

      iex> t = Nx.tensor([[[1, 2, 3], [4, 5, 6]], [[10, 20, 30], [40, 50, 60]]]) |> Nx.vectorize(:x)
      iex> Nx.reduce(t, 10, [axes: [1]], &Nx.add/2)
      #Nx.Tensor<
        vectorized[x: 2]
        s64[2]
        [
          [16, 25],
          [70, 160]
        ]
      >
  """
  @doc type: :aggregation
  def reduce(tensor, acc, opts \\ [], fun) when is_function(fun, 2) do
    opts = keyword!(opts, [:axes, :type, keep_axes: false])
    type = Nx.Type.normalize!(opts[:type] || binary_type(tensor, acc))
    keep_axes = opts[:keep_axes]

    %T{vectorized_axes: vectorized_axes} = to_tensor(tensor)
    acc = to_tensor(acc)

    if not (acc.shape == {} and acc.vectorized_axes == []) do
      raise ArgumentError, "the accumulator must be a non-vectorized scalar, got: #{inspect(acc)}"
    end

    %T{shape: shape, names: names} = tensor = devectorize(tensor, keep_names: false)
    offset = length(vectorized_axes)
    axes = opts[:axes]

    {shape, names, axes} =
      cond do
        not is_nil(axes) ->
          axes = Nx.Shape.normalize_axes(shape, axes, names, offset)
          {new_shape, new_names} = Nx.Shape.contract(shape, axes, names, keep_axes)
          {new_shape, new_names, axes}

        keep_axes ->
          shape =
            List.to_tuple(
              Keyword.values(vectorized_axes) ++ List.duplicate(1, tuple_size(shape) - offset)
            )

          axes = count_up(tuple_size(shape) - offset, offset)
          {shape, names, axes}

        offset != 0 ->
          axes = count_up(tuple_size(shape) - offset, offset)
          shape = vectorized_axes |> Keyword.values() |> List.to_tuple()
          names = List.duplicate(nil, offset)
          {shape, names, axes}

        true ->
          {{}, [], nil}
      end

    output =
      if offset == 0 and axes == [] do
        tensor
      else
        out = %{tensor | type: type, shape: shape, names: names}
        impl!(tensor).reduce(out, tensor, acc, [axes: axes, keep_axes: keep_axes], fun)
      end

    vectorize(output, vectorized_axes)
  end

  @doc """
  Reduces over each window of size `dimensions`
  in the given tensor, producing a tensor that contains the same
  number of elements as valid positions of the window.

  The rank of the input tensor and the window dimensions must
  match.

  You may optionally specify `:strides` which is a tuple
  of non-zero steps to take along each axis between
  each window.

  You may also optionally specify `:padding` which is either
  one of `:valid` (no padding) or `:same` (pad so output shape
  is the same as input shape) or a general padding configuration
  for each dimension in the input tensor. Your padding configuration
  cannot include any negative pad values. You may only specify
  padding for the high and low edges of the given dimension. The
  padding value is equal to the initial value passed to `acc`.

  The initial value must be a number or a scalar shaped tensor.

  ## Examples

      iex> init_value = Nx.Constants.min_finite(:s64)
      iex> t = Nx.tensor([[1, 2, 3, 4], [4, 5, 6, 7], [7, 8, 9, 10], [11, 12, 13, 14]])
      iex> Nx.window_reduce(t, init_value, {2, 2}, fn x, acc -> Nx.max(x, acc) end)
      #Nx.Tensor<
        s64[3][3]
        [
          [5, 6, 7],
          [8, 9, 10],
          [12, 13, 14]
        ]
      >

      iex> init_value = Nx.Constants.min_finite(:s64)
      iex> t = Nx.tensor([[1, 2, 3], [4, 5, 6], [7, 8, 9]])
      iex> opts = [padding: :same, strides: [1, 1]]
      iex> Nx.window_reduce(t, init_value, {2, 2}, opts, fn x, acc -> Nx.max(x, acc) end)
      #Nx.Tensor<
        s64[3][3]
        [
          [5, 6, 6],
          [8, 9, 9],
          [8, 9, 9]
        ]
      >

      iex> t = Nx.tensor([[1, 2, 3], [4, 5, 6]])
      iex> opts = [padding: :same, strides: [1, 1]]
      iex> Nx.window_reduce(t, 0, {1, 2}, opts, fn x, acc -> Nx.add(x, acc) end)
      #Nx.Tensor<
        s64[2][3]
        [
          [3, 5, 3],
          [9, 11, 6]
        ]
      >

      iex> t = Nx.tensor([[[4, 2, 1, 3], [4, 2, 1, 7]], [[1, 2, 5, 7], [1, 8, 9, 2]]])
      iex> opts = [padding: :valid, strides: [2, 1, 1], window_dilations: [1, 1, 2]]
      iex> Nx.window_reduce(t, 0, {1, 1, 2}, opts, fn x, acc -> Nx.add(x, acc) end)
      #Nx.Tensor<
        s64[1][2][2]
        [
          [
            [5, 5],
            [5, 9]
          ]
        ]
      >
  """
  @doc type: :window
  def window_reduce(tensor, acc, window_dimensions, opts \\ [], fun)
      when is_tuple(window_dimensions) do
    opts = keyword!(opts, [:window_dilations, :strides, padding: :valid])
    %T{shape: shape} = tensor = to_tensor(tensor)
    acc = to_tensor(acc)

    Nx.Shared.raise_vectorized_not_implemented_yet(tensor, __ENV__.function)
    Nx.Shared.raise_vectorized_not_implemented_yet(acc, __ENV__.function)

    padding = opts[:padding]
    strides = opts[:strides] || List.duplicate(1, rank(tensor.shape))
    dilations = opts[:window_dilations] || List.duplicate(1, rank(tensor.shape))

    dilations =
      if is_integer(dilations),
        do: List.duplicate(dilations, rank(tensor.shape)),
        else: dilations

    strides =
      if is_integer(strides),
        do: List.duplicate(strides, rank(tensor.shape)),
        else: strides

    {output_shape, padding_config} =
      Nx.Shape.pool(shape, window_dimensions, strides, padding, dilations)

    out = %{tensor | shape: output_shape}
    opts = [padding: padding_config, strides: strides, window_dilations: dilations]
    impl!(tensor).window_reduce(out, tensor, acc, window_dimensions, opts, fun)
  end

  @doc """
  Maps the given scalar function over the entire
  tensor.

  The type of the returned tensor will be of the same type
  as the input tensor, unless the `:type` option is given.
  Therefore, you may need to explicitly cast the tensor to
  avoid errors. For example, if you have an integer tensor
  and you convert it to a float, as below, it will fail:

      tensor = Nx.tensor([[1, 2, 3], [4, 5, 6]]),
      Nx.map(tensor, fn x -> Nx.multiply(x, 1.0) end)

  You need to explicitly pass the output type in such cases:

      iex> tensor = Nx.tensor([[1, 2, 3], [4, 5, 6]])
      iex> Nx.map(tensor, [type: :f32], fn x -> Nx.multiply(x, 1.0) end)
      #Nx.Tensor<
        f32[2][3]
        [
          [1.0, 2.0, 3.0],
          [4.0, 5.0, 6.0]
        ]
      >

  ## Limitations

  Given this function relies on anonymous functions, it
  may not be available or efficient on all Nx backends.
  Therefore, you should avoid using `map/2` whenever possible
  and use other functions in the `Nx` module to achieve the
  desired result.

  Inside `defn`, consider using `Nx.Defn.Kernel.while/4` instead.

  ## Examples

      iex> Nx.map(Nx.tensor([[1, 2, 3], [4, 5, 6]]), fn x -> Nx.add(x, 1) end)
      #Nx.Tensor<
        s64[2][3]
        [
          [2, 3, 4],
          [5, 6, 7]
        ]
      >

      iex> Nx.map(Nx.tensor(1), fn x -> Nx.add(x, 1) end)
      #Nx.Tensor<
        s64
        2
      >

      iex> Nx.map(Nx.tensor([[1, 2, 3], [4, 5, 6]]), [type: :f64], fn x -> Nx.add(x, 1) end)
      #Nx.Tensor<
        f64[2][3]
        [
          [2.0, 3.0, 4.0],
          [5.0, 6.0, 7.0]
        ]
      >

  ## Vectorized tensors

  `map/3` behaves the same as with non-vectorized tensors, applying
  `fun` in an element-wise fashion.

      iex> Nx.map(Nx.tensor([[1, 2, 3], [4, 5, 6]]) |> Nx.vectorize(:x), [type: :f64], &Nx.add(&1, 1))
      #Nx.Tensor<
        vectorized[x: 2]
        f64[3]
        [
          [2.0, 3.0, 4.0],
          [5.0, 6.0, 7.0]
        ]
      >
  """
  @doc type: :element
  def map(tensor, opts \\ [], fun) do
    apply_vectorized(tensor, fn tensor ->
      %T{type: type} = tensor

      opts = keyword!(opts, type: type)
      output_type = Nx.Type.normalize!(opts[:type])
      out = %{tensor | type: output_type}
      impl!(tensor).map(out, tensor, opts, fun)
    end)
  end

  ## Matrix ops

  @doc """
  Returns the dot product of two tensors.

  Given `a` and `b`, computes the dot product according to
  the following rules:

    * If both `a` and `b` are scalars, it is equivalent to `a * b`.

    * If `a` is a scalar and `b` is a tensor, it is equivalent to `Nx.multiply(a, b)`.

    * If `a` is a tensor and `b` is a scalar, it is equivalent to `Nx.multiply(a, b)`.

    * If both `a` and `b` are 1-D tensors (vectors), it is the sum of the element-wise
      product between `a` and `b`. The lengths of `a` and `b` must be equal.

    * If both `a` and `b` are 2-D tensors (matrices), it is equivalent to matrix-multiplication.

    * If either `a` or `b` is a 1-D tensor, and the other is an n-D tensor, it is the
      sum of the element-wise product along the last axis of `a` or `b`. The length of the
      1-D tensor must match the last dimension of the n-D tensor.

    * If `a` is an n-D tensor and `b` is an m-D tensor, it is the sum of the element-wise
      product along the last axis of `a` and the second-to-last axis of `b`. The last dimension
      of `a` must match the second-to-last dimension of `b`.

  For a more general `dot` function where you control which axes contract,
  see `dot/4`.

  ## Examples

  ### Dot product of scalars

      iex> Nx.dot(5, 5)
      #Nx.Tensor<
        s64
        25
      >

      iex> Nx.dot(-2.0, 5.0)
      #Nx.Tensor<
        f32
        -10.0
      >

      iex> Nx.dot(2, 2.0)
      #Nx.Tensor<
        f32
        4.0
      >

  ### Dot product of vectors

      iex> Nx.dot(Nx.tensor([1, 2, 3]), Nx.tensor([4, 5, 6]))
      #Nx.Tensor<
        s64
        32
      >

      iex> Nx.dot(Nx.tensor([2.0, 4.0, 3.0, 5.0]), Nx.tensor([1.0, 2.0, 3.0, 4.0]))
      #Nx.Tensor<
        f32
        39.0
      >

      iex> Nx.dot(Nx.tensor([1.0, 2.0, 3.0]), Nx.tensor([1, 2, 3]))
      #Nx.Tensor<
        f32
        14.0
      >

  ### Dot product of matrices

      iex> left = Nx.tensor([[1, 2, 3], [4, 5, 6]], names: [:i, :j])
      iex> right = Nx.tensor([[7, 8], [9, 10], [11, 12]], names: [:x, :y])
      iex> Nx.dot(left, right)
      #Nx.Tensor<
        s64[i: 2][y: 2]
        [
          [58, 64],
          [139, 154]
        ]
      >

      iex> left = Nx.tensor([[10.0, 13.0, 14.0, 15.0], [59.0, 20.0, 10.0, 30.0]], names: [:i, :j])
      iex> right = Nx.tensor([[2.0, 4.0], [5.0, 1.0], [6.0, 8.0], [9.0, 10.0]], names: [:x, :y])
      iex> Nx.dot(left, right)
      #Nx.Tensor<
        f32[i: 2][y: 2]
        [
          [304.0, 315.0],
          [548.0, 636.0]
        ]
      >

      iex> left = Nx.tensor([[1, 2, 3], [4, 5, 6]], names: [:i, :j])
      iex> right = Nx.tensor([[7.0, 8.0], [9.0, 10.0], [11.0, 12.0]], names: [:x, :y])
      iex> Nx.dot(left, right)
      #Nx.Tensor<
        f32[i: 2][y: 2]
        [
          [58.0, 64.0],
          [139.0, 154.0]
        ]
      >

  ### Dot product of vector and n-d tensor

      iex> left = Nx.tensor([[[1, 2], [3, 4]], [[5, 6], [7, 8]]], names: [:i, :j, :k])
      iex> right = Nx.tensor([5, 10], names: [:x])
      iex> Nx.dot(left, right)
      #Nx.Tensor<
        s64[i: 2][j: 2]
        [
          [25, 55],
          [85, 115]
        ]
      >

      iex> left = Nx.tensor([5, 10], names: [:x])
      iex> right = Nx.tensor([[1, 2, 3], [4, 5, 6]], names: [:i, :j])
      iex> Nx.dot(left, right)
      #Nx.Tensor<
        s64[j: 3]
        [45, 60, 75]
      >

      iex> left = Nx.tensor([[[[[1.0, 2.0], [3.0, 4.0]], [[5.0, 6.0], [7.0, 8.0]]]]], names: [:shard, :batch, :x, :y, :z])
      iex> right = Nx.tensor([2.0, 2.0], names: [:data])
      iex> Nx.dot(left, right)
      #Nx.Tensor<
        f32[shard: 1][batch: 1][x: 2][y: 2]
        [
          [
            [
              [6.0, 14.0],
              [22.0, 30.0]
            ]
          ]
        ]
      >

  ### Dot product of n-D and m-D tensor

      iex> left = Nx.tensor([[[1, 2, 3], [4, 5, 6], [7, 8, 9]], [[1, 2, 3], [4, 5, 6], [7, 8, 9]]], names: [:x, :y, :z])
      iex> right = Nx.tensor([[[1, 2, 3], [3, 4, 5], [5, 6, 7]]], names: [:i, :j, :k])
      iex> Nx.dot(left, right)
      #Nx.Tensor<
        s64[x: 2][y: 3][i: 1][k: 3]
        [
          [
            [
              [22, 28, 34]
            ],
            [
              [49, 64, 79]
            ],
            [
              [76, 100, 124]
            ]
          ],
          [
            [
              [22, 28, 34]
            ],
            [
              [49, 64, 79]
            ],
            [
              [76, 100, 124]
            ]
          ]
        ]
      >

  ## Vectorized tensors

  Vectorized axes are treated as batched axes, much like
  `dot/6` behaves with non-vectorized tensors.

      iex> t1 = Nx.tensor([[1, 2], [3, 4]]) |> Nx.vectorize(:x)
      iex> t2 = Nx.tensor([[10, 20], [30, 40]]) |> Nx.vectorize(:x)
      iex> Nx.dot(t1, t2)
      #Nx.Tensor<
        vectorized[x: 2]
        s64
        [50, 250]
      >

      iex> t1 = Nx.tensor([1, 2]) |> Nx.vectorize(:x)
      iex> t2 = Nx.tensor([[10, 20]]) |> Nx.vectorize(:y)
      iex> Nx.dot(t1, t2)
      #Nx.Tensor<
        vectorized[x: 2][y: 1]
        s64[2]
        [
          [
            [10, 20]
          ],
          [
            [20, 40]
          ]
        ]
      >


  ## Error cases

      iex> Nx.dot(Nx.tensor([1, 2, 3]), Nx.tensor([1, 2]))
      ** (ArgumentError) dot/zip expects shapes to be compatible, dimension 0 of left-side (3) does not equal dimension 0 of right-side (2)
  """
  @doc type: :ndim
  def dot(t1, t2) do
    %T{shape: s1} = t1 = to_tensor(t1)
    %T{shape: s2} = t2 = to_tensor(t2)

    case {tuple_size(s1), tuple_size(s2)} do
      {0, _} -> multiply(t1, t2)
      {_, 0} -> multiply(t1, t2)
      {n, 1} -> dot(t1, [n - 1], [], t2, [0], [])
      {1, m} -> dot(t1, [0], [], t2, [m - 2], [])
      {n, m} when n >= 2 and m >= 2 -> dot(t1, [n - 1], [], t2, [m - 2], [])
    end
  end

  @doc """
  Computes the generalized dot product between two tensors, given
  the contracting axes.

  This is equivalent to calling `Nx.dot/6` with no batching dimensions:

      Nx.dot(t1, contract_axes1, [], t2, contract_axes2, [])

  ## Examples

      iex> t1 = Nx.tensor([[1, 2], [3, 4]], names: [:x, :y])
      iex> t2 = Nx.tensor([[10, 20], [30, 40]], names: [:height, :width])
      iex> Nx.dot(t1, [0], t2, [0])
      #Nx.Tensor<
        s64[y: 2][width: 2]
        [
          [100, 140],
          [140, 200]
        ]
      >

      iex> t1 = Nx.tensor([[0.0, 1.0, 2.0], [3.0, 4.0, 5.0]])
      iex> t2 = Nx.tensor([[0.0, 1.0], [2.0, 3.0], [4.0, 5.0]])
      iex> Nx.dot(t1, [0, 1], t2, [1, 0])
      #Nx.Tensor<
        f32
        50.0
      >

  ## Vectorized tensors

  The contracting axes refer to the tensors' shapes
  and do not apply to the vectorized axes:

      iex> t1 = Nx.tensor([[[1, 1], [2, 2]], [[1, 1], [1, 1]]]) |> Nx.vectorize(:x)
      iex> t2 = Nx.tensor([[1, 2], [3, 4]])
      iex> Nx.dot(t1, [0], t2, [0])
      #Nx.Tensor<
        vectorized[x: 2]
        s64[2][2]
        [
          [
            [7, 10],
            [7, 10]
          ],
          [
            [4, 6],
            [4, 6]
          ]
        ]
      >
      iex> Nx.dot(t1, [1], t2, [0])
      #Nx.Tensor<
        vectorized[x: 2]
        s64[2][2]
        [
          [
            [4, 6],
            [8, 12]
          ],
          [
            [4, 6],
            [4, 6]
          ]
        ]
      >

  """
  @doc type: :ndim
  def dot(t1, contract_axes1, t2, contract_axes2) do
    dot(t1, contract_axes1, [], t2, contract_axes2, [])
  end

  @doc """
  Computes the generalized dot product between two tensors, given
  the contracting and batch axes.

  The dot product is computed by multiplying the values from `t1`
  given by `contract_axes1` against the values from `t2` given by
  `contract_axes2`, considering batch axes of `batch_axes1` and
  `batch_axes2`. For instance, the first axis in `contract_axes1`
  will be matched against the first axis in `contract_axes2` and
  so on. The axes given by `contract_axes1` and `contract_axes2`
  are effectively removed from the final tensor, which is why they
  are often called the contraction axes.

  If no contracting axes are given, the final product works like
  `Nx.outer/2`.

  Specifying batch axes will compute a vectorized dot product
  along the given batch dimensions. The length of `batch_axes1`
  and `batch_axes2` must match. Additionally, `batch_axes1` and
  `batch_axes2` must be a list of successive dimension numbers,
  where each batch axis matches the dimension of the corresponding
  batch axis in the other input.

  The contracting axes must be dot-product compatible and the
  batch dimensions must always have the same number of elements.

  ## Examples

  ### Contracting along axes

      iex> t1 = Nx.tensor([[1, 2], [3, 4]], names: [:x, :y])
      iex> t2 = Nx.tensor([[10, 20], [30, 40]], names: [:height, :width])
      iex> Nx.dot(t1, [0], [], t2, [0], [])
      #Nx.Tensor<
        s64[y: 2][width: 2]
        [
          [100, 140],
          [140, 200]
        ]
      >
      iex> Nx.dot(t1, [0], [], t2, [1], [])
      #Nx.Tensor<
        s64[y: 2][height: 2]
        [
          [70, 150],
          [100, 220]
        ]
      >
      iex> Nx.dot(t1, [1], [], t2, [0], [])
      #Nx.Tensor<
        s64[x: 2][width: 2]
        [
          [70, 100],
          [150, 220]
        ]
      >
      iex> Nx.dot(t1, [1], [], t2, [1], [])
      #Nx.Tensor<
        s64[x: 2][height: 2]
        [
          [50, 110],
          [110, 250]
        ]
      >
      iex> Nx.dot(t1, [0, 1], [], t2, [0, 1], [])
      #Nx.Tensor<
        s64
        300
      >

  If no axes are given, it works like `outer/2`:

      iex> t1 = Nx.tensor([[1, 2], [3, 4]])
      iex> t2 = Nx.tensor([[10, 20], [30, 40]])
      iex> Nx.dot(t1, [], [], t2, [], [])
      #Nx.Tensor<
        s64[2][2][2][2]
        [
          [
            [
              [10, 20],
              [30, 40]
            ],
            [
              [20, 40],
              [60, 80]
            ]
          ],
          [
            [
              [30, 60],
              [90, 120]
            ],
            [
              [40, 80],
              [120, 160]
            ]
          ]
        ]
      >

  ### Dot product between two batched tensors

      iex> u = Nx.tensor([[[1]], [[2]]])
      iex> v = Nx.tensor([[[3]], [[4]]])
      iex> Nx.dot(u, [2], [0], v, [2], [0])
      #Nx.Tensor<
        s64[2][1][1]
        [
          [
            [3]
          ],
          [
            [8]
          ]
        ]
      >

      iex> u = Nx.tensor([[[1, 1]], [[2, 2]]])
      iex> v = Nx.tensor([[[3], [3]], [[4], [4]]])
      iex> Nx.dot(u, [2], [0], v, [1], [0])
      #Nx.Tensor<
        s64[2][1][1]
        [
          [
            [6]
          ],
          [
            [16]
          ]
        ]
      >

  ## Vectorized tensors

  If you already have vectorized axes, they will be automatically
  added to the batched axes of `dot/6`. Input axes must refer to
  the tensor shape, and offsets due to vectorized axes are
  handled internally.

  Rewriting the previous example with vectorization:

      iex> u = Nx.tensor([[[1, 1]], [[2, 2]]]) |> Nx.vectorize(:x)
      iex> v = Nx.tensor([[[3], [3]], [[4], [4]]]) |> Nx.vectorize(:x)
      iex> Nx.dot(u, [1], [], v, [0], []) # note that axes refer to the inner shapes
      #Nx.Tensor<
        vectorized[x: 2]
        s64[1][1]
        [
          [
            [6]
          ],
          [
            [16]
          ]
        ]
      >

    Because the batch axes are now empty, we can use `dot/4` to be more concise.

      Nx.dot(u, [1], v, [0])

    However, we can go even further. Since we are contracting the last axis of
    `u` with the first axis of `v`, we can rely on `dot/2` to achieve the same
    result.

        Nx.dot(u, v)

  ## Error cases

      iex> u = Nx.tensor([[[1, 1]], [[2, 2]]])
      iex> v = Nx.tensor([[[3], [3]], [[4], [4]]])
      iex> Nx.dot(u, [2], [0], v, [1], [])
      ** (ArgumentError) right tensor must be batched if left tensor is batched

      iex> u = Nx.tensor([[[1, 1]], [[2, 2]]])
      iex> v = Nx.tensor([[[3], [3]], [[4], [4]]])
      iex> Nx.dot(u, [2], [], v, [1], [0])
      ** (ArgumentError) left tensor must be batched if right tensor is batched

      iex> u = Nx.tensor([[[1, 1]], [[2, 2]]])
      iex> v = Nx.tensor([[[3], [3]], [[4], [4]]])
      iex> Nx.dot(u, [2], [1], v, [1], [0])
      ** (ArgumentError) invalid dot batch axis for the left tensor, batch axes must be successive dimensions starting from 0, got [1]

      iex> u = Nx.tensor([[[1, 1]], [[2, 2]]])
      iex> v = Nx.tensor([[[3], [3]], [[4], [4]]])
      iex> Nx.dot(u, [2], [0], v, [1], [1])
      ** (ArgumentError) invalid dot batch axis for the right tensor, batch axes must be successive dimensions starting from 0, got [1]

      iex> u = Nx.tensor([[[1, 1]], [[2, 2]]])
      iex> v = Nx.tensor([[[3], [3]], [[4], [4]]])
      iex> Nx.dot(u, [0], [0], v, [1], [0])
      ** (ArgumentError) dot batch axes for left tensor ([0]) cannot be in contract axes ([0])

      iex> u = Nx.tensor([[[1, 1]], [[2, 2]]])
      iex> v = Nx.tensor([[[3], [3]], [[4], [4]]])
      iex> Nx.dot(u, [2], [0], v, [0], [0])
      ** (ArgumentError) dot batch axes for right tensor ([0]) cannot be in contract axes ([0])
  """
  @doc type: :ndim
  def dot(t1, contract_axes1, batch_axes1, t2, contract_axes2, batch_axes2) do
    [t1, t2] = broadcast_vectors([t1, t2])

    %{vectorized_axes: vectorized_axes, shape: s1, names: names1} = t1
    %{shape: s2, names: names2} = t2

    output_type = binary_type(t1, t2)

    offset = length(vectorized_axes)

    # Axes normalization
    c1 = Nx.Shape.normalize_axes(s1, contract_axes1, names1)
    c2 = Nx.Shape.normalize_axes(s2, contract_axes2, names2)
    b1 = Nx.Shape.normalize_axes(s1, batch_axes1, names1)
    b2 = Nx.Shape.normalize_axes(s2, batch_axes2, names2)

    {output_shape, output_names} = Nx.Shape.dot(s1, c1, names1, b1, s2, c2, names2, b2)

    out = %{t1 | type: output_type, names: output_names, shape: output_shape}

    if offset != 0 do
      offset_axes = count_up(offset, 0)

      t1 = devectorize(t1)
      t2 = devectorize(t2)
      out = devectorize(out)

      c1 = Enum.map(c1, &(&1 + offset))
      c2 = Enum.map(c2, &(&1 + offset))
      b1 = offset_axes ++ Enum.map(b1, &(&1 + offset))
      b2 = offset_axes ++ Enum.map(b2, &(&1 + offset))

      res = impl!(t1, t2).dot(out, t1, c1, b1, t2, c2, b2)
      revectorize_and_validate_sizes(res, vectorized_axes, true)
    else
      impl!(t1, t2).dot(out, t1, c1, b1, t2, c2, b2)
    end
  end

  @doc """
  Computes the outer product of two tensors.

  The output is always a two-dimensional tensor.

  ## Examples

      iex> Nx.outer(Nx.tensor([1, 2, 3], names: [:x]), 100)
      #Nx.Tensor<
        s64[x: 3][1]
        [
          [100],
          [200],
          [300]
        ]
      >

      iex> Nx.outer(Nx.tensor([1, 2, 3], names: [:x]), Nx.tensor([10, 20], names: [:y]))
      #Nx.Tensor<
        s64[x: 3][y: 2]
        [
          [10, 20],
          [20, 40],
          [30, 60]
        ]
      >

      iex> Nx.outer(Nx.tensor([[1, 2], [3, 4]], names: [:x, :y]), Nx.tensor([10, 20, 30], names: [:z]))
      #Nx.Tensor<
        s64[x: 4][z: 3]
        [
          [10, 20, 30],
          [20, 40, 60],
          [30, 60, 90],
          [40, 80, 120]
        ]
      >

  ## Vectorized tensors

  Because `outer/2` is built on top of other

      iex> x = Nx.tensor([[1, 2, 3], [0, -1, -2]], names: [nil, :a]) |> Nx.vectorize(:x)
      iex> y = Nx.tensor([[10, 20], [-10, -20]], names: [nil, :b]) |> Nx.vectorize(:y)
      iex> Nx.outer(x, y)
      #Nx.Tensor<
        vectorized[x: 2][y: 2]
        s64[a: 3][b: 2]
        [
          [
            [
              [10, 20],
              [20, 40],
              [30, 60]
            ],
            [
              [-10, -20],
              [-20, -40],
              [-30, -60]
            ]
          ],
          [
            [
              [0, 0],
              [-10, -20],
              [-20, -40]
            ],
            [
              [0, 0],
              [10, 20],
              [20, 40]
            ]
          ]
        ]
      >

  """
  @doc type: :ndim
  def outer(t1, t2) do
    %T{names: n1} = t1 = to_tensor(t1)
    %T{names: n2} = t2 = to_tensor(t2)

    names =
      case {n1, n2} do
        {[], rhs} -> [nil, List.last(rhs)]
        {lhs, rhs} -> [hd(lhs), List.last(rhs)]
      end

    %{multiply(reshape(t1, {size(t1), 1}), reshape(t2, {1, size(t2)})) | names: names}
  end

  @doc """
  Transposes a tensor to the given `axes`.

  If no axes are given, the default behavior is to
  reverse the order of the original tensor's axes.

  The axes is a list of integers or dimension names
  containing how the new dimensions must be ordered.
  The highest dimension is zero.

  ## Examples

      iex> Nx.transpose(Nx.tensor(1))
      #Nx.Tensor<
        s64
        1
      >

      iex> Nx.transpose(Nx.iota({2, 3, 4}, names: [:x, :y, :z]))
      #Nx.Tensor<
        s64[z: 4][y: 3][x: 2]
        [
          [
            [0, 12],
            [4, 16],
            [8, 20]
          ],
          [
            [1, 13],
            [5, 17],
            [9, 21]
          ],
          [
            [2, 14],
            [6, 18],
            [10, 22]
          ],
          [
            [3, 15],
            [7, 19],
            [11, 23]
          ]
        ]
      >

      iex> Nx.transpose(Nx.tensor(1), axes: [])
      #Nx.Tensor<
        s64
        1
      >

      iex> Nx.transpose(Nx.iota({2, 3, 4}, names: [:batch, :x, :y]), axes: [2, 1, :batch])
      #Nx.Tensor<
        s64[y: 4][x: 3][batch: 2]
        [
          [
            [0, 12],
            [4, 16],
            [8, 20]
          ],
          [
            [1, 13],
            [5, 17],
            [9, 21]
          ],
          [
            [2, 14],
            [6, 18],
            [10, 22]
          ],
          [
            [3, 15],
            [7, 19],
            [11, 23]
          ]
        ]
      >

      iex> Nx.transpose(Nx.iota({2, 3, 4}, names: [:batch, :x, :y]), axes: [:y, :batch, :x])
      #Nx.Tensor<
        s64[y: 4][batch: 2][x: 3]
        [
          [
            [0, 4, 8],
            [12, 16, 20]
          ],
          [
            [1, 5, 9],
            [13, 17, 21]
          ],
          [
            [2, 6, 10],
            [14, 18, 22]
          ],
          [
            [3, 7, 11],
            [15, 19, 23]
          ]
        ]
      >

      iex> Nx.transpose(Nx.iota({2, 3, 4}, names: [:batch, :x, :y]), axes: [:batch, :y, :x])
      #Nx.Tensor<
        s64[batch: 2][y: 4][x: 3]
        [
          [
            [0, 4, 8],
            [1, 5, 9],
            [2, 6, 10],
            [3, 7, 11]
          ],
          [
            [12, 16, 20],
            [13, 17, 21],
            [14, 18, 22],
            [15, 19, 23]
          ]
        ]
      >

  ### Vectorized tensors

  For vectorized tensors, transpose will manipulate the inner shape only,
  keeping the order of vectorized axes the same.

      iex> v = Nx.vectorize(Nx.iota({1, 2, 3}), :x)
      #Nx.Tensor<
        vectorized[x: 1]
        s64[2][3]
        [
          [
            [0, 1, 2],
            [3, 4, 5]
          ]
        ]
      >
      iex> Nx.transpose(v)
      #Nx.Tensor<
        vectorized[x: 1]
        s64[3][2]
        [
          [
            [0, 3],
            [1, 4],
            [2, 5]
          ]
        ]
      >
      iex> Nx.transpose(v, axes: [1, 0])
      #Nx.Tensor<
        vectorized[x: 1]
        s64[3][2]
        [
          [
            [0, 3],
            [1, 4],
            [2, 5]
          ]
        ]
      >

  ### Errors

      iex> Nx.transpose(Nx.iota({2, 2}, names: [:batch, :x]), axes: [:batch])
      ** (ArgumentError) expected length of permutation (1) to match rank of shape (2)

      iex> Nx.transpose(Nx.iota({2, 2}), axes: [1, 2])
      ** (ArgumentError) given axis (2) invalid for shape with rank 2

  """
  @doc type: :shape
  def transpose(tensor, opts \\ []) do
    base_shape = shape(tensor)

    apply_vectorized(tensor, fn tensor, offset ->
      opts = keyword!(opts, [:axes])
      %{shape: shape, names: names} = tensor

      offset_axes = count_up(offset, 0)

      axes =
        case opts[:axes] do
          nil ->
            offset_axes ++ Nx.Shape.transpose_axes(base_shape, offset)

          axes ->
            offset_axes ++ Nx.Shape.normalize_axes(shape, axes, names, offset)
        end

      if axes == Nx.axes(shape) do
        tensor
      else
        {shape, names} = Nx.Shape.transpose(shape, axes, names)
        impl!(tensor).transpose(%{tensor | shape: shape, names: names}, tensor, axes)
      end
    end)
  end

  @doc """
  Reverses the tensor in the given dimensions.

  If no axes are provided, reverses every axis.

  You can pass either names or numbers for the reverse
  dimensions. Dimensions must be unique, but they do not
  have to be successive.

  ## Examples

      iex> Nx.reverse(Nx.tensor([1, 2, 3]))
      #Nx.Tensor<
        s64[3]
        [3, 2, 1]
      >

      iex> Nx.reverse(Nx.tensor([[1, 2, 3], [4, 5, 6]]))
      #Nx.Tensor<
        s64[2][3]
        [
          [6, 5, 4],
          [3, 2, 1]
        ]
      >

      iex> Nx.reverse(Nx.tensor([1, 2, 3], names: [:x]), axes: [:x])
      #Nx.Tensor<
        s64[x: 3]
        [3, 2, 1]
      >

      iex> Nx.reverse(Nx.tensor([[1, 2, 3], [4, 5, 6]], names: [:x, :y]), axes: [:x])
      #Nx.Tensor<
        s64[x: 2][y: 3]
        [
          [4, 5, 6],
          [1, 2, 3]
        ]
      >

      iex> Nx.reverse(Nx.tensor([[1, 2, 3], [4, 5, 6]], names: [:x, :y]), axes: [:y])
      #Nx.Tensor<
        s64[x: 2][y: 3]
        [
          [3, 2, 1],
          [6, 5, 4]
        ]
      >

      iex> Nx.reverse(Nx.iota({2, 2, 2}, type: :f32, names: [:x, :y, :z]), axes: [:x, :z])
      #Nx.Tensor<
        f32[x: 2][y: 2][z: 2]
        [
          [
            [5.0, 4.0],
            [7.0, 6.0]
          ],
          [
            [1.0, 0.0],
            [3.0, 2.0]
          ]
        ]
      >

  ### Vectorized tensors

  For vectorized tensors, the `:axes` refer to the non-vectorized part.
  Vectorized axes will always remain unchanged.

      iex> v = Nx.vectorize(Nx.iota({1, 2, 3}), :x)
      #Nx.Tensor<
        vectorized[x: 1]
        s64[2][3]
        [
          [
            [0, 1, 2],
            [3, 4, 5]
          ]
        ]
      >
      iex> Nx.reverse(v)
      #Nx.Tensor<
        vectorized[x: 1]
        s64[2][3]
        [
          [
            [5, 4, 3],
            [2, 1, 0]
          ]
        ]
      >
      iex> Nx.reverse(v, axes: [1])
      #Nx.Tensor<
        vectorized[x: 1]
        s64[2][3]
        [
          [
            [2, 1, 0],
            [5, 4, 3]
          ]
        ]
      >

  """
  @doc type: :ndim
  def reverse(tensor, opts \\ []) do
    base_shape = shape(tensor)

    apply_vectorized(tensor, fn tensor, offset ->
      opts = keyword!(opts, [:axes])
      %{shape: shape, names: names} = tensor
      axes = opts[:axes] || axes(base_shape)

      case Nx.Shape.normalize_axes(shape, axes, names, offset) do
        [] ->
          tensor

        axes ->
          impl!(tensor).reverse(tensor, tensor, Enum.sort(axes))
      end
    end)
  end

  ## Conv

  @doc """
  Computes an n-D convolution (where `n >= 3`) as used in neural networks.

  This function can be thought of as sliding an n-D
  kernel across the input, producing a new tensor that
  has the same number of elements as the number of valid
  windows in the input tensor. Each element is the result
  of summing the element-wise products in the window across
  each input channel.

  The ranks of both `input` and `kernel` must match. By
  default, both `input` and `kernel` are expected to have shapes
  of the following form:

    * `input` - `{batch_size, input_channels, input_d0, ..., input_dn}`
    * `kernel` - `{output_channels, input_channels, kernel_d0, ..., kernel_dn}`

  Where `input_d0...input_dn` and `kernel_d0...kernel_dn` represent
  an arbitrary number of spatial dimensions. You can alter this configuration
  using one of the `*_permutation` configuration options. Permutations
  are input, kernel, and output specifications for the layout of the
  convolution. For example, if your input tensor is configured with
  "channels last", you can specify the input permutation with:

      Nx.conv(img, kernel, input_permutation: [0, 3, 1, 2])

  Permutations expect configurations that specify the location of
  dimensions in the following orders:

    * `input_permutation` - `[batch_dim, input_channel_dim, ...spatial_dims...]`
    * `kernel_permutation` - `[output_channel_dim, input_channel_dim, ...spatial_dims...]`
    * `output_permutation` - `[batch_dim, output_channel_dim, ...spatial_dims...]`

  Using named tensors, it's a bit easier to see how permutations
  help you configure the convolution. Given input tensor with names
  `[:batch, :height, :width, :channels]` (channels last) and kernel
  tensor with names `[:input, :output, :height, :width]`, you can
  configure the convolution with the following permutations:

      Nx.conv(img, kernel,
        input_permutation: [:batch, :channels, :height, :width],
        kernel_permutation: [:output, :input, :height, :width],
        output_permutation: [:batch, :channels, :height, :width]
      )

  Notice that `output_permutation` is normalized with respect to
  the input permutation names. We cannot guarantee that every
  permutation is supported in every backend or compiler.

  To configure how the window slides along the input tensor, you
  can specify `:strides`. `:strides` must be a positive integer
  or tuple of positive integers for each spatial dimension
  in the input and kernel. For each spatial dimension, the
  window will slide by the configuration specified in `:strides`.
  As an example, for a 2-D convolution with `strides: [2, 1]`,
  the window will slide 2 positions along the first spatial
  dimension until it reaches the end of the dimension and then
  1 position along the second spatial dimension.

  You may specify a padding configuration using `:padding`,
  which will zero-pad the input tensor. Acceptable padding
  configurations are:

    * `:valid` - no padding
    * `:same` - pad input spatial dimensions such that they
    will remain unchanged in the output tensor
    * `[{d0_hi, d0_lo}, ..., {dn_hi, dn_lo}]` - a general padding
    configuration of edge high and edge low padding values. You
    may only specify padding for the edges of spatial dimensions
    of the input tensor. Padding values may be negative.

  You can dilate convolutions by setting `:input_dilation` or
  `:kernel_dilation`. Both `:input_dilation` and `:kernel_dilation`
  must either be positive integers or tuples of positive integers
  for each spatial dimension in the input and kernel tensors. Dilations
  can be thought of as applying `dilation - 1` interior padding to the
  input or kernel tensor.

  You can split both the input and kernel tensor into feature groups
  using `:feature_group_size`. This will split both the input and kernel
  tensor channels and compute a grouped convolution. The size of the
  kernel input feature channels times the size of the feature group must
  match the size of the input tensor feature channels. Additionally,
  the size of the kernel output feature channels must be evenly divisible
  by the group size.

  You can also split the input tensor along the batch dimension by
  specifying `:batch_group_size`. This will compute a grouped convolution
  in the same way as with `:feature_group_size`, however, the input
  tensor will be split into groups along the batch dimension.

  ## Examples

      iex> left = Nx.iota({9})
      iex> left = Nx.reshape(left, {1, 1, 3, 3})
      iex> right = Nx.iota({4})
      iex> right = Nx.reshape(right, {4, 1, 1, 1})
      iex> Nx.conv(left, right, strides: [1, 1])
      #Nx.Tensor<
        f32[1][4][3][3]
        [
          [
            [
              [0.0, 0.0, 0.0],
              [0.0, 0.0, 0.0],
              [0.0, 0.0, 0.0]
            ],
            [
              [0.0, 1.0, 2.0],
              [3.0, 4.0, 5.0],
              [6.0, 7.0, 8.0]
            ],
            [
              [0.0, 2.0, 4.0],
              [6.0, 8.0, 10.0],
              [12.0, 14.0, 16.0]
            ],
            [
              [0.0, 3.0, 6.0],
              [9.0, 12.0, 15.0],
              [18.0, 21.0, 24.0]
            ]
          ]
        ]
      >

      iex> left = Nx.iota({9})
      iex> left = Nx.reshape(left, {1, 1, 3, 3})
      iex> right = Nx.iota({8})
      iex> right = Nx.reshape(right, {4, 1, 2, 1})
      iex> Nx.conv(left, right, strides: 2, padding: :same, kernel_dilation: [2, 1])
      #Nx.Tensor<
        f32[1][4][2][2]
        [
          [
            [
              [3.0, 5.0],
              [0.0, 0.0]
            ],
            [
              [9.0, 15.0],
              [6.0, 10.0]
            ],
            [
              [15.0, 25.0],
              [12.0, 20.0]
            ],
            [
              [21.0, 35.0],
              [18.0, 30.0]
            ]
          ]
        ]
      >

  Complex tensors are also supported:

      iex> left = Nx.tensor([[[Complex.new(1, 1), 2, Complex.new(3, -3)]]])
      iex> right = Nx.tensor([[[1, Complex.new(0, 2), Complex.new(0, 3)]]])
      iex> Nx.conv(left, right, padding: [{2, 2}])
      #Nx.Tensor<
        c64[1][1][5]
        [
          [
            [-3.0+3.0i, -2.0+8.0i, 10.0+14.0i, 8.0+6.0i, 3.0-3.0i]
          ]
        ]
      >
  """
  @doc type: :ndim
  def conv(tensor, kernel, opts \\ []) when is_list(opts) do
    opts =
      keyword!(opts, [
        :input_permutation,
        :kernel_permutation,
        :output_permutation,
        padding: :valid,
        strides: 1,
        input_dilation: 1,
        kernel_dilation: 1,
        feature_group_size: 1,
        batch_group_size: 1
      ])

    type = binary_type(tensor, kernel) |> Nx.Type.to_floating()
    padding = opts[:padding]
    strides = opts[:strides]
    input_dilation = opts[:input_dilation]
    kernel_dilation = opts[:kernel_dilation]
    feature_group_count = opts[:feature_group_size]
    batch_group_count = opts[:batch_group_size]

    %{shape: input_shape, names: input_names} = tensor = to_tensor(tensor)
    %{shape: kernel_shape, names: kernel_names} = kernel = to_tensor(kernel)

    Nx.Shared.raise_vectorized_not_implemented_yet(tensor, __ENV__.function)
    Nx.Shared.raise_vectorized_not_implemented_yet(kernel, __ENV__.function)

    Nx.Shape.validate_conv!(input_shape, kernel_shape)

    input_permutation = opts[:input_permutation] || axes(input_shape)
    input_permutation = Nx.Shape.normalize_axes(input_shape, input_permutation, input_names)
    kernel_permutation = opts[:kernel_permutation] || axes(kernel_shape)
    kernel_permutation = Nx.Shape.normalize_axes(kernel_shape, kernel_permutation, kernel_names)
    output_permutation = opts[:output_permutation] || axes(input_shape)
    output_permutation = Nx.Shape.normalize_axes(input_shape, output_permutation, input_names)

    strides =
      if is_integer(strides),
        do: List.duplicate(strides, Nx.rank(input_shape) - 2),
        else: strides

    cond do
      !is_integer(input_dilation) and !is_list(input_dilation) ->
        raise ArgumentError,
              "input dilation must be a positive integer or list of positive integers, got " <>
                inspect(input_dilation)

      !is_integer(kernel_dilation) and !is_list(kernel_dilation) ->
        raise ArgumentError,
              "kernel dilation must be a positive integer or list of positive integers, got " <>
                inspect(kernel_dilation)

      true ->
        :ok
    end

    input_dilation =
      if is_list(input_dilation),
        do: input_dilation,
        else: for(_ <- 1..(Nx.rank(input_shape) - 2), do: input_dilation)

    kernel_dilation =
      if is_list(kernel_dilation),
        do: kernel_dilation,
        else: for(_ <- 1..(Nx.rank(kernel_shape) - 2), do: kernel_dilation)

    {shape, names, padding_config} =
      Nx.Shape.conv(
        input_shape,
        input_names,
        kernel_shape,
        kernel_names,
        strides,
        padding,
        feature_group_count,
        batch_group_count,
        input_dilation,
        kernel_dilation,
        input_permutation,
        kernel_permutation,
        output_permutation
      )

    out = %{tensor | type: type, shape: shape, names: names}

    impl!(tensor).conv(
      out,
      tensor,
      kernel,
      strides: strides,
      padding: padding_config,
      input_dilation: input_dilation,
      kernel_dilation: kernel_dilation,
      feature_group_size: feature_group_count,
      batch_group_size: batch_group_count,
      input_permutation: input_permutation,
      kernel_permutation: kernel_permutation,
      output_permutation: output_permutation
    )
  end

  @doc """
  Clips the values of the tensor on the closed
  interval `[min, max]`.

  You can pass a tensor to `min` or `max` as long
  as the tensor has a scalar shape.

  ## Examples

      iex> t = Nx.tensor([[1, 2, 3], [4, 5, 6]], names: [:x, :y])
      iex> Nx.clip(t, 2, 4)
      #Nx.Tensor<
        s64[x: 2][y: 3]
        [
          [2, 2, 3],
          [4, 4, 4]
        ]
      >

      iex> t = Nx.tensor([[1, 2, 3], [4, 5, 6]], names: [:x, :y])
      iex> Nx.clip(t, 2.0, 3)
      #Nx.Tensor<
        f32[x: 2][y: 3]
        [
          [2.0, 2.0, 3.0],
          [3.0, 3.0, 3.0]
        ]
      >

      iex> t = Nx.tensor([[1, 2, 3], [4, 5, 6]], names: [:x, :y])
      iex> Nx.clip(t, Nx.tensor(2.0), Nx.max(1.0, 3.0))
      #Nx.Tensor<
        f32[x: 2][y: 3]
        [
          [2.0, 2.0, 3.0],
          [3.0, 3.0, 3.0]
        ]
      >

      iex> t = Nx.tensor([[1.0, 2.0, 3.0], [4.0, 5.0, 6.0]], names: [:x, :y])
      iex> Nx.clip(t, 2, 6.0)
      #Nx.Tensor<
        f32[x: 2][y: 3]
        [
          [2.0, 2.0, 3.0],
          [4.0, 5.0, 6.0]
        ]
      >

      iex> t = Nx.tensor([[1.0, 2.0, 3.0], [4.0, 5.0, 6.0]], type: :f32, names: [:x, :y])
      iex> Nx.clip(t, 1, 4)
      #Nx.Tensor<
        f32[x: 2][y: 3]
        [
          [1.0, 2.0, 3.0],
          [4.0, 4.0, 4.0]
        ]
      >

  ## Vectorized tensors

  Only the main input tensor is allowed to be vectorized. `min` and `max` threshold tensors
  must be unvectorized scalar tensors.

      iex> t = Nx.tensor([[1.0, 2.0, 3.0], [4.0, 5.0, 6.0]], type: :f32, names: [nil, :y]) |> Nx.vectorize(:x)
      iex> Nx.clip(t, 1, 4)
      #Nx.Tensor<
        vectorized[x: 2]
        f32[y: 3]
        [
          [1.0, 2.0, 3.0],
          [4.0, 4.0, 4.0]
        ]
      >
  """
  @doc type: :element
  def clip(tensor, min, max) do
    apply_vectorized(tensor, fn tensor ->
      %T{type: type} = tensor

      %T{type: min_type, shape: min_shape, vectorized_axes: min_vectorized_axes} =
        min = to_tensor(min)

      %T{type: max_type, shape: max_shape, vectorized_axes: max_vectorized_axes} =
        max = to_tensor(max)

      if not (min_shape == {} and min_vectorized_axes == []) do
        raise ArgumentError,
              "min value must be a non-vectorized scalar shape, got shape #{inspect(min_shape)} and vectorized axes #{inspect(min_vectorized_axes)}"
      end

      if not (max_shape == {} and max_vectorized_axes == []) do
        raise ArgumentError,
              "max value must be a non-vectorized scalar shape, got shape #{inspect(max_shape)} and vectorized axes #{inspect(max_vectorized_axes)}"
      end

      output_type = Nx.Type.merge(type, Nx.Type.merge(min_type, max_type))

      Nx.Shared.raise_complex_not_supported(output_type, :clip, 2)

      impl!(tensor).clip(%{tensor | type: output_type}, tensor, min, max)
    end)
  end

  @doc """
  Slices a tensor from `start_indices` with `lengths`.

  You can optionally provide a `stride` to specify the amount
  of stride in each dimension.

  Both start indices and lengths must match the rank of the
  input tensor shape. All start indexes must be greater than
  or equal to zero. All lengths must be strictly greater than
  zero. If `start_index + length` exceeds the tensor dimension,
  the `start_index` will be clipped in order to guarantee the
  `length` is the requested one. See the "Clipping" section below.

  It is possible for `start_indices` to be a list of tensors.
  However, `lengths` must always be a list of integers. If you
  want to specify a tensor as the list of indices, see `take/3`.

  If the `:strides` is given, it must be strictly greater than zero.
  The resulting tensor will have the shape of `length` unless
  `:strides` are given.

  It is not possible to slice in reverse. See `gather/2`,
  `slice_along_axis/4`, `take/3`, and `take_along_axis/3` for other ways
  to retrieve values from a tensor.

  ## Examples

      iex> Nx.slice(Nx.tensor([1, 2, 3, 4, 5, 6]), [0], [3])
      #Nx.Tensor<
        s64[3]
        [1, 2, 3]
      >

      iex> Nx.slice(Nx.tensor([1, 2, 3, 4, 5, 6]), [0], [6], strides: [2])
      #Nx.Tensor<
        s64[3]
        [1, 3, 5]
      >

      iex> Nx.slice(Nx.tensor([[1, 2], [3, 4], [5, 6]]), [0, 0], [3, 2], strides: [2, 1])
      #Nx.Tensor<
        s64[2][2]
        [
          [1, 2],
          [5, 6]
        ]
      >

  Strides can also be a number that applies to all dimensions:

      iex> t = Nx.tensor([[1, 2], [3, 4], [5, 6]])
      iex> Nx.slice(t, [0, 0], [3, 2], strides: 2)
      #Nx.Tensor<
        s64[2][1]
        [
          [1],
          [5]
        ]
      >

  A more complex example:

      iex> t = Nx.iota({900})
      iex> t = Nx.reshape(t, {2, 15, 30})
      iex> Nx.slice(t, [0, 4, 11], [2, 3, 9], strides: [2, 1, 3])
      #Nx.Tensor<
        s64[1][3][3]
        [
          [
            [131, 134, 137],
            [161, 164, 167],
            [191, 194, 197]
          ]
        ]
      >

  ## Tensors as `start_indices`

  The `start_indices` list can be made of scalar tensors:

      iex> Nx.slice(Nx.tensor([[1, 2, 3], [4, 5, 6]]), [Nx.tensor(1), Nx.tensor(2)], [1, 1])
      #Nx.Tensor<
        s64[1][1]
        [
          [6]
        ]
      >

      iex> t = Nx.tensor([
      ...>   [0.0, 0.0, 0.0, 0.0, 0.0, 0.0, 0.0],
      ...>   [0.0, 0.0, 0.0, 0.0, 0.0, 0.0, 0.0],
      ...>   [1.0, 1.0, 1.0, 1.0, 1.0, 1.0, 1.0],
      ...>   [1.0, 1.0, 1.0, 1.0, 1.0, 1.0, 1.0],
      ...>   [1.0, 1.0, 1.0, 1.0, 1.0, 1.0, 1.0],
      ...>   [1.0, 1.0, 1.0, 1.0, 1.0, 1.0, 1.0]
      ...> ])
      iex> Nx.slice(t, [Nx.tensor(0), Nx.tensor(0)], [6, 7], strides: [5, 3])
      #Nx.Tensor<
        f32[2][3]
        [
          [0.0, 0.0, 0.0],
          [1.0, 1.0, 1.0]
        ]
      >

  ## Clipping

  `slice/3` will always guarantee the return tensor has the
  given `lengths`. See the following example:

      iex> Nx.slice(Nx.iota({3, 3}), [2, 2], [1, 1])
      #Nx.Tensor<
        s64[1][1]
        [
          [8]
        ]
      >

  In the example above, `start_index + length <= dimension`,
  so there is no clipping. However, if the `start_index + length`
  is to exceed the dimension, the index will be clipped in order
  to guarantee the given lengths:

      iex> Nx.slice(Nx.iota({3, 3}), [2, 2], [2, 2])
      #Nx.Tensor<
        s64[2][2]
        [
          [4, 5],
          [7, 8]
        ]
      >

  This also applies when the start index is given by tensors:

      iex> Nx.slice(Nx.iota({3, 3}), [Nx.tensor(2), Nx.tensor(2)], [2, 2])
      #Nx.Tensor<
        s64[2][2]
        [
          [4, 5],
          [7, 8]
        ]
      >

  ## Vectorized tensors

  The tensor to be sliced can be vectorized, but indices must be non-vectorized.

      iex> Nx.slice(Nx.iota({3, 3}, vectorized_axes: [x: 2]), [0, Nx.tensor(1)], [2, 2])
      #Nx.Tensor<
        vectorized[x: 2]
        s64[2][2]
        [
          [
            [1, 2],
            [4, 5]
          ],
          [
            [1, 2],
            [4, 5]
          ]
        ]
      >

  ## Error cases

      iex> Nx.slice(Nx.tensor([[1, 2, 3], [4, 5, 6]]), [Nx.tensor([1, 2]), Nx.tensor(1)], [1, 1])
      ** (ArgumentError) index must be scalar, got shape {2} for axis 0

      iex> Nx.slice(Nx.tensor([[1, 2, 3], [4, 5, 6]]), [Nx.tensor(1.0), Nx.tensor(0)], [1, 1])
      ** (ArgumentError) index must be integer type, got {:f, 32} for axis 0
  """
  @doc type: :indexed
  def slice(tensor, start_indices, lengths, opts \\ [])
      when is_list(start_indices) and is_list(lengths) and is_list(opts) do
    opts = keyword!(opts, strides: 1)
    %T{vectorized_axes: vectorized_axes, shape: shape} = tensor = to_tensor(tensor)

    strides = opts[:strides]

    start_indices = to_indices(start_indices)

    strides =
      if is_integer(strides),
        do: List.duplicate(strides, rank(shape)),
        else: strides

    {start_indices, output_shape} = Nx.Shape.slice(shape, start_indices, lengths, strides)

    offset = length(vectorized_axes)

    start_indices = List.duplicate(0, offset) ++ start_indices

    offset_shape = Keyword.values(vectorized_axes)
    lengths = offset_shape ++ lengths

    tensor = devectorize(tensor)

    output_shape_devec =
      if offset != 0 do
        List.to_tuple(offset_shape ++ Tuple.to_list(output_shape))
      else
        output_shape
      end

    out = %{tensor | shape: output_shape_devec}

    strides = List.duplicate(1, offset) ++ strides

    result = impl!(tensor).slice(out, tensor, start_indices, lengths, strides)

    vectorize(result, vectorized_axes)
  end

  @doc """
  Slices a tensor along the given axis.

  You can optionally provide a `stride` to specify the amount
  of stride in along the given dimension.

  Start index must be greater than or equal to zero. It can be an
  integer or a scalar tensor. Length must be strictly greater than
  zero. `start_index + length` must not exceed the respective tensor
  dimension.

  The axis will be normalized with the dimensions and names of the
  given tensor.

  If the `:strides` is given, it must be strictly greater than zero.

  It is not possible to slice in reverse. See `gather/2`, `slice/3`,
  `take/3`, and `take_along_axis/3` for other ways to retrieve values
  from a tensor.

  ## Options

    * `:axis` - The axis along which to take the values from. Defaults to `0`.
    * `:strides` - The stride to slice the axis along of. Defaults to `1`.

  ## Examples

      iex> Nx.slice_along_axis(Nx.iota({5, 2}), 1, 2, axis: 0)
      #Nx.Tensor<
        s64[2][2]
        [
          [2, 3],
          [4, 5]
        ]
      >

      iex> Nx.slice_along_axis(Nx.iota({2, 5}), 1, 2, axis: 1)
      #Nx.Tensor<
        s64[2][2]
        [
          [1, 2],
          [6, 7]
        ]
      >

      iex> Nx.slice_along_axis(Nx.iota({2, 5}, names: [:x, :y]), 0, 1, axis: :x)
      #Nx.Tensor<
        s64[x: 1][y: 5]
        [
          [0, 1, 2, 3, 4]
        ]
      >

      iex> Nx.slice_along_axis(Nx.iota({2, 5}, names: [:x, :y]), Nx.tensor(0), 1, axis: :x)
      #Nx.Tensor<
        s64[x: 1][y: 5]
        [
          [0, 1, 2, 3, 4]
        ]
      >

      iex> Nx.slice_along_axis(Nx.iota({2, 5}), 0, 3, axis: -1, strides: 2)
      #Nx.Tensor<
        s64[2][2]
        [
          [0, 2],
          [5, 7]
        ]
      >

  ## Vectorized tensors

  Slices are taken over each vectorized entry.
  The `start_index` cannot be vectorized.

      iex> t = Nx.iota({2, 5}, vectorized_axes: [x: 2])
      iex> Nx.slice_along_axis(t, 0, 3, axis: 1, strides: 2)
      #Nx.Tensor<
        vectorized[x: 2]
        s64[2][2]
        [
          [
            [0, 2],
            [5, 7]
          ],
          [
            [0, 2],
            [5, 7]
          ]
        ]
      >

  """
  @doc type: :indexed, from_backend: false
  def slice_along_axis(tensor, start_index, len, opts \\ []) when is_integer(len) do
    opts = keyword!(opts, strides: 1, axis: 0)
    axis = Keyword.fetch!(opts, :axis)
    strides = Keyword.fetch!(opts, :strides)
    %T{shape: shape, names: names} = tensor = to_tensor(tensor)
    axis = Nx.Shape.normalize_axis(shape, axis, names)

    if start_index == 0 and strides == 1 and elem(shape, axis) == len do
      tensor
    else
      rank = rank(shape)
      start_indices = List.duplicate(0, rank) |> List.replace_at(axis, start_index)
      lengths = shape |> put_elem(axis, len) |> Tuple.to_list()
      strides = List.duplicate(1, rank) |> List.replace_at(axis, strides)
      slice(tensor, start_indices, lengths, strides: strides)
    end
  end

  @doc false
  @deprecated "Use slice_along_axis/4 instead"
  def slice_axis(tensor, start_index, len, axis, opts \\ []) when is_integer(len) do
    slice_along_axis(tensor, start_index, len, [axis: axis] ++ opts)
  end

  @doc false
  @deprecated "Use sigmoid/1 instead"
  def logistic(tensor) do
    sigmoid(tensor)
  end

  @doc """
  Puts the given `slice` into the given `tensor` at the given
  `start_indices`.

  The given slice must be of the same rank as tensor. Each axis
  must be less than or equal to the size to the equivalent axis
  in the tensor.

  The number of elements in `start_indices` should match the
  rank of the tensor.

  See also: `indexed_add/3`, `put_slice/3`.

  ## Examples

      iex> t = Nx.tensor([0, 1, 2, 3, 4])
      iex> Nx.put_slice(t, [2], Nx.tensor([5, 6]))
      #Nx.Tensor<
        s64[5]
        [0, 1, 5, 6, 4]
      >

      iex> t = Nx.tensor([[1, 2, 3], [4, 5, 6]])
      iex> Nx.put_slice(t, [0, 1], Nx.tensor([[7, 8], [9, 10]]))
      #Nx.Tensor<
        s64[2][3]
        [
          [1, 7, 8],
          [4, 9, 10]
        ]
      >

  Similar to `slice/3`, dynamic start indexes are also supported:

      iex> t = Nx.tensor([[1, 2, 3], [4, 5, 6]])
      iex> Nx.put_slice(t, [Nx.tensor(0), Nx.tensor(1)], Nx.tensor([[10.0, 11.0]]))
      #Nx.Tensor<
        f32[2][3]
        [
          [1.0, 10.0, 11.0],
          [4.0, 5.0, 6.0]
        ]
      >

  Also similar to `slice/3`, if `start_index + slice_dimension > dimension`,
  the start index will be clipped in order to put the whole slice:

      iex> t = Nx.tensor([[1, 2, 3], [4, 5, 6]])
      iex> Nx.put_slice(t, [1, 1], Nx.tensor([[7, 8], [9, 10]]))
      #Nx.Tensor<
        s64[2][3]
        [
          [1, 7, 8],
          [4, 9, 10]
        ]
      >

  ## Vectorized tensors

  The both tensor to be sliced and the slices can be vectorized,
  but indices must be non-vectorized.

      iex> t = Nx.tensor([[1, 2, 3, 4], [5, 6, 7, 8]]) |> Nx.vectorize(:x)
      iex> slice = Nx.tensor([[10, 20], [30, 40]]) |> Nx.vectorize(:y)
      iex> Nx.put_slice(t, [2], slice)
      #Nx.Tensor<
        vectorized[x: 2][y: 2]
        s64[4]
        [
          [
            [1, 2, 10, 20],
            [1, 2, 30, 40]
          ],
          [
            [5, 6, 10, 20],
            [5, 6, 30, 40]
          ]
        ]
      >

  """
  @doc type: :indexed
  def put_slice(tensor, start_indices, slice) when is_list(start_indices) do
    [tensor, slice] = broadcast_vectors([tensor, slice])

    %T{vectorized_axes: vectorized_axes, shape: shape, names: names, type: type} = tensor
    %T{shape: slice_shape, names: slice_names, type: slice_type} = slice

    output_type = binary_type(type, slice_type)

    start_indices = to_indices(start_indices)

    {output_shape, output_names} =
      Nx.Shape.put_slice(shape, names, slice_shape, slice_names, start_indices)

    offset = length(vectorized_axes)

    start_indices = List.duplicate(0, offset) ++ start_indices

    offset_shape = Keyword.values(vectorized_axes)

    tensor = devectorize(tensor)
    slice = devectorize(slice)

    output_shape_devec =
      if offset != 0 do
        List.to_tuple(offset_shape ++ Tuple.to_list(output_shape))
      else
        output_shape
      end

    output_names = List.duplicate(nil, offset) ++ output_names

    result =
      impl!(tensor).put_slice(
        %{tensor | shape: output_shape_devec, names: output_names, type: output_type},
        tensor,
        start_indices,
        slice
      )

    vectorize(result, vectorized_axes)
  end

  @doc """
  Takes and concatenates slices along an axis.

  Intuitively speaking, `take/3` reorders tensor slices along
  the given axis based on the given indices, possibly duplicating
  and removing slices.

  Passing a multi-dimensional indices tensor only affects the
  resulting shape. Specifically, the given axis in the input shape
  gets replaced with the indices shape.

  See `gather/2`, `slice/3`, `slice_along_axis/4`, and `take_along_axis/3`
  for other ways to retrieve values from a tensor.

  ## Options

    * `:axis` - an axis to take tensor slices over. Defaults to 0.

  ## Examples

      iex> t = Nx.tensor([[1, 2], [3, 4]])
      iex> Nx.take(t, Nx.tensor([1, 0, 1]))
      #Nx.Tensor<
        s64[3][2]
        [
          [3, 4],
          [1, 2],
          [3, 4]
        ]
      >

      iex> t = Nx.tensor([[1, 2], [3, 4]])
      iex> Nx.take(t, Nx.tensor([1, 0, 1]), axis: 1)
      #Nx.Tensor<
        s64[2][3]
        [
          [2, 1, 2],
          [4, 3, 4]
        ]
      >


      iex> t = Nx.tensor([[1, 2], [3, 4]], names: [:x, :y])
      iex> Nx.take(t, Nx.tensor([1, 0, 1]), axis: :y)
      #Nx.Tensor<
        s64[x: 2][y: 3]
        [
          [2, 1, 2],
          [4, 3, 4]
        ]
      >

      iex> t = Nx.tensor([[[1, 2], [11, 12]], [[101, 102], [111, 112]]])
      iex> Nx.take(t, Nx.tensor([1, 0, 1]), axis: 1)
      #Nx.Tensor<
        s64[2][3][2]
        [
          [
            [11, 12],
            [1, 2],
            [11, 12]
          ],
          [
            [111, 112],
            [101, 102],
            [111, 112]
          ]
        ]
      >

  Multi-dimensional indices tensor:

      iex> t = Nx.tensor([[1, 2], [11, 12]])
      iex> Nx.take(t, Nx.tensor([[0, 0], [1, 1], [0, 0]]), axis: 1)
      #Nx.Tensor<
        s64[2][3][2]
        [
          [
            [1, 1],
            [2, 2],
            [1, 1]
          ],
          [
            [11, 11],
            [12, 12],
            [11, 11]
          ]
        ]
      >

      iex> t = Nx.tensor([[[1, 2], [11, 12]], [[101, 102], [111, 112]]])
      iex> Nx.take(t, Nx.tensor([[0, 0, 0], [1, 1, 1], [0, 0, 0]]), axis: 1)
      #Nx.Tensor<
        s64[2][3][3][2]
        [
          [
            [
              [1, 2],
              [1, 2],
              [1, 2]
            ],
            [
              [11, 12],
              [11, 12],
              [11, 12]
            ],
            [
              [1, 2],
              [1, 2],
              [1, 2]
            ]
          ],
          [
            [
              [101, 102],
              [101, 102],
              [101, 102]
            ],
            [
              [111, 112],
              [111, 112],
              [111, 112]
            ],
            [
              [101, 102],
              [101, 102],
              [101, 102]
            ]
          ]
        ]
      >

  ## Vectorized tensors

  `tensor` and `indices` have their vectorized axes broadcast together,
  and then the operation takes place normally, with `:axis` and `indices`
  having their values in reference to the input shape.

      iex> t = Nx.tensor([[[1, 2]], [[11, 12]]]) |> Nx.vectorize(:x)
      iex> idx = Nx.tensor([0, 1]) |> Nx.vectorize(:y)
      iex> Nx.take(t, idx,  axis: 1)
      #Nx.Tensor<
        vectorized[x: 2][y: 2]
        s64[1][2][2]
        [
          [
            [
              [
                [1, 2],
                [1, 2]
              ]
            ],
            [
              [
                [1, 2],
                [1, 2]
              ]
            ]
          ],
          [
            [
              [
                [11, 12],
                [11, 12]
              ]
            ],
            [
              [
                [11, 12],
                [11, 12]
              ]
            ]
          ]
        ]
      >

  ## Error cases

      iex> Nx.take(Nx.tensor([[1, 2], [3, 4]]), Nx.tensor([1, 0, 1], type: :f32))
      ** (ArgumentError) indices must be an integer tensor, got {:f, 32}
  """
  @doc type: :indexed
  def take(tensor, indices, opts \\ []) when is_list(opts) do
    [%T{vectorized_axes: vectorized_axes} = tensor, indices] =
      broadcast_vectors([tensor, indices])

    unless Nx.Type.integer?(indices.type) do
      raise ArgumentError, "indices must be an integer tensor, got #{inspect(indices.type)}"
    end

    offset = length(vectorized_axes)

    opts = keyword!(opts, axis: 0)
    axis = Nx.Shape.normalize_axis(tensor.shape, opts[:axis], tensor.names, offset)

    tensor = devectorize(tensor, keep_names: false)
    indices = devectorize(indices, keep_names: false)

    {shape, names} = Nx.Shape.take(tensor.shape, tensor.names, indices.shape, indices.names, axis)

    result = impl!(tensor).take(%{tensor | shape: shape, names: names}, tensor, indices, axis)

    vectorize(result, vectorized_axes)
  end

  @doc """
  Takes the values from a tensor given an `indices` tensor, along the specified axis.

  The `indices` shape must be the same as the `tensor`'s shape, with the exception for
  the `axis` dimension, which can have arbitrary size. The returned tensor will have the
  same shape as the `indices` tensor.

  See `gather/2`, `slice/3`, `slice_along_axis/4`, and `take/3` for other ways to retrieve
  values from a tensor.

  ## Options

    * `:axis` - The axis along which to take the values from. Defaults to `0`.

  ## Examples

      iex> t = Nx.tensor([[1, 2, 3], [4, 5, 6]])
      iex> Nx.take_along_axis(t, Nx.tensor([[0, 0, 2, 2, 1, 1], [2, 2, 1, 1, 0, 0]]), axis: 1)
      #Nx.Tensor<
        s64[2][6]
        [
          [1, 1, 3, 3, 2, 2],
          [6, 6, 5, 5, 4, 4]
        ]
      >

      iex> t = Nx.tensor([[1, 2, 3], [4, 5, 6]])
      iex> Nx.take_along_axis(t, Nx.tensor([[0, 1, 1], [1, 0, 0], [0, 1, 0]]), axis: 0)
      #Nx.Tensor<
        s64[3][3]
        [
          [1, 5, 6],
          [4, 2, 3],
          [1, 5, 3]
        ]
      >

  The indices returned from `Nx.argsort/2` can be used with `Nx.take_along_axis/3` to
  produce the sorted tensor (or to sort more tensors according to the same criteria).

      iex> tensor = Nx.tensor([[[1, 2], [3, 4], [5, 6]]])
      #Nx.Tensor<
        s64[1][3][2]
        [
          [
            [1, 2],
            [3, 4],
            [5, 6]
          ]
        ]
      >
      iex> idx1 = Nx.argsort(tensor, axis: 1, direction: :desc)
      #Nx.Tensor<
        s64[1][3][2]
        [
          [
            [2, 2],
            [1, 1],
            [0, 0]
          ]
        ]
      >
      iex> Nx.take_along_axis(tensor, idx1, axis: 1)
      #Nx.Tensor<
        s64[1][3][2]
        [
          [
            [5, 6],
            [3, 4],
            [1, 2]
          ]
        ]
      >
      iex> idx2 = Nx.argsort(tensor, axis: 2, direction: :desc)
      #Nx.Tensor<
        s64[1][3][2]
        [
          [
            [1, 0],
            [1, 0],
            [1, 0]
          ]
        ]
      >
      iex> Nx.take_along_axis(tensor, idx2, axis: 2)
      #Nx.Tensor<
        s64[1][3][2]
        [
          [
            [2, 1],
            [4, 3],
            [6, 5]
          ]
        ]
      >

  ## Vectorized tensors

  `tensor` and `indices` have their vectorized axes broadcast together,
  and then the operation takes place normally, with `:axis` and `indices`
  having their values in reference to the input shape.

      iex> t = Nx.tensor([[[1, 2, 3]], [[4, 5, 6]]]) |> Nx.vectorize(:x)
      iex> idx = Nx.tensor([[[0, 0, 2, 1]], [[2, 1, 0, 0]]]) |> Nx.vectorize(:x)
      iex> Nx.take_along_axis(t, idx, axis: 1)
      #Nx.Tensor<
        vectorized[x: 2]
        s64[1][4]
        [
          [
            [1, 1, 3, 2]
          ],
          [
            [6, 5, 4, 4]
          ]
        ]
      >

  In the example below, we have broadcasting throughout the vectorized axes

      iex> t = Nx.tensor([[1, 2, 3], [4, 5, 6]]) |> Nx.vectorize(:x)
      iex> idx = Nx.tensor([[0, 0, 2, 1], [2, 1, 0, 0]]) |> Nx.vectorize(:y)
      iex> Nx.take_along_axis(t, idx, axis: 0)
      #Nx.Tensor<
        vectorized[x: 2][y: 2]
        s64[4]
        [
          [
            [1, 1, 3, 2],
            [3, 2, 1, 1]
          ],
          [
            [4, 4, 6, 5],
            [6, 5, 4, 4]
          ]
        ]
      >

  ## Error cases

      iex> tensor = Nx.iota({3, 3})
      iex> idx = Nx.tensor([[2.0], [1.0], [2.0]], type: :f32)
      iex> Nx.take_along_axis(tensor, idx, axis: 1)
      ** (ArgumentError) indices must be an integer tensor, got {:f, 32}
  """
  @doc type: :indexed
  def take_along_axis(tensor, indices, opts \\ []) when is_list(opts) do
    [%T{vectorized_axes: vectorized_axes} = tensor, indices] =
      broadcast_vectors([tensor, indices])

    unless Nx.Type.integer?(indices.type) do
      raise ArgumentError, "indices must be an integer tensor, got #{inspect(indices.type)}"
    end

    opts = keyword!(opts, axis: 0)

    tensor = devectorize(tensor, keep_names: false)
    indices = devectorize(indices, keep_names: false)

    offset = length(vectorized_axes)

    axis = Nx.Shape.normalize_axis(tensor.shape, opts[:axis], tensor.names, offset)

    shape = Nx.Shape.take_along_axis(tensor.shape, indices.shape, axis)

    result = impl!(tensor).take_along_axis(%{tensor | shape: shape}, tensor, indices, axis)

    vectorize(result, vectorized_axes)
  end

  @doc """
  Builds a new tensor by taking individual values from the original
  tensor at the given indices.

  The last dimension in indices must have the same size as the tensor
  rank, think of it as one value per axis.

  ## Examples

      iex> t = Nx.tensor([[1, 2], [3, 4]])
      iex> Nx.gather(t, Nx.tensor([[1, 1], [0, 1], [1, 0]]))
      #Nx.Tensor<
        s64[3]
        [4, 2, 3]
      >

      iex> t = Nx.tensor([[1, 2], [3, 4]])
      iex> Nx.gather(t, Nx.tensor([[[1, 1], [0, 0]], [[1, 0], [0, 1]]]))
      #Nx.Tensor<
        s64[2][2]
        [
          [4, 1],
          [3, 2]
        ]
      >

      iex> t = Nx.tensor([[[1, 2], [11, 12]], [[101, 102], [111, 112]]])
      iex> Nx.gather(t, Nx.tensor([[0, 0, 0], [0, 1, 1], [1, 1, 1]]))
      #Nx.Tensor<
        s64[3]
        [1, 12, 112]
      >

  ## Vectorized tensors

  `tensor` and `indices` have their vectorized axes broadcast together,
  and then the operation takes place normally, with `:axis` and `indices`
  having their values in reference to the input shape.

      iex> t = Nx.tensor([[[1, 2], [11, 12]], [[101, 102], [111, 112]]]) |> Nx.vectorize(:x)
      iex> idx = Nx.tensor([[[0, 0], [0, 1]], [[1, 0], [1, 1]]]) |> Nx.vectorize(:x)
      iex> Nx.gather(t, idx)
      #Nx.Tensor<
        vectorized[x: 2]
        s64[2]
        [
          [1, 2],
          [111, 112]
        ]
      >

  And with vectorized broadcasting:

      iex> t = Nx.tensor([[[1, 2], [11, 12]], [[101, 102], [111, 112]]]) |> Nx.vectorize(:x)
      iex> idx = Nx.tensor([[[0, 0], [0, 1]], [[1, 0], [1, 1]]]) |> Nx.vectorize(:y)
      iex> Nx.gather(t, idx)
      #Nx.Tensor<
        vectorized[x: 2][y: 2]
        s64[2]
        [
          [
            [1, 2],
            [11, 12]
          ],
          [
            [101, 102],
            [111, 112]
          ]
        ]
      >

  ## Error cases

      iex> Nx.gather(Nx.tensor([[1, 2], [3, 4]]), Nx.tensor([[0, 0]], type: :f32))
      ** (ArgumentError) indices must be an integer tensor, got {:f, 32}
  """
  @doc type: :indexed
  def gather(tensor, indices) do
    [%T{vectorized_axes: vectorized_axes} = tensor, indices] =
      broadcast_vectors([tensor, indices])

    unless Nx.Type.integer?(indices.type) do
      raise ArgumentError, "indices must be an integer tensor, got #{inspect(indices.type)}"
    end

    offset = length(vectorized_axes)

    {tensor, indices} =
      if offset != 0 do
        tensor = devectorize(tensor, keep_names: false)
        indices = devectorize(indices, keep_names: false)

        iota_shape =
          indices.shape |> Tuple.delete_at(tuple_size(indices.shape) - 1) |> Tuple.append(1)

        offset_axes = (offset - 1)..0//-1

        indices =
          offset_axes
          |> Enum.reduce([indices], &[Nx.iota(iota_shape, axis: &1) | &2])
          |> concatenate(axis: -1)

        {tensor, indices}
      else
        {tensor, indices}
      end

    {shape, names} = Nx.Shape.gather(tensor.shape, indices.shape)

    result = impl!(tensor).gather(%{tensor | shape: shape, names: names}, tensor, indices)

    vectorize(result, vectorized_axes)
  end

  @doc """
  Concatenates tensors along the given axis.

  Tensors can be a tuple or any `Nx.Container` or `Nx.LazyContainer`.
  This means you can easily concatenate all columns in a datafrane
  and other data structures. For convenience, this function also allows
  a list of tensors to be given, which may be common outside of `defn`.

  If no axis is provided, defaults to 0. All tensors must have the same
  rank and all of their axis except the concatenated one must match.

  If tensors with mixed types are given, the types will
  be merged to a higher type and all of the tensors will
  be cast to the higher type before concatenating.
  If tensors are named, the names must match.

  ## Examples

  Giving a single tensor is a no-op:

      iex> Nx.concatenate([Nx.tensor([1, 2, 3])])
      #Nx.Tensor<
        s64[3]
        [1, 2, 3]
      >

  Multiple tensors are concatented:

      iex> Nx.concatenate([Nx.tensor([1, 2, 3]), Nx.tensor([4, 5, 6])])
      #Nx.Tensor<
        s64[6]
        [1, 2, 3, 4, 5, 6]
      >

  Types are merged and names must match:

      iex> t1 = Nx.iota({2, 2, 2}, names: [:x, :y, :z], type: :f32)
      iex> t2 = Nx.iota({1, 2, 2}, names: [:x, :y, :z], type: :u8)
      iex> t3 = Nx.iota({1, 2, 2}, names: [:x, :y, :z], type: :s64)
      iex> Nx.concatenate([t1, t2, t3], axis: :x)
      #Nx.Tensor<
        f32[x: 4][y: 2][z: 2]
        [
          [
            [0.0, 1.0],
            [2.0, 3.0]
          ],
          [
            [4.0, 5.0],
            [6.0, 7.0]
          ],
          [
            [0.0, 1.0],
            [2.0, 3.0]
          ],
          [
            [0.0, 1.0],
            [2.0, 3.0]
          ]
        ]
      >

  And you can pick a different axis:

      iex> t1 = Nx.iota({1, 3, 2}, names: [:x, :y, :z])
      iex> t2 = Nx.iota({1, 1, 2}, names: [:x, :y, :z])
      iex> t3 = Nx.iota({1, 2, 2}, names: [:x, :y, :z])
      iex> Nx.concatenate([t1, t2, t3], axis: :y)
      #Nx.Tensor<
        s64[x: 1][y: 6][z: 2]
        [
          [
            [0, 1],
            [2, 3],
            [4, 5],
            [0, 1],
            [0, 1],
            [2, 3]
          ]
        ]
      >

  You can also pass any container (or lazy container) as first argument
  and they are recursively traversed:

      iex> Nx.concatenate({Nx.tensor([1, 2]), {Nx.tensor([3, 4]), Nx.tensor([5, 6])}})
      #Nx.Tensor<
        s64[6]
        [1, 2, 3, 4, 5, 6]
      >

  ## Vectorized tensors

  If vectorized tensors are given, they are all broadcasted throughout the
  vectorized axes before concatenation. Normal concatenation rules still apply
  to the inner shapes.

      iex> x = Nx.tensor([[1, 2]]) |> Nx.vectorize(:x)
      iex> y = Nx.tensor([[3, 4], [5, 6]]) |> Nx.vectorize(:y)
      iex> z = Nx.tensor([[10], [11]]) |> Nx.vectorize(:x)
      iex> Nx.concatenate({x, y, z})
      #Nx.Tensor<
        vectorized[x: 2][y: 2]
        s64[5]
        [
          [
            [1, 2, 3, 4, 10],
            [1, 2, 5, 6, 10]
          ],
          [
            [1, 2, 3, 4, 11],
            [1, 2, 5, 6, 11]
          ]
        ]
      >

  ## Error cases

  Shapes must have the same rank and match on the non-concatenating axis.

  For example, the tensors below work if we concatenate on axis 1, but not on axis 0:

      iex> t1 = Nx.iota({1, 2, 3})
      iex> t2 = Nx.iota({1, 1, 3})
      iex> result = Nx.concatenate([t1, t2], axis: 1)
      iex> Nx.shape(result)
      {1, 3, 3}
      iex> Nx.concatenate([t1, t2], axis: 0)
      ** (ArgumentError) expected all shapes to match {*, 2, 3}, got unmatching shape: {1, 1, 3}

  If the ranks are different, it doesn't work, regardless of the axis choice:

      iex> t1 = Nx.iota({1, 2, 3})
      iex> t2 = Nx.iota({1, 1})
      iex> Nx.concatenate([t1, t2])
      ** (ArgumentError) expected all shapes to match {*, 2, 3}, got unmatching shape: {1, 1}
  """
  @doc type: :ndim
  def concatenate(tensors, opts \\ []) do
    opts = keyword!(opts, axis: 0)
    axis = opts[:axis]

    case flatten_list_or_container(tensors) do
      [] ->
        raise ArgumentError, "no tensors were given to concatenate"

      [t] ->
        t

      [_ | _] = tensors ->
        [%T{vectorized_axes: vectorized_axes} | _] = tensors = broadcast_vectors(tensors)
        offset = length(vectorized_axes)
        tensors = if vectorized_axes != [], do: Enum.map(tensors, &devectorize/1), else: tensors

        {types, [s1 | _] = shapes, [n1 | _] = names} =
          Enum.reduce(tensors, {[], [], []}, fn
            %T{type: t, shape: s, names: n}, {types, shapes, names} ->
              {[t | types], [s | shapes], [n | names]}
          end)

        axis = Nx.Shape.normalize_axis(s1, axis, n1, offset)
        output_type = Enum.reduce(types, fn t1, t2 -> Nx.Type.merge(t1, t2) end)

        {output_shape, output_names} =
          Nx.Shape.concatenate(Enum.reverse(shapes), Enum.reverse(names), axis)

        out = %{hd(tensors) | type: output_type, shape: output_shape, names: output_names}
        result = list_impl!(tensors).concatenate(out, tensors, axis)
        vectorize(result, vectorized_axes)
    end
  end

  defp flatten_list_or_container(list) when is_list(list) do
    list
    |> Enum.reduce([], &flatten_container/2)
    |> Enum.reverse()
  end

  defp flatten_list_or_container(container) do
    container
    |> flatten_container([])
    |> Enum.reverse()
  end

  defp flatten_container(container, acc) do
    if match?(%{}, container) and not match?(%_{}, container) do
      IO.warn(
        "a map has been given to stack/concatenate. Maps do not have a predefined order " <>
          "and therefore there is no guarantee over of the stack/concatenated tensors"
      )
    end

    container
    |> Nx.LazyContainer.traverse(acc, fn template, fun, acc -> {template, [fun.() | acc]} end)
    |> elem(1)
  end

  @doc """
  Stacks a list of tensors with the same shape along a new axis.

  Tensors can be a tuple or any `Nx.Container` or `Nx.LazyContainer`.
  This means you can easily concatenate all columns in a datafrane
  and other data structures. For convenience, this function also allows
  a list of tensors to be given, which may be common outside of `defn`.

  If no axis is provided, defaults to 0. All tensors must have the same
  shape.

  If tensors with mixed types are given, the types will
  be merged to a higher type and all of the tensors will
  be cast to the higher type before concatenating.
  If tensors are named, the names must match.

  ### Options

    * `:axis` - optional index of the axis along which the tensors are stacked. Defaults to 0.
    * `:name` - optional name for the added dimension. Defaults to an unnamed axis.

  ## Examples

  Stacking always creates a new dimension:

      iex> Nx.stack([1, 2, 3])
      #Nx.Tensor<
        s64[3]
        [1, 2, 3]
      >

      iex> Nx.stack([Nx.tensor([1, 2, 3]), Nx.tensor([4, 5, 6])])
      #Nx.Tensor<
        s64[2][3]
        [
          [1, 2, 3],
          [4, 5, 6]
        ]
      >

  The axis option can be given:

      iex> t1 = Nx.iota({2, 1, 4})
      iex> t2 = Nx.iota({2, 1, 4})
      iex> t3 = Nx.iota({2, 1, 4})
      iex> Nx.stack([t1, t2, t3], axis: -1)
      #Nx.Tensor<
        s64[2][1][4][3]
        [
          [
            [
              [0, 0, 0],
              [1, 1, 1],
              [2, 2, 2],
              [3, 3, 3]
            ]
          ],
          [
            [
              [4, 4, 4],
              [5, 5, 5],
              [6, 6, 6],
              [7, 7, 7]
            ]
          ]
        ]
      >

  And a name can be given for the new dimension:

      iex> Nx.stack([Nx.tensor(1), Nx.tensor(2)], name: :x)
      #Nx.Tensor<
        s64[x: 2]
        [1, 2]
      >

  You can also pass any container (or lazy container) as first argument
  and they are recursively traversed:

      iex> Nx.stack({Nx.tensor([1, 2]), {Nx.tensor([3, 4]), Nx.tensor([5, 6])}})
      #Nx.Tensor<
        s64[3][2]
        [
          [1, 2],
          [3, 4],
          [5, 6]
        ]
      >

  """
  @doc type: :ndim, from_backend: false
  def stack(tensors, opts \\ []) do
    opts = keyword!(opts, axis: 0, name: nil)
    axis = opts[:axis]
    name = opts[:name]

    tensors
    |> flatten_list_or_container()
    |> Enum.map(&Nx.new_axis(&1, axis, name))
    |> Nx.concatenate(axis: axis)
  end

  @doc """
  Sorts the tensor along the given axis according
  to the given direction.

  If no axis is given, defaults to `0`.

  ### Options

    * `:axis` - The name or number of the corresponding axis on which the sort
      should be applied
    * `:direction` - Can be `:asc` or `:desc`. Defaults to `:asc`

  ## Examples

      iex> Nx.sort(Nx.tensor([16, 23, 42, 4, 8, 15]))
      #Nx.Tensor<
        s64[6]
        [4, 8, 15, 16, 23, 42]
      >

      iex> t = Nx.tensor([[3, 1, 7], [2, 5, 4]], names: [:x, :y])
      iex> Nx.sort(t, axis: :x)
      #Nx.Tensor<
        s64[x: 2][y: 3]
        [
          [2, 1, 4],
          [3, 5, 7]
        ]
      >

      iex> t = Nx.tensor([[3, 1, 7], [2, 5, 4]], names: [:x, :y])
      iex> Nx.sort(t, axis: :y)
      #Nx.Tensor<
        s64[x: 2][y: 3]
        [
          [1, 3, 7],
          [2, 4, 5]
        ]
      >

      iex> t = Nx.tensor([[3, 1, 7], [2, 5, 4]], names: [:x, :y])
      iex> Nx.sort(t, axis: :y, direction: :asc)
      #Nx.Tensor<
        s64[x: 2][y: 3]
        [
          [1, 3, 7],
          [2, 4, 5]
        ]
      >

      iex> t = Nx.tensor(
      ...>   [
      ...>     [[4, 5], [2, 5], [5, 0]],
      ...>     [[1, 9], [2, 1], [2, 1]],
      ...>     [[0, -1], [-1, 0], [0, -1]],
      ...>     [[-1, 0], [0, -1], [-1, 0]]
      ...>   ],
      ...>   names: [:x, :y, :z]
      ...> )
      iex> Nx.sort(t, axis: :x)
      #Nx.Tensor<
        s64[x: 4][y: 3][z: 2]
        [
          [
            [-1, -1],
            [-1, -1],
            [-1, -1]
          ],
          [
            [0, 0],
            [0, 0],
            [0, 0]
          ],
          [
            [1, 5],
            [2, 1],
            [2, 0]
          ],
          [
            [4, 9],
            [2, 5],
            [5, 1]
          ]
        ]
      >

  Same tensor sorted over different axes:

      iex> t = Nx.tensor(
      ...>   [
      ...>     [
      ...>       [4, 5, 2],
      ...>       [2, 5, 3],
      ...>       [5, 0, 2]
      ...>     ],
      ...>     [
      ...>       [1, 9, 8],
      ...>       [2, 1, 3],
      ...>       [2, 1, 4]
      ...>     ]
      ...>   ],
      ...>   names: [:x, :y, :z]
      ...> )
      iex> Nx.sort(t, axis: :x)
      #Nx.Tensor<
        s64[x: 2][y: 3][z: 3]
        [
          [
            [1, 5, 2],
            [2, 1, 3],
            [2, 0, 2]
          ],
          [
            [4, 9, 8],
            [2, 5, 3],
            [5, 1, 4]
          ]
        ]
      >
      iex> Nx.sort(t, axis: :y)
      #Nx.Tensor<
        s64[x: 2][y: 3][z: 3]
        [
          [
            [2, 0, 2],
            [4, 5, 2],
            [5, 5, 3]
          ],
          [
            [1, 1, 3],
            [2, 1, 4],
            [2, 9, 8]
          ]
        ]
      >
      iex> Nx.sort(t, axis: :z)
      #Nx.Tensor<
        s64[x: 2][y: 3][z: 3]
        [
          [
            [2, 4, 5],
            [2, 3, 5],
            [0, 2, 5]
          ],
          [
            [1, 8, 9],
            [1, 2, 3],
            [1, 2, 4]
          ]
        ]
      >
  """
  @doc type: :ndim
  def sort(tensor, opts \\ []) do
    opts = keyword!(opts, axis: 0, direction: :asc)

    apply_vectorized(tensor, fn tensor, offset ->
      direction =
        case opts[:direction] do
          :asc ->
            :asc

          :desc ->
            :desc

          other ->
            raise ArgumentError,
                  "unknown value for :direction, expected :asc or :desc, got: #{inspect(other)}"
        end

      %T{shape: shape, names: names, type: type} = tensor
      Nx.Shared.raise_complex_not_supported(type, :sort, 2)
      axis = Nx.Shape.normalize_axis(shape, opts[:axis], names, offset)

      impl!(tensor).sort(
        tensor,
        tensor,
        axis: axis,
        direction: direction
      )
    end)
  end

  @doc """
  Returns a tuple of `{values, indices}` for the top `k`
  values in last dimension of the tensor.

  `:k` is an option and must be at least 1, and less than
  or equal to the size of the last dimension of the tensor.
  It defaults to `1`.

  ## Examples

      iex> a = Nx.tensor([1, 2, 3, 4, 5])
      iex> {values, indices} = Nx.top_k(a, k: 2)
      iex> values
      #Nx.Tensor<
        s64[2]
        [5, 4]
      >
      iex> indices
      #Nx.Tensor<
        s64[2]
        [4, 3]
      >

  `:k` defaults to 1:

      iex> a = Nx.tensor([[1.0, 2.0, 3.0], [4.0, 5.0, 6.0]])
      iex> {values, indices} = Nx.top_k(a)
      iex> values
      #Nx.Tensor<
        f32[2][1]
        [
          [3.0],
          [6.0]
        ]
      >
      iex> indices
      #Nx.Tensor<
        s64[2][1]
        [
          [2],
          [2]
        ]
      >

  ## Error cases

      iex> a = Nx.tensor([1, 2, 3, 4, 5])
      iex> Nx.top_k(a, k: 6)
      ** (ArgumentError) top_k input last axis size must be greater than or equal to k, got size=5 and k=6

      iex> a = Nx.tensor(1)
      iex> Nx.top_k(a, k: 1)
      ** (ArgumentError) top_k input must have at least rank 1

  """
  @doc type: :ndim
  def top_k(tensor, opts \\ []) do
    apply_vectorized(tensor, fn tensor ->
      opts = Keyword.validate!(opts, k: 1)
      %T{shape: shape, names: names} = tensor
      {output_shape, output_names} = Nx.Shape.top_k(shape, names, opts[:k])

      out_values = %{tensor | shape: output_shape, names: output_names}
      out_indices = %{tensor | shape: output_shape, names: output_names, type: {:s, 64}}

      Nx.Shared.optional(:top_k, [tensor, opts], {out_values, out_indices}, fn tensor, opts ->
        k = Keyword.fetch!(opts, :k)
        rank = rank(tensor)

        indices = argsort(tensor, axis: rank - 1, direction: :desc)
        values = Nx.take_along_axis(tensor, indices, axis: rank - 1)

        {slice_along_axis(values, 0, k, axis: rank - 1),
         slice_along_axis(indices, 0, k, axis: rank - 1)}
      end)
    end)
  end

  @doc """
  Sorts the tensor along the given axis according
  to the given direction and returns the corresponding indices
  of the original tensor in the new sorted positions.

  If no axis is given, defaults to `0`.

  ## Options

    * `:axis` - The name or number of the corresponding axis on which the sort
      should be applied
    * `:direction` - Can be `:asc` or `:desc`. Defaults to `:asc`

  ## Examples

      iex> Nx.argsort(Nx.tensor([16, 23, 42, 4, 8, 15]))
      #Nx.Tensor<
        s64[6]
        [3, 4, 5, 0, 1, 2]
      >

      iex> t = Nx.tensor([[3, 1, 7], [2, 5, 4]], names: [:x, :y])
      iex> Nx.argsort(t, axis: :x)
      #Nx.Tensor<
        s64[x: 2][y: 3]
        [
          [1, 0, 1],
          [0, 1, 0]
        ]
      >

      iex> t = Nx.tensor([[3, 1, 7], [2, 5, 4]], names: [:x, :y])
      iex> Nx.argsort(t, axis: :y)
      #Nx.Tensor<
        s64[x: 2][y: 3]
        [
          [1, 0, 2],
          [0, 2, 1]
        ]
      >

      iex> t = Nx.tensor([[3, 1, 7], [2, 5, 4]], names: [:x, :y])
      iex> Nx.argsort(t, axis: :y, direction: :asc)
      #Nx.Tensor<
        s64[x: 2][y: 3]
        [
          [1, 0, 2],
          [0, 2, 1]
        ]
      >

  Same tensor sorted over different axes:

      iex> t = Nx.tensor(
      ...>   [
      ...>     [
      ...>       [4, 5, 2],
      ...>       [2, 5, 3],
      ...>       [5, 0, 2]
      ...>     ],
      ...>     [
      ...>       [1, 9, 8],
      ...>       [2, 1, 3],
      ...>       [2, 1, 4]
      ...>     ]
      ...>   ],
      ...>   names: [:x, :y, :z]
      ...> )
      iex> Nx.argsort(t, axis: :x)
      #Nx.Tensor<
        s64[x: 2][y: 3][z: 3]
        [
          [
            [1, 0, 0],
            [0, 1, 0],
            [1, 0, 0]
          ],
          [
            [0, 1, 1],
            [1, 0, 1],
            [0, 1, 1]
          ]
        ]
      >
      iex> Nx.argsort(t, axis: :y)
      #Nx.Tensor<
        s64[x: 2][y: 3][z: 3]
        [
          [
            [1, 2, 0],
            [0, 0, 2],
            [2, 1, 1]
          ],
          [
            [0, 1, 1],
            [1, 2, 2],
            [2, 0, 0]
          ]
        ]
      >
      iex> Nx.argsort(t, axis: :z)
      #Nx.Tensor<
        s64[x: 2][y: 3][z: 3]
        [
          [
            [2, 0, 1],
            [0, 2, 1],
            [1, 2, 0]
          ],
          [
            [0, 2, 1],
            [1, 0, 2],
            [1, 0, 2]
          ]
        ]
      >
  """
  @doc type: :ndim
  def argsort(tensor, opts \\ []) do
    opts = keyword!(opts, axis: 0, direction: :asc)

    apply_vectorized(tensor, fn tensor, offset ->
      direction =
        case opts[:direction] do
          :asc ->
            :asc

          :desc ->
            :desc

          other ->
            raise ArgumentError,
                  "unknown value for :direction, expected :asc or :desc, got: #{inspect(other)}"
        end

      %T{type: type, shape: shape, names: names} = tensor
      axis = Nx.Shape.normalize_axis(shape, opts[:axis], names, offset)

      Nx.Shared.raise_complex_not_supported(type, :argsort, 2)

      impl!(tensor).argsort(
        %{tensor | type: {:s, 64}},
        tensor,
        axis: axis,
        direction: direction
      )
    end)
  end

  ## Utilities

  @doc """
  Serializes the given tensor or container of tensors to iodata.

  You may pass any tensor or `Nx.Container` to serialization.

  `opts` controls the serialization options. For example, you can choose
  to compress the given tensor or container of tensors by passing a
  compression level:

      Nx.serialize(tensor, compressed: 9)

  Compression level corresponds to compression options in `:erlang.term_to_iovec/2`.

  `iodata` is a list of binaries that can be written to any io device,
  such as a file or a socket. You can ensure the result is a binary by
  calling `IO.iodata_to_binary/1`.

  Note: This function cannot be used in `defn`.

  ## Examples

      iex> a = Nx.tensor([1, 2, 3])
      iex> serialized_a = Nx.serialize(a)
      iex> Nx.deserialize(serialized_a)
      #Nx.Tensor<
        s64[3]
        [1, 2, 3]
      >

      iex> container = {Nx.tensor([1, 2, 3]), %{b: Nx.tensor([4, 5, 6])}}
      iex> serialized_container = Nx.serialize(container)
      iex> {a, %{b: b}} = Nx.deserialize(serialized_container)
      iex> a
      #Nx.Tensor<
        s64[3]
        [1, 2, 3]
      >
      iex> b
      #Nx.Tensor<
        s64[3]
        [4, 5, 6]
      >
  """
  @doc type: :conversion
  def serialize(tensor_or_container, opts \\ []) do
    data_term = to_term(tensor_or_container)
    term = {@file_version, System.endianness(), data_term}
    :erlang.term_to_iovec(term, opts)
  end

  defp to_term(tensor_or_container) do
    case tensor_or_container do
      number when is_number(number) when is_struct(number, Complex) ->
        type = Nx.Type.infer(number)
        {:tensor, {}, type, [], [], number_to_binary(number, type)}

      %T{vectorized_axes: vectorized_axes} = tensor ->
        %{shape: shape, names: names} = devectorize(tensor)

        type = type(tensor)
        binary = to_binary(tensor)
        {:tensor, shape, type, names, vectorized_axes, binary}

      other ->
        {module, pairs, meta} = Nx.Container.serialize(other)
        {module, Enum.map(pairs, fn {k, v} -> {k, to_term(v)} end), meta}
    end
  end

  @doc """
  Deserializes a serialized representation of a tensor or a container
  with the given options.

  It is the opposite of `Nx.serialize/2`.

  Note: This function cannot be used in `defn`.

  ## Examples

      iex> a = Nx.tensor([1, 2, 3])
      iex> serialized_a = Nx.serialize(a)
      iex> Nx.deserialize(serialized_a)
      #Nx.Tensor<
        s64[3]
        [1, 2, 3]
      >

      iex> container = {Nx.vectorize(Nx.tensor([1, 2, 3]), :x), %{b: Nx.tensor([4, 5, 6])}}
      iex> serialized_container = Nx.serialize(container)
      iex> {a, %{b: b}} = Nx.deserialize(serialized_container)
      iex> a
      #Nx.Tensor<
        vectorized[x: 3]
        s64
        [1, 2, 3]
      >
      iex> b
      #Nx.Tensor<
        s64[3]
        [4, 5, 6]
      >
  """
  @doc type: :conversion
  def deserialize(data, opts \\ []) do
    data
    |> IO.iodata_to_binary()
    |> :erlang.binary_to_term(opts)
    |> from_term()
  end

  defp from_term({2, endianness, term}), do: from_term_v2(term, endianness)
  defp from_term({1, endianness, term}), do: from_term_v1(term, endianness)

  defp from_term(_) do
    raise ArgumentError, "unable to deserialize binary term to tensor"
  end

  defp from_term_v2(term, endianness) do
    case term do
      {:tensor, flat_shape, {_, size} = type, names, vectorized_axes, binary} ->
        binary
        |> new_byte_order(size, endianness)
        |> from_binary(type)
        |> reshape(flat_shape, names: names)
        |> vectorize(vectorized_axes)

      {:container, container} ->
        {deserialized, :ok} =
          Nx.Container.traverse(container, :ok, fn container_elem, :ok ->
            {from_term_v2(container_elem, endianness), :ok}
          end)

        deserialized

      {module, pairs, metadata} ->
        pairs = Enum.map(pairs, fn {k, v} -> {k, from_term_v2(v, endianness)} end)
        module.deserialize(pairs, metadata)

      _ ->
        raise ArgumentError, "unable to deserialize binary term to tensor"
    end
  end

  defp from_term_v1(term, endianness) do
    case term do
      {:tensor, shape, {_, size} = type, names, binary} ->
        binary
        |> new_byte_order(size, endianness)
        |> from_binary(type)
        |> reshape(shape, names: names)

      {:container, container} ->
        {deserialized, :ok} =
          Nx.Container.traverse(container, :ok, fn container_elem, :ok ->
            {from_term_v1(container_elem, endianness), :ok}
          end)

        deserialized

      {module, pairs, metadata} ->
        pairs = Enum.map(pairs, fn {k, v} -> {k, from_term_v1(v, endianness)} end)
        module.deserialize(pairs, metadata)

      _ ->
        raise ArgumentError, "unable to deserialize binary term to tensor"
    end
  end

  @doc """
  Loads a `.npy` file into a tensor.

  An `.npy` file stores a single array created from Python's
  NumPy library. This function can be useful for loading data
  originally created or intended to be loaded from NumPy into
  Elixir.

  This function will raise if the archive or any of its contents
  are invalid.

  Note: This function cannot be used in `defn`.

  ## Examples

      "array.npy"
      |> File.read!()
      |> Nx.load_numpy!()
      #=>
      #Nx.Tensor<
        s64[3]
        [1, 2, 3]
      >

  """
  @doc type: :conversion
  @spec load_numpy!(data :: binary) :: Nx.Tensor.t()
  def load_numpy!(data)

  def load_numpy!(<<"\x93NUMPY"::binary, major::size(8), minor::size(8), rest::binary>>) do
    load_numpy!(rest, major, minor)
  end

  def load_numpy!(_) do
    raise ArgumentError,
          "unable to parse NumPy file, it may be corrupted" <>
            " or invalid"
  end

  defp load_numpy!(<<header_size::size(16)-little-unsigned, rest::binary>>, 1, 0) do
    do_numpy_to_tensor(rest, header_size)
  end

  defp load_numpy!(<<header_size::size(32)-little-unsigned, rest::binary>>, _, _) do
    do_numpy_to_tensor(rest, header_size)
  end

  defp do_numpy_to_tensor(rest, header_size) when is_binary(rest) do
    <<header::size(header_size)-binary, array::binary>> = rest
    {byte_order, {_, size} = type, shape, fortran_order?} = parse_header(header)
    byte_size_of_array = div(size, 8) * Nx.size(shape)

    <<data::size(byte_size_of_array)-binary>> = array

    data
    |> new_byte_order(size, byte_order)
    |> Nx.from_binary(type)
    |> reshape_with_order(shape, fortran_order?)
  end

  defp parse_header(header) do
    case header do
      "{'descr': " <> <<dtype::size(5)-binary>> <> ", 'fortran_order': False, 'shape': " <> shape ->
        {byte_order, type} = parse_type(dtype)
        {byte_order, type, parse_shape(shape), false}

      "{'descr': " <> <<dtype::size(5)-binary>> <> ", 'fortran_order': True, 'shape': " <> shape ->
        {byte_order, type} = parse_type(dtype)
        {byte_order, type, parse_shape(shape), true}
    end
  end

  defp parse_type(<<?', byte_order, type, size, ?'>>) do
    byte_order =
      case byte_order do
        ?> ->
          :big

        ?< ->
          :little

        # We can't just infer native endianness matches our native endianness
        endianness ->
          raise ArgumentError, "unsupported numpy endianness: #{endianness}"
      end

    type =
      case type do
        ?u -> :u
        ?i -> :s
        ?f -> :f
        _ -> raise "unsupported numpy type: #{type}"
      end

    size = (size - ?0) * 8
    {byte_order, {type, size}}
  end

  defp parse_shape("(" <> shape) do
    shape
    |> String.split(")", parts: 2)
    |> hd()
    |> String.split(",", trim: true)
    |> Enum.map(&(String.trim(&1) |> String.to_integer()))
    |> List.to_tuple()
  end

  defp new_byte_order(binary, size, endianness) do
    if System.endianness() == endianness do
      binary
    else
      data =
        for <<data::size(size)-binary <- binary>> do
          data
          |> :binary.decode_unsigned()
          |> :binary.encode_unsigned(endianness)
        end

      IO.iodata_to_binary(data)
    end
  end

  defp reshape_with_order(tensor, shape, false), do: Nx.reshape(tensor, shape)

  defp reshape_with_order(tensor, shape, true) do
    shape = shape |> Tuple.to_list() |> Enum.reverse() |> List.to_tuple()

    Nx.reshape(tensor, shape) |> Nx.transpose()
  end

  @doc """
  Loads a `.npz` archive into a list of tensors.

  An `.npz` file is a zipped, possibly compressed
  archive containing multiple `.npy` files.

  It returns a list of two elements tuples, where
  the tensor name is first and the serialized tensor
  is second. The list is returned in the same order
  as in the archive. Use `Map.new/1` afterwards if
  you want to access the list elements by name.

  It will raise if the archive or any of its contents
  are invalid.

  Note: This function cannot be used in `defn`.

  ## Examples

      "archive.npz"
      |> File.read!()
      |> Nx.load_numpy_archive!()
      #=>
      [
        {"foo",
         #Nx.Tensor<
           s64[3]
           [1, 2, 3]
         >},
        {"bar",
         #Nx.Tensor<
           f64[5]
           [-1.0, -0.5, 0.0, 0.5, 1.0]
         >}
      ]
  """
  @doc type: :conversion
  @spec load_numpy_archive!(data :: binary) :: [{name :: binary, Nx.Tensor.t()}]
  def load_numpy_archive!(archive) do
    case :zip.unzip(archive, [:memory]) do
      {:ok, files} ->
        Enum.map(files, fn {name, data} ->
          name = to_string(name)

          name =
            if String.ends_with?(name, ".npy") do
              binary_part(name, 0, Kernel.byte_size(name) - 4)
            else
              name
            end

          {name, load_numpy!(data)}
        end)

      _ ->
        raise ArgumentError,
              "unable to parse NumPy archive, it may be corrupted" <>
                " or invalid"
    end
  end

  @doc """
  Finds the variance of a tensor.

  The variance is the average of the squared deviations from the mean.
  The mean is typically calculated as `sum(tensor) / n`, where `n` is the total
  of elements. If, however, `:ddof` (delta degrees of freedom) is specified, the
  divisor `n - ddof` is used instead.

  ## Examples

      iex> Nx.variance(Nx.tensor([[1, 2], [3, 4]]))
      #Nx.Tensor<
        f32
        1.25
      >

      iex> Nx.variance(Nx.tensor([[1, 2], [3, 4]]), ddof: 1)
      #Nx.Tensor<
        f32
        1.6666666269302368
      >

      iex> Nx.variance(Nx.tensor([[1, 2], [3, 4]]), axes: [0])
      #Nx.Tensor<
        f32[2]
        [1.0, 1.0]
      >

      iex> Nx.variance(Nx.tensor([[1, 2], [3, 4]]), axes: [1])
      #Nx.Tensor<
        f32[2]
        [0.25, 0.25]
      >

      iex> Nx.variance(Nx.tensor([[1, 2], [3, 4]]), axes: [0], ddof: 1)
      #Nx.Tensor<
        f32[2]
        [2.0, 2.0]
      >

      iex> Nx.variance(Nx.tensor([[1, 2], [3, 4]]), axes: [1], ddof: 1)
      #Nx.Tensor<
        f32[2]
        [0.5, 0.5]
      >

  ### Keeping axes

      iex> Nx.variance(Nx.tensor([[1, 2], [3, 4]]), axes: [1], keep_axes: true)
      #Nx.Tensor<
        f32[2][1]
        [
          [0.25],
          [0.25]
        ]
      >

  ### Vectorized tensors

      iex> Nx.variance(Nx.tensor([[1, 2], [0, 4]]) |> Nx.vectorize(:x))
      #Nx.Tensor<
        vectorized[x: 2]
        f32
        [0.25, 4.0]
      >
  """
  @doc type: :aggregation
  @spec variance(tensor :: Nx.Tensor.t(), opts :: Keyword.t()) :: Nx.Tensor.t()
  def variance(tensor, opts \\ []) do
    %T{shape: shape, names: names} = tensor = to_tensor(tensor)
    opts = keyword!(opts, [:axes, ddof: 0, keep_axes: false])
    axes = opts[:axes]
    {ddof, opts} = Keyword.pop!(opts, :ddof)

    total =
      if axes do
        mean_den(shape, Nx.Shape.normalize_axes(shape, axes, names))
      else
        size(shape)
      end

    mean = mean(tensor, Keyword.put(opts, :keep_axes, true))

    tensor
    |> subtract(mean)
    |> pow(2)
    |> sum(opts)
    |> divide(total - ddof)
  end

  @doc """
  Finds the standard deviation of a tensor.

  The standard deviation is taken as the square root of the variance.
  If the `:ddof` (delta degrees of freedom) option is given, the divisor
  `n - ddof` is used to calculate the variance. See `variance/2`.

  ## Examples

      iex> Nx.standard_deviation(Nx.tensor([[1, 2], [3, 4]]))
      #Nx.Tensor<
        f32
        1.1180340051651
      >

      iex> Nx.standard_deviation(Nx.tensor([[1, 2], [3, 4]]), ddof: 1)
      #Nx.Tensor<
        f32
        1.29099440574646
      >

      iex> Nx.standard_deviation(Nx.tensor([[1, 2], [10, 20]]), axes: [0])
      #Nx.Tensor<
        f32[2]
        [4.5, 9.0]
      >

      iex> Nx.standard_deviation(Nx.tensor([[1, 2], [10, 20]]), axes: [1])
      #Nx.Tensor<
        f32[2]
        [0.5, 5.0]
      >

      iex> Nx.standard_deviation(Nx.tensor([[1, 2], [10, 20]]), axes: [0], ddof: 1)
      #Nx.Tensor<
        f32[2]
        [6.363961219787598, 12.727922439575195]
      >

      iex> Nx.standard_deviation(Nx.tensor([[1, 2], [10, 20]]), axes: [1], ddof: 1)
      #Nx.Tensor<
        f32[2]
        [0.7071067690849304, 7.071067810058594]
      >

  ### Keeping axes

      iex> Nx.standard_deviation(Nx.tensor([[1, 2], [10, 20]]), keep_axes: true)
      #Nx.Tensor<
        f32[1][1]
        [
          [7.628073215484619]
        ]
      >

  ### Vectorized tensors

      iex> Nx.standard_deviation(Nx.tensor([[1, 2], [0, 4]]) |> Nx.vectorize(:x))
      #Nx.Tensor<
        vectorized[x: 2]
        f32
        [0.5, 2.0]
      >
  """
  @doc type: :aggregation
  @spec standard_deviation(tensor :: Nx.Tensor.t(), opts :: Keyword.t()) :: Nx.Tensor.t()
  def standard_deviation(tensor, opts \\ []) do
    sqrt(variance(tensor, opts))
  end

  @doc """
  Calculates the DFT of the given tensor.

  ## Options

    * `:eps` - Threshold which backends can use for cleaning-up results. Defaults to `1.0e-10`.
    * `:length` - Either a positive integer or `:power_of_two`. Will pad or slice the tensor
      accordingly. `:power_of_two` will automatically pad to the next power of two.

  ## Examples

      iex> Nx.fft(Nx.tensor([1, 1, 0, 0]))
      #Nx.Tensor<
        c64[4]
        [2.0+0.0i, 1.0-1.0i, 0.0+0.0i, 1.0+1.0i]
      >

      iex> Nx.fft(Nx.tensor([1, 1, 0, 0, 0]))
      #Nx.Tensor<
        c64[5]
        [2.0+0.0i, 1.3090169429779053-0.9510565400123596i, 0.19098301231861115-0.5877852439880371i, 0.19098301231861115+0.5877852439880371i, 1.3090169429779053+0.9510565400123596i]
      >

      iex> Nx.fft(Nx.tensor([1, 1, 1, 0, 1, 1]))
      #Nx.Tensor<
        c64[6]
        [5.0+0.0i, 1.0+0.0i, -1.0+0.0i, 1.0+0.0i, -1.0+0.0i, 1.0+0.0i]
      >

  Padding and slicing can be introduced through `:length`:

      iex> Nx.fft(Nx.tensor([1, 1]), length: 4)
      #Nx.Tensor<
        c64[4]
        [2.0+0.0i, 1.0-1.0i, 0.0+0.0i, 1.0+1.0i]
      >

      iex> Nx.fft(Nx.tensor([1, 1, 0]), length: :power_of_two)
      #Nx.Tensor<
        c64[4]
        [2.0+0.0i, 1.0-1.0i, 0.0+0.0i, 1.0+1.0i]
      >

      iex> Nx.fft(Nx.tensor([1, 1, 0, 0, 2, 3]), length: 4)
      #Nx.Tensor<
        c64[4]
        [2.0+0.0i, 1.0-1.0i, 0.0+0.0i, 1.0+1.0i]
      >

  If an N-dimensional tensor is passed, the DFT is applied to its last axis:

      iex> Nx.fft(Nx.tensor([[1, 1, 0, 0, 2, 3], [1, 0, 0, 0, 2, 3]]), length: 4)
      #Nx.Tensor<
        c64[2][4]
        [
          [2.0+0.0i, 1.0-1.0i, 0.0+0.0i, 1.0+1.0i],
          [1.0+0.0i, 1.0+0.0i, 1.0+0.0i, 1.0+0.0i]
        ]
      >

  ## Vectorized tensors

  Vectorized tensors work the same as N-dimensional tensors

      iex> tensor = Nx.tensor([[1, 1, 0, 0, 2, 3], [1, 0, 0, 0, 2, 3]]) |> Nx.vectorize(:x)
      iex> Nx.fft(tensor, length: 4)
      #Nx.Tensor<
        vectorized[x: 2]
        c64[4]
        [
          [2.0+0.0i, 1.0-1.0i, 0.0+0.0i, 1.0+1.0i],
          [1.0+0.0i, 1.0+0.0i, 1.0+0.0i, 1.0+0.0i]
        ]
      >

  ## Error Cases

      iex> Nx.fft(Nx.tensor([1, 1]), length: :invalid)
      ** (RuntimeError) expected an integer or :power_of_two as length, got: :invalid
  """
  @doc type: :ndim
  def fft(tensor, opts \\ []), do: call_fft(tensor, opts, :fft)

  @doc """
  Calculates the Inverse DFT of the given tensor.

  ## Options

    * `:eps` - Threshold which backends can use for cleaning-up results. Defaults to `1.0e-10`.
    * `:length` - Either a positive integer or `:power_of_two`. Will pad or slice the tensor
      accordingly. `:power_of_two` will automatically pad to the next power of two.

  ## Examples

      iex> Nx.ifft(Nx.tensor([2, Complex.new(1, -1), 0, Complex.new(1, 1)]))
      #Nx.Tensor<
        c64[4]
        [1.0+0.0i, 1.0+0.0i, 0.0+0.0i, 0.0+0.0i]
      >

      iex> Nx.ifft(Nx.tensor([5, 1, -1, 1, -1, 1]))
      #Nx.Tensor<
        c64[6]
        [1.0+0.0i, 1.0+0.0i, 1.0+0.0i, 0.0+0.0i, 1.0+0.0i, 1.0+0.0i]
      >

  Padding and slicing can be introduced through `:length`:

      iex> Nx.ifft(Nx.tensor([1, 1]), length: 4)
      #Nx.Tensor<
        c64[4]
        [0.5+0.0i, 0.25+0.25i, 0.0+0.0i, 0.25-0.25i]
      >

      iex> Nx.ifft(Nx.tensor([1, 1, 0]), length: :power_of_two)
      #Nx.Tensor<
        c64[4]
        [0.5+0.0i, 0.25+0.25i, 0.0+0.0i, 0.25-0.25i]
      >

      iex> Nx.ifft(Nx.tensor([1, 1, 0, 0, 2, 3]), length: 4)
      #Nx.Tensor<
        c64[4]
        [0.5+0.0i, 0.25+0.25i, 0.0+0.0i, 0.25-0.25i]
      >

  If an N-dimensional tensor is passed, the Inverse DFT is applied to its last axis:

      iex> Nx.ifft(Nx.tensor([[1, 1, 0, 0, 2, 3], [1, 0, 0, 0, 2, 3]]), length: 4)
      #Nx.Tensor<
        c64[2][4]
        [
          [0.5+0.0i, 0.25+0.25i, 0.0+0.0i, 0.25-0.25i],
          [0.25+0.0i, 0.25+0.0i, 0.25+0.0i, 0.25+0.0i]
        ]
      >

  ## Vectorized tensors

  Vectorized tensors work the same as N-dimensional tensors

      iex> tensor = Nx.tensor([[1, 1, 0, 0, 2, 3], [1, 0, 0, 0, 2, 3]]) |> Nx.vectorize(:x)
      iex> Nx.ifft(tensor, length: 4)
      #Nx.Tensor<
        vectorized[x: 2]
        c64[4]
        [
          [0.5+0.0i, 0.25+0.25i, 0.0+0.0i, 0.25-0.25i],
          [0.25+0.0i, 0.25+0.0i, 0.25+0.0i, 0.25+0.0i]
        ]
      >

  ## Error Cases

      iex> Nx.ifft(Nx.tensor([1, 1]), length: :invalid)
      ** (RuntimeError) expected an integer or :power_of_two as length, got: :invalid
  """
  @doc type: :ndim
  def ifft(tensor, opts \\ []), do: call_fft(tensor, opts, :ifft)

  defp call_fft(tensor, opts, kind) do
    apply_vectorized(tensor, fn tensor ->
      shape = Nx.Shape.fft(tensor.shape)
      n = elem(shape, tuple_size(shape) - 1)
      opts = Keyword.validate!(opts, length: n, eps: 1.0e-10)

      length =
        case opts[:length] do
          :power_of_two ->
            2 ** Kernel.ceil(:math.log2(n))

          n when is_integer(n) and n > 0 ->
            n

          length ->
            raise "expected an integer or :power_of_two as length, got: #{inspect(length)}"
        end

      opts = Keyword.put(opts, :length, length)

      output_shape =
        shape
        |> Tuple.insert_at(tuple_size(shape) - 1, length)
        |> Tuple.delete_at(tuple_size(shape))

      out = to_template(%{tensor | shape: output_shape, type: Nx.Type.to_complex(tensor.type)})
      apply(impl!(tensor), kind, [out, tensor, opts])
    end)
  end

  @doc """
  Creates a tensor of shape `{n}` with linearly spaced samples between `start` and `stop`.

  ## Options

    * `:n` - The number of samples in the tensor.
    * `:name` - Optional name for the output axis.
    * `:type` - Optional type for the output. Defaults to `{:f, 32}`
    * `:endpoint` - Boolean that indicates whether to include `stop`
      as the last point in the output. Defaults to `true`

  ## Examples

      iex> Nx.linspace(5, 8, n: 5)
      #Nx.Tensor<
        f32[5]
        [5.0, 5.75, 6.5, 7.25, 8.0]
      >

      iex> Nx.linspace(0, 10, n: 5, endpoint: false, name: :x)
      #Nx.Tensor<
        f32[x: 5]
        [0.0, 2.0, 4.0, 6.0, 8.0]
      >

  For integer types, the results might not be what's expected.
  When `endpoint: true` (the default), the step is given by
  `step = (stop - start) / (n - 1)`, which means that instead
  of a step of `3` in the example below, we get a step close to
  `3.42`. The results are calculated first and only cast in the
  end, so that the `:endpoint` condition is respected.

      iex> Nx.linspace(0, 24, n: 8, type: {:u, 8}, endpoint: true)
      #Nx.Tensor<
        u8[8]
        [0, 3, 6, 10, 13, 17, 20, 24]
      >

      iex> Nx.linspace(0, 24, n: 8, type: {:s, 64}, endpoint: false)
      #Nx.Tensor<
        s64[8]
        [0, 3, 6, 9, 12, 15, 18, 21]
      >

  One can also pass two higher order tensors with the same shape `{j, k, ...}`, in which case
  the output will be of shape `{j, k, ..., n}`.

    iex> Nx.linspace(Nx.tensor([[[0, 10]]]), Nx.tensor([[[10, 100]]]), n: 10, name: :samples, type: {:u, 8})
    #Nx.Tensor<
      u8[1][1][2][samples: 10]
      [
        [
          [
            [0, 1, 2, 3, 4, 5, 6, 7, 8, 10],
            [10, 20, 30, 40, 50, 60, 70, 80, 90, 100]
          ]
        ]
      ]
    >

  ## Vectorized tensors

      iex> Nx.linspace(0, Nx.vectorize(Nx.tensor([10, 20]), :x), n: 5)
      #Nx.Tensor<
        vectorized[x: 2]
        f32[5]
        [
          [0.0, 2.5, 5.0, 7.5, 10.0],
          [0.0, 5.0, 10.0, 15.0, 20.0]
        ]
      >

      iex> start = Nx.vectorize(Nx.tensor([0, 1]), :x)
      iex> stop = Nx.vectorize(Nx.tensor([10, 20]), :y)
      iex> Nx.linspace(start, stop, n: 5)
      #Nx.Tensor<
        vectorized[x: 2][y: 2]
        f32[5]
        [
          [
            [0.0, 2.5, 5.0, 7.5, 10.0],
            [0.0, 5.0, 10.0, 15.0, 20.0]
          ],
          [
            [1.0, 3.25, 5.5, 7.75, 10.0],
            [1.0, 5.75, 10.5, 15.25, 20.0]
          ]
        ]
      >

      iex> start = Nx.vectorize(Nx.tensor([0, 1]), :x)
      iex> stop = Nx.vectorize(Nx.tensor([10, 10]), :x)
      iex> Nx.linspace(start, stop, n: 5)
      #Nx.Tensor<
        vectorized[x: 2]
        f32[5]
        [
          [0.0, 2.5, 5.0, 7.5, 10.0],
          [1.0, 3.25, 5.5, 7.75, 10.0]
        ]
      >

  ## Error cases

      iex> Nx.linspace(0, 24, n: 1.0)
      ** (ArgumentError) expected n to be a non-negative integer, got: 1.0

      iex> Nx.linspace(Nx.tensor([[0, 1]]), Nx.tensor([1, 2, 3]), n: 2)
      ** (ArgumentError) expected start and stop to have the same shape. Got shapes {1, 2} and {3}
  """
  @doc type: :creation
  def linspace(start, stop, opts \\ []) do
    opts = keyword!(opts, [:n, :name, type: {:f, 32}, endpoint: true])

    [%{vectorized_axes: vectorized_axes} = start, stop] = reshape_vectors([start, stop])

    n = opts[:n]

    unless is_integer(n) and n > 0 do
      raise ArgumentError, "expected n to be a non-negative integer, got: #{inspect(n)}"
    end

    {iota_shape, start, stop} =
      case {start.shape, stop.shape} do
        {shape, shape} ->
          iota_shape = Tuple.insert_at(shape, tuple_size(shape), n)
          {iota_shape, new_axis(start, -1, opts[:name]), new_axis(stop, -1, opts[:name])}

        {start_shape, stop_shape} ->
          raise ArgumentError,
                "expected start and stop to have the same shape. Got shapes #{inspect(start_shape)} and #{inspect(stop_shape)}"
      end

    iota = iota(iota_shape, axis: -1, type: opts[:type], vectorized_axes: vectorized_axes)

    divisor =
      if opts[:endpoint] do
        n - 1
      else
        n
      end

    step = Nx.subtract(stop, start) |> Nx.divide(divisor)

    iota
    |> multiply(step)
    |> add(start)
    |> as_type(opts[:type])
  end

  @doc """
  Pads a tensor of rank 1 or greater along the given axes through periodic reflections.

  ## Options

    * `:padding_config` - A list of tuples in the format `{pre, post}`,
      which specify the length (0 or greater) of the reflection before and
      after the tensor along a each axis.

  See also: `pad/3`

  ## Examples

      iex> Nx.reflect(Nx.tensor([0, 1, 2]), padding_config: [{3, 1}])
      #Nx.Tensor<
        s64[7]
        [1, 2, 1, 0, 1, 2, 1]
      >

      iex> Nx.reflect(Nx.tensor([[0, 1, 2], [3, 4, 5]], names: [:x, :y]), padding_config: [{2, 0}, {2, 1}])
      #Nx.Tensor<
        s64[x: 4][y: 6]
        [
          [2, 1, 0, 1, 2, 1],
          [5, 4, 3, 4, 5, 4],
          [2, 1, 0, 1, 2, 1],
          [5, 4, 3, 4, 5, 4]
        ]
      >
  """
  @doc type: :shape
  def reflect(tensor, opts \\ []) do
    opts = keyword!(opts, [:padding_config])

    apply_vectorized(tensor, fn tensor, offset ->
      padding_config = opts[:padding_config]

      unless padding_config do
        raise ArgumentError, "missing mandatory option :padding_config"
      end

      padding_config = List.duplicate({0, 0}, offset) ++ padding_config

      rank = Nx.rank(tensor)

      unless rank > 0 do
        raise ArgumentError, "expected tensor to have rank greater than 0"
      end

      axes = axes(tensor)

      if rank != length(padding_config) do
        raise ArgumentError, "expected to have one padding_config entry each tensor axis"
      end

      Enum.zip_reduce(
        padding_config,
        axes,
        tensor,
        fn
          {left_padding, right_padding}, axis, tensor
          when left_padding >= 0 and right_padding >= 0 ->
            n = Nx.axis_size(tensor, axis)

            left_padding =
              if(left_padding > 0) do
                idx_period = left_reflect_index_period(n)
                repetitions = div(left_padding, n) + 1

                idx =
                  Nx.tile(idx_period, [repetitions])
                  |> Nx.take(Nx.iota({left_padding}))
                  |> Nx.reverse()

                Nx.take(tensor, idx, axis: axis)
              end

            right_padding =
              if(right_padding > 0) do
                idx_period = right_reflect_index_period(n)
                repetitions = div(right_padding, n) + 1
                idx = idx_period |> Nx.tile([repetitions]) |> Nx.take(Nx.iota({right_padding}))
                Nx.take(tensor, idx, axis: axis)
              end

            case({left_padding, right_padding}) do
              {nil, nil} ->
                tensor

              {nil, right} ->
                Nx.concatenate([tensor, right], axis: axis)

              {left, nil} ->
                Nx.concatenate([left, tensor], axis: axis)

              {left, right} ->
                Nx.concatenate([left, tensor, right], axis: axis)
            end

          padding, axis, _ ->
            raise ArgumentError,
                  "expected padding config for axis #{axis} to be of the format {left, right}, with left and right as non-negative integers, got: #{inspect(padding)}"
        end
      )
    end)
  end

  defp left_reflect_index_period(1), do: Nx.tensor([0])

  defp left_reflect_index_period(n) do
    # Generates the indices for pre-reflecting on the axis
    left = Nx.iota({n - 1}) |> Nx.add(1)
    right = Nx.subtract(n - 2, Nx.iota({n - 1}))
    Nx.concatenate([left, right])
  end

  defp right_reflect_index_period(1), do: Nx.tensor([0])

  defp right_reflect_index_period(n) do
    # Generates the indices for post-reflecting on the axis
    left = Nx.subtract(n - 2, Nx.iota({n - 1}))
    right = Nx.iota({n - 1}) |> Nx.add(1)
    Nx.concatenate([left, right])
  end

  ## Sigils

  @doc """
  A convenient `~M` sigil for building matrices (two-dimensional tensors).

  ## Examples

  Before using sigils, you must first import them:

      import Nx, only: :sigils

  Then you use the sigil to create matrices. The sigil:

      ~M<
        -1 0 0 1
        0 2 0 0
        0 0 3 0
        0 0 0 4
      >

  Is equivalent to:

      Nx.tensor([
        [-1, 0, 0, 1],
        [0, 2, 0, 0],
        [0, 0, 3, 0],
        [0, 0, 0, 4]
      ])

  If the tensor has any complex type, it defaults to c64.
  If the tensor has any float type, it defaults to f32.
  Otherwise, it is s64. You can specify the tensor type
  as a sigil modifier:

      iex> import Nx, only: :sigils
      iex> ~M[0.1 0.2 0.3 0.4]f16
      #Nx.Tensor<
        f16[1][4]
        [
          [0.0999755859375, 0.199951171875, 0.300048828125, 0.39990234375]
        ]
      >
      iex> ~M[1+1i 2-2.0i -3]
      #Nx.Tensor<
        c64[1][3]
        [
          [1.0+1.0i, 2.0-2.0i, -3.0+0.0i]
        ]
      >
      iex> ~M[1 Inf NaN]
      #Nx.Tensor<
        f32[1][3]
        [
          [1.0, Inf, NaN]
        ]
      >
      iex> ~M[1i Inf NaN]
      #Nx.Tensor<
        c64[1][3]
        [
          [0.0+1.0i, Inf+0.0i, NaN+0.0i]
        ]
      >
      iex> ~M[1i Inf+2i NaN-Infi]
      #Nx.Tensor<
        c64[1][3]
        [
          [0.0+1.0i, Inf+2.0i, NaN-Infi]
        ]
      >

  """
  @doc type: :creation
  defmacro sigil_M({:<<>>, _meta, [string]}, modifiers) do
    {numbers, type} = string |> String.trim() |> binary_to_numbers()
    numbers_to_tensor(numbers, type, modifiers)
  end

  @doc """
  A convenient `~V` sigil for building vectors (one-dimensional tensors).

  ## Examples

  Before using sigils, you must first import them:

      import Nx, only: :sigils

  Then you use the sigil to create vectors. The sigil:

      ~V[-1 0 0 1]

  Is equivalent to:

      Nx.tensor([-1, 0, 0, 1])

  If the tensor has any complex type, it defaults to c64.
  If the tensor has any float type, it defaults to f32.
  Otherwise, it is s64. You can specify the tensor type
  as a sigil modifier:

      iex> import Nx, only: :sigils
      iex> ~V[0.1 0.2 0.3 0.4]f16
      #Nx.Tensor<
        f16[4]
        [0.0999755859375, 0.199951171875, 0.300048828125, 0.39990234375]
      >
      iex> ~V[1+1i 2-2.0i -3]
      #Nx.Tensor<
        c64[3]
        [1.0+1.0i, 2.0-2.0i, -3.0+0.0i]
      >
      iex> ~V[1 Inf NaN]
      #Nx.Tensor<
        f32[3]
        [1.0, Inf, NaN]
      >
      iex> ~V[1i Inf NaN]
      #Nx.Tensor<
        c64[3]
        [0.0+1.0i, Inf+0.0i, NaN+0.0i]
      >
      iex> ~V[1i Inf+2i NaN-Infi]
      #Nx.Tensor<
        c64[3]
        [0.0+1.0i, Inf+2.0i, NaN-Infi]
      >
  """
  @doc type: :creation
  defmacro sigil_V({:<<>>, _meta, [string]}, modifiers) do
    string
    |> String.trim()
    |> binary_to_numbers()
    |> case do
      {[numbers], type} ->
        numbers_to_tensor(numbers, type, modifiers)

      _ ->
        raise ArgumentError, "must be one-dimensional"
    end
  end

  defp numbers_to_tensor(numbers, type, modifiers) do
    type =
      case modifiers do
        [unit | size] ->
          Nx.Type.normalize!({List.to_atom([unit]), List.to_integer(size)})

        [] ->
          type
      end

    {shape, binary} = flatten_list(numbers, type)

    quote do
      unquote(binary)
      |> Nx.from_binary(unquote(type))
      |> Nx.reshape(unquote(Macro.escape(shape)))
    end
  end

  defp binary_to_numbers(string) do
    string
    |> String.split(["\n", "\r\n"], trim: true)
    |> Enum.map_reduce({:s, 64}, fn row, type ->
      row
      |> String.split(" ", trim: true)
      |> Enum.map_reduce(type, fn str, type ->
        {module, type} =
          cond do
            elem(type, 0) == :c -> {Complex, type}
            String.contains?(str, ["Inf", "NaN"]) -> {Complex, type}
            String.contains?(str, "i") -> {Complex, {:c, 64}}
            String.contains?(str, ".") -> {Float, {:f, 32}}
            true -> {Integer, type}
          end

        parse_string_to_number(module, str, type)
      end)
    end)
  end

  defp parse_string_to_number(Complex, str, {type_class, _} = type) do
    apply_parse = fn fun ->
      case apply(fun, [str]) do
        :error -> false
        val -> val
      end
    end

    result = Enum.find_value([&Complex.parse/1, &Float.parse/1, &Integer.parse/1], apply_parse)

    case result do
      {%Complex{re: re, im: im}, ""}
      when re in [:nan, :neg_infinity, :infinity] and im == 0 and type_class != :c ->
        {re, Nx.Type.merge(type, {:f, 32})}

      {%Complex{} = num, ""} ->
        {num, Nx.Type.merge(type, {:c, 64})}

      {num, ""} ->
        {Complex.new(num), Nx.Type.merge(type, {:c, 64})}

      _ ->
        raise ArgumentError, "expected a numerical value for tensor, got #{str}"
    end
  end

  defp parse_string_to_number(module, str, type) do
    case module.parse(str) do
      {number, ""} ->
        {number, type}

      _ ->
        raise ArgumentError, "expected a numerical value for tensor, got #{str}"
    end
  end

  ## Helpers

  defp backend!(backend) when is_atom(backend) do
    backend!({backend, []})
  end

  defp backend!({backend, options}) when is_atom(backend) and is_list(options) do
    {backend, backend.init(options)}
  end

  defp backend!(other) do
    raise ArgumentError,
          "backend must be an atom or a tuple {backend, options}, got: #{inspect(other)}"
  end

  defp number_to_binary(number, type), do: match_types([type], do: <<write!(number, 0)>>)

  defp names!(%T{names: names}), do: names
  defp names!(_), do: nil

  defp to_indices(start_indices) do
    all_static? = Enum.all?(start_indices, &is_integer/1)

    if all_static? do
      start_indices
    else
      Enum.with_index(start_indices, fn index, i ->
        %T{shape: idx_shape, type: idx_type} = t = to_tensor(index)

        if t.vectorized_axes != [] do
          raise ArgumentError, "index for axis #{i} must be non-vectorized"
        end

        unless idx_shape == {} do
          raise ArgumentError,
                "index must be scalar, got shape #{inspect(idx_shape)}" <>
                  " for axis #{i}"
        end

        unless Nx.Type.integer?(idx_type) do
          raise ArgumentError,
                "index must be integer type, got #{inspect(idx_type)} for axis #{i}"
        end

        t
      end)
    end
  end
end<|MERGE_RESOLUTION|>--- conflicted
+++ resolved
@@ -4716,52 +4716,6 @@
     end
   end
 
-<<<<<<< HEAD
-  defp revectorize_and_validate_sizes({t1, t2}, []), do: {t1, t2}
-
-  defp revectorize_and_validate_sizes({t1, t2}, kw) do
-    {revectorize_and_validate_sizes(t1, kw), revectorize_and_validate_sizes(t2, kw)}
-  end
-
-  defp revectorize_and_validate_sizes(tensor, names_and_sizes_kw, accept_one_sized_axis \\ false)
-
-  defp revectorize_and_validate_sizes(tensor, [], _), do: tensor
-
-  defp revectorize_and_validate_sizes(
-         %T{vectorized_axes: [], shape: shape, names: names} = tensor,
-         names_and_sizes_kw,
-         accept_one_sized_axis
-       ) do
-    shape_l = Tuple.to_list(shape)
-    n = length(names_and_sizes_kw)
-
-    {vectorized_axes, base_axes} = Enum.split(shape_l, n)
-
-    out_shape = List.to_tuple(base_axes)
-
-    vectorized_axes =
-      Enum.zip_with([vectorized_axes, names_and_sizes_kw], fn
-        [1, {name, _}] when accept_one_sized_axis ->
-          {name, 1}
-
-        [axis_size, {name, 1}] when accept_one_sized_axis ->
-          {name, axis_size}
-
-        [axis_size, {name, axis_size}] ->
-          {name, axis_size}
-
-        [axis_size, {name, expected_size}] ->
-          raise ArgumentError,
-                "expected revectorized axis #{inspect(name)} to have size #{inspect(expected_size)}, got: #{inspect(axis_size)}"
-      end)
-
-    out_names = Enum.drop(names, n)
-
-    %T{tensor | names: out_names, vectorized_axes: vectorized_axes, shape: out_shape}
-  end
-
-=======
->>>>>>> 92e61320
   ## Element-wise binary ops
 
   defp non_complex_element_wise_bin_op(left, right, op, fun) do
@@ -11522,7 +11476,7 @@
       b2 = offset_axes ++ Enum.map(b2, &(&1 + offset))
 
       res = impl!(t1, t2).dot(out, t1, c1, b1, t2, c2, b2)
-      revectorize_and_validate_sizes(res, vectorized_axes, true)
+      vectorize(res, vectorized_axes)
     else
       impl!(t1, t2).dot(out, t1, c1, b1, t2, c2, b2)
     end
