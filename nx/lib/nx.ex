--- conflicted
+++ resolved
@@ -49,15 +49,9 @@
 
   The tensor types can be one of:
 
-<<<<<<< HEAD
     * unsigned integers (`u2`, `u4`, `u8`, `u16`, `u32`, `u64`)
     * signed integers (`s2`, `s4`, `s8`, `s16`, `s32`, `s64`)
-    * floats (`f16`, `f32`, `f64`)
-=======
-    * unsigned integers (`u8`, `u16`, `u32`, `u64`)
-    * signed integers (`s8`, `s16`, `s32`, `s64`)
     * floats (`f8`, `f16`, `f32`, `f64`)
->>>>>>> ad28ea75
     * brain floats (`bf16`)
     * and complex numbers (`c64`, `c128`)
 
@@ -947,13 +941,9 @@
     %T{shape: shape, type: type, names: names, data: %Nx.TemplateBackend{}}
   end
 
-<<<<<<< HEAD
   for t <-
         [:u2, :u4, :u8, :u16, :u32, :u64, :s2, :s4, :s8, :s16, :s32, :s64] ++
-          [:bf16, :f16, :f32, :f64] do
-=======
-  for t <- [:u8, :u16, :u32, :u64, :s8, :s16, :s32, :s64, :bf16, :f8, :f16, :f32, :f64] do
->>>>>>> ad28ea75
+          [:f8, :bf16, :f16, :f32, :f64] do
     @doc """
     Short-hand function for creating tensor of type `#{t}`.
 
