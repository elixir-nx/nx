defmodule Nx.BinaryBackend do
  @moduledoc """
  An opaque backend written in pure Elixir that stores
  the data in Elixir's binaries.

  This is the default backend used by the `Nx` module.
  The backend itself (and its data) is private and must
  not be accessed directly.
  """
  use Complex.Kernel

  @behaviour Nx.Backend

  @doc false
  defstruct [:state]

  alias Nx.Tensor, as: T
  alias Nx.BinaryBackend, as: B

  import Nx.Shared
  import Bitwise, only: [>>>: 2, &&&: 2]

  ## Creation

  @impl true
  def constant(%{type: type, shape: shape} = out, constant, _backend_options) do
    data = :binary.copy(number_to_binary(constant, type), Nx.size(shape))
    from_binary(out, data)
  end

  @impl true
  def random_uniform(%{type: type, shape: shape} = out, min, max, _backend_options) do
    min = scalar_to_number(min)
    max = scalar_to_number(max)

    gen_float = fn -> (max - min) * :rand.uniform() + min end

    gen =
      case type do
        {:s, _} -> fn -> min + :rand.uniform(max - min) - 1 end
        {:u, _} -> fn -> min + :rand.uniform(max - min) - 1 end
        {:c, _} -> fn -> Complex.new(gen_float.(), gen_float.()) end
        {_, _} -> gen_float
      end

    data = for _ <- 1..Nx.size(shape), into: "", do: number_to_binary(gen.(), type)
    from_binary(out, data)
  end

  @impl true
  def random_normal(%{type: type, shape: shape} = out, mu, sigma, _backend_options) do
    mu = scalar_to_number(mu)
    sigma = scalar_to_number(sigma)

    gen =
      case type do
        {:c, _} ->
          fn ->
            Complex.new(:rand.normal(mu, sigma), :rand.normal(mu, sigma))
          end

        _ ->
          fn -> :rand.normal(mu, sigma) end
      end

    data =
      for _ <- 1..Nx.size(shape),
          into: "",
          do: number_to_binary(gen.(), type)

    from_binary(out, data)
  end

  @impl true
  def iota(%{shape: {}, type: type} = out, nil, _backend_options) do
    from_binary(out, number_to_binary(0, type))
  end

  def iota(%{shape: shape, type: type} = out, nil, backend_options) do
    t = iota(%T{type: type, shape: {Nx.size(shape)}, names: [nil]}, 0, backend_options)
    %{out | data: t.data}
  end

  def iota(%{shape: {n}, type: type} = out, 0, _backend_options) do
    data = for i <- 0..(n - 1), do: number_to_binary(i, type)
    from_binary(out, data)
  end

  def iota(%{shape: shape, type: type} = out, axis, _backend_options) do
    {dims_before, [dim | dims_after]} =
      shape
      |> Tuple.to_list()
      |> Enum.split(axis)

    # Number of repetitions of an index in memory
    repeat_blocks =
      dims_after
      |> Enum.reduce(1, &*/2)

    # Number of cycles of the counting pattern
    cycles =
      dims_before
      |> Enum.reduce(1, &*/2)

    data =
      for _ <- 1..cycles,
          i <- 0..(dim - 1),
          _ <- 1..repeat_blocks,
          into: "",
          do: number_to_binary(i, type)

    from_binary(out, data)
  end

  @impl true
  def eye(%{shape: {n, n}, type: type} = out, _backend_options) do
    one = number_to_binary(1, type)
    zero = number_to_binary(0, type)

    data =
      for i <- 1..n, j <- 1..n, into: <<>> do
        if i == j, do: one, else: zero
      end

    from_binary(out, data)
  end

  ## Conversions

  @impl true
  def from_binary(t, binary, _backend_options), do: from_binary(t, binary)

  defp from_binary(t, binary) when is_binary(binary), do: %{t | data: %B{state: binary}}
  defp from_binary(t, other), do: %{t | data: %B{state: IO.iodata_to_binary(other)}}

  @impl true
  def to_binary(%{type: {_backend_options, size}} = t, limit) do
    limit = limit * div(size, 8)
    binary = to_binary(t)

    if byte_size(binary) == limit do
      binary
    else
      binary_part(binary, 0, limit)
    end
  end

  defp to_binary(%T{data: %{state: data}}), do: data

  @impl true
  def backend_copy(tensor, backend, opts) do
    backend_transfer(tensor, backend, opts)
  end

  @impl true
  def backend_transfer(tensor, Nx.Tensor, _opts) do
    tensor
  end

  def backend_transfer(tensor, Nx.BinaryBackend, _opts) do
    tensor
  end

  def backend_transfer(tensor, backend, opts) do
    backend.from_binary(tensor, to_binary(tensor), opts)
  end

  @impl true
  def backend_deallocate(_tensor) do
    :ok
  end

  @impl true
  def to_batched_list(out, %{type: {_, size}} = tensor, opts) do
    leftover = opts[:leftover]

    input_size = Nx.size(tensor)

    batch_size = Nx.size(out)
    batch_bitsize = batch_size * size

    remainder = rem(input_size, batch_size)

    to_add = if remainder != 0, do: batch_size - remainder, else: 0

    tensor_bin =
      case to_binary(tensor) do
        bin when leftover == :repeat and to_add != 0 ->
          diff = to_add * size
          <<wrapped::size(diff)-bitstring, _::bitstring>> = bin
          bin <> wrapped

        bin ->
          bin
      end

    for <<batch::size(batch_bitsize)-bitstring <- tensor_bin>> do
      from_binary(out, batch)
    end
  end

  ## Shape

  @impl true
  def reshape(out, tensor), do: from_binary(out, to_binary(tensor))

  @impl true
  def squeeze(out, tensor, _axes), do: from_binary(out, to_binary(tensor))

  ## Broadcast

  @impl true
  def broadcast(out, t, shape, axes) do
    from_binary(out, broadcast_data(t, shape, axes))
  end

  defp broadcast_data(%{shape: shape} = t, shape),
    do: to_binary(t)

  defp broadcast_data(t, shape),
    do: broadcast_data(t, shape, Nx.Shape.broadcast_axes(t.shape, shape))

  defp broadcast_data(%T{shape: {}} = t, shape, []) do
    t
    |> to_binary()
    |> :binary.copy(Nx.size(shape))
  end

  defp broadcast_data(%T{shape: old_shape, type: {_, size}} = t, new_shape, axes) do
    chunk_size = size * Nx.size(old_shape)

    new_shape
    |> Tuple.to_list()
    |> unary_broadcast(0, old_shape, 0, axes, to_binary(t), chunk_size)
    |> IO.iodata_to_binary()
  end

  # Old and new match
  defp unary_broadcast([dim | dims], axis, old_shape, old_pos, [axis | axes], data, chunk_size)
       when elem(old_shape, old_pos) == dim do
    chunk_size = div(chunk_size, dim)

    for <<chunk::size(chunk_size)-bitstring <- data>> do
      unary_broadcast(dims, axis + 1, old_shape, old_pos + 1, axes, chunk, chunk_size)
    end
  end

  # Implicit broadcasting
  defp unary_broadcast([dim | dims], axis, old_shape, old_pos, [axis | axes], data, chunk_size)
       when elem(old_shape, old_pos) == 1 do
    for _ <- 1..dim do
      unary_broadcast(dims, axis + 1, old_shape, old_pos + 1, axes, data, chunk_size)
    end
  end

  # Explicit broadcasting (unmapped axes)
  defp unary_broadcast([dim | dims], axis, old_shape, old_pos, axes, data, chunk_size) do
    for _ <- 1..dim do
      unary_broadcast(dims, axis + 1, old_shape, old_pos, axes, data, chunk_size)
    end
  end

  defp unary_broadcast([], _axis, _old_shape, _old_pos, [], data, _chunk_size) do
    data
  end

  ## Shape

  @impl true
  def transpose(out, %T{shape: shape, type: {_, size}} = t, axes) do
    data = to_binary(t)
    {list, min, max} = transpose_axes(shape, axes)
    weighted_shape = weighted_shape(shape, size)

    # The chunk size is computed based on all dimensions
    # before the minimum one being changed. For example,
    # for {0, 1, 2, 3} and the swap is between 1 and 2,
    # the chunk_size will be d1 * d2 * d3 * size.
    chunk_size = weighted_chunk(weighted_shape, min, size)

    # All of the major dimensions not being transposed can be
    # read at once. For example, for {0, 1, 2, 3} and the swap
    # is between 1 and 2, the read_size will be d3 * size.
    read_size = weighted_chunk(weighted_shape, max + 1, size)

    # And now how we will traverse
    traverse_list = Enum.map(list, &Enum.fetch!(weighted_shape, &1))

    data =
      for <<chunk::size(chunk_size)-bitstring <- data>> do
        weighted_traverse(traverse_list, chunk, read_size)
      end

    from_binary(out, data)
  end

  defp transpose_axes(shape, axes) do
    size = tuple_size(shape)
    {axes, min} = transpose_min(axes, 0)
    {axes, max} = transpose_max(Enum.reverse(axes), size - 1)
    {axes, min, max}
  end

  defp transpose_min([head | tail], head), do: transpose_min(tail, head + 1)
  defp transpose_min(tail, head), do: {tail, head}

  defp transpose_max([head | tail], head), do: transpose_max(tail, head - 1)
  defp transpose_max(tail, head), do: {Enum.reverse(tail), head}

  ## Pad

  # We ignore the out because we need to recur over the shape
  # as we transpose and build the rest.
  @impl true
  def pad(out, t, pad_value, padding_config) do
    pad_value = to_binary(as_type(out, pad_value))

    case t.shape do
      {} ->
        t

      {_} ->
        [{edge_low, edge_high, interior}] = padding_config
        pad_last_dim(t, pad_value, edge_low, edge_high, interior)

      _ ->
        permutation = for i <- 0..(Nx.rank(t) - 2), do: i
        permutation = [Nx.rank(t) - 1 | permutation]

        for {edge_low, edge_high, interior} <- Enum.reverse(padding_config), reduce: t do
          acc ->
            Nx.transpose(pad_last_dim(acc, pad_value, edge_low, edge_high, interior),
              axes: permutation
            )
        end
    end
  end

  # Add padding to the high and low ends of the last dimension of a tensor
  defp pad_last_dim(
         %T{shape: shape, type: {_, size} = type} = t,
         value,
         edge_low,
         edge_high,
         interior
       ) do
    view = aggregate_axes(to_binary(t), [tuple_size(shape) - 1], shape, size)
    new_shape = pad_in_dim(shape, tuple_size(shape) - 1, edge_low, edge_high, interior)

    edge_high_padding =
      if edge_high <= 0,
        do: <<>>,
        else: for(_ <- 1..edge_high, into: <<>>, do: value)

    edge_low_padding =
      if edge_low <= 0,
        do: <<>>,
        else: for(_ <- 1..edge_low, into: <<>>, do: value)

    interior_padding =
      if interior == 0,
        do: <<>>,
        else: for(_ <- 1..interior, into: <<>>, do: value)

    interior_padding_size = interior * size

    interior_padded =
      for bin <- view do
        padded =
          for <<dim::size(size)-bitstring <- bin>>, into: <<>> do
            <<dim::size(size)-bitstring, interior_padding::bitstring>>
          end

        new_bytes = byte_size(padded) * 8 - interior_padding_size
        <<new_bin::size(new_bytes)-bitstring, _::bitstring>> = padded
        new_bin
      end

    data =
      for bin <- interior_padded, into: <<>> do
        cond do
          edge_low < 0 and edge_high < 0 ->
            low_byte = abs(edge_low) * size
            high_byte = abs(edge_high) * size
            new_bytes = byte_size(bin) * 8 - high_byte - low_byte

            <<_::size(low_byte)-bitstring, new_bin::size(new_bytes)-bitstring, _::bitstring>> =
              bin

            new_bin

          edge_low < 0 and edge_high >= 0 ->
            low_byte = abs(edge_low) * size
            <<_::size(low_byte)-bitstring, new_bin::bitstring>> = bin
            <<new_bin::bitstring, edge_high_padding::bitstring>>

          edge_low >= 0 and edge_high < 0 ->
            high_byte = abs(edge_high) * size
            new_bytes = byte_size(bin) * 8 - high_byte
            <<new_bin::size(new_bytes)-bitstring, _::bitstring>> = bin
            <<edge_low_padding::bitstring, new_bin::bitstring>>

          true ->
            <<edge_low_padding::bitstring, bin::bitstring, edge_high_padding::bitstring>>
        end
      end

    from_binary(%{t | type: type, shape: new_shape}, data)
  end

  defp pad_in_dim(shape, dim, edge_low, edge_high, interior) do
    dim_size = elem(shape, dim)
    interior_padding_factor = (dim_size - 1) * interior
    new_dim = dim_size + interior_padding_factor + edge_high + edge_low
    put_elem(shape, dim, new_dim)
  end

  @impl true
  def reverse(out, %{type: {_, size}, shape: shape} = t, axes) do
    data = to_binary(t)
    weighted_shape = weighted_shape(shape, size)

    # Nx guaranteex axes is sorted and non-empty.
    min = List.first(axes)
    max = List.last(axes) + 1

    # The chunk size is computed based on all dimensions
    # before the minimum one being changed. For example,
    # for {0, 1, 2, 3} and the reverse is between 1 and 2,
    # the chunk_size will be d1 * d2 * d3 * size.
    chunk_size = weighted_chunk(weighted_shape, min, size)

    # All of the major dimensions not being reverse can be
    # read at once. For example, for {0, 1, 2, 3} and the reverse
    # is between 1 and 2, the read_size will be d3 * size.
    read_size = weighted_chunk(weighted_shape, max, size)

    # And now how we will traverse
    traverse =
      weighted_shape
      |> Enum.take(max)
      |> Enum.drop(min)
      |> reverse_traverse(min, axes)

    data =
      for <<chunk::size(chunk_size)-bitstring <- data>> do
        weighted_traverse(traverse, chunk, read_size)
      end

    from_binary(out, data)
  end

  defp reverse_traverse([head | tail], axis, axes) do
    if axis in axes do
      [&Enum.reverse/1, head | reverse_traverse(tail, axis + 1, axes)]
    else
      [head | reverse_traverse(tail, axis + 1, axes)]
    end
  end

  defp reverse_traverse([], _axis, _axes), do: []

  ## Two-element

  @impl true
  def dot(out, left, contract_axes1, [], right, contract_axes2, []) do
    # dot/4 is directed to this specific clause so we can keep a more efficient implementation
    # for non-batched dot products. See the clause below for batched dot products
    data = bin_dot(left, contract_axes1, right, contract_axes2, out.type)
    from_binary(out, data)
  end

  def dot(
        out,
        %{shape: left_shape, type: {_, left_size}, names: left_names} = left,
        left_contract_axes,
        left_batch_axes,
        %{shape: right_shape, type: {_, right_size}, names: right_names} = right,
        right_contract_axes,
        right_batch_axes
      ) do
    left_binary = to_binary(left)
    right_binary = to_binary(right)

    left_batch_contract_axes =
      Enum.map(left_contract_axes, fn axis -> axis - length(left_batch_axes) end)

    right_batch_contract_axes =
      Enum.map(right_contract_axes, fn axis -> axis - length(right_batch_axes) end)

    {left_batch_shape, _left_batch_names} =
      Nx.Shape.contract(left_shape, left_batch_axes, left_names, false)

    {right_batch_shape, _right_batch_names} =
      Nx.Shape.contract(right_shape, right_batch_axes, right_names, false)

    left_batch_item_length = Nx.size(left_batch_shape)
    right_batch_item_length = Nx.size(right_batch_shape)

    batch_count = Enum.reduce(left_batch_axes, 1, fn x, acc -> elem(left_shape, x) * acc end)

    range = if batch_count == 0, do: [], else: 0..(batch_count - 1)

    left_batch_item_template = %{left | shape: left_batch_shape}
    right_batch_item_template = %{right | shape: right_batch_shape}

    bin_result =
      for index <- range do
        left_offset = index * left_batch_item_length
        right_offset = index * right_batch_item_length

        left_offset_bits = left_offset * left_size
        right_offset_bits = right_offset * right_size

        left_batch_item_bits = left_batch_item_length * left_size
        right_batch_item_bits = right_batch_item_length * right_size

        <<_::bitstring-size(left_offset_bits),
          left_batch_item_binary::bitstring-size(left_batch_item_bits),
          _::bitstring>> = left_binary

        <<_::bitstring-size(right_offset_bits),
          right_batch_item_binary::bitstring-size(right_batch_item_bits),
          _::bitstring>> = right_binary

        bin_dot(
          from_binary(left_batch_item_template, left_batch_item_binary),
          left_batch_contract_axes,
          from_binary(right_batch_item_template, right_batch_item_binary),
          right_batch_contract_axes,
          out.type
        )
      end

    from_binary(out, bin_result)
  end

  defp bin_dot(%{type: t1} = left, contract_axes1, %{type: t2} = right, contract_axes2, type) do
    {left, left_contract_axes} = bin_dot_transpose_contract_axes(left, contract_axes1)

    {right, right_contract_axes} = bin_dot_transpose_contract_axes(right, contract_axes2)

    bin_zip_reduce(left, left_contract_axes, right, right_contract_axes, type, 0, fn
      lhs, rhs, acc ->
        res = binary_to_number(lhs, t1) * binary_to_number(rhs, t2) + acc
        {res, res}
    end)
  end

  defp bin_dot_transpose_contract_axes(tensor, contract_axes) do
    # The intution here is that we can pre-condense the contracting axes into a
    # single dimension, which will then be contracted through bin_zip_reduce below.
    # This takes a shape {a, m, n, b} which contracts on m, n and turns it into
    # {a, b, m * n}, contracting on the last dimension. This is necessary because
    # bin_zip_reduce and aggregate_axes are order independent but dot depends
    # on the axes order.

    axes = Nx.axes(tensor)

    remaining_axes =
      contract_axes
      |> Enum.sort(:desc)
      |> Enum.reduce(axes, &List.delete_at(&2, &1))

    transpose_axes = remaining_axes ++ contract_axes

    transposed =
      if transpose_axes == axes do
        tensor
      else
        {shape, names} = Nx.Shape.transpose(tensor.shape, transpose_axes, tensor.names)
        transpose(%{tensor | shape: shape, names: names}, tensor, transpose_axes)
      end

    {kept, contracted} =
      transposed.shape
      |> Tuple.to_list()
      |> Enum.split(length(remaining_axes))

    kept_shape = List.to_tuple(kept)

    kept_size = tuple_size(kept_shape)

    reduced_shape = Tuple.insert_at(kept_shape, kept_size, Enum.product(contracted))

    {%{transposed | shape: reduced_shape, names: List.duplicate(nil, tuple_size(reduced_shape))},
     [kept_size]}
  end

  ## Element wise ternary ops

  @impl true
  def select(out, %{shape: {}} = pred, on_true, on_false) do
    if scalar_to_number(pred) == 0,
      do: from_binary(out, broadcast_data(on_false, out.shape)),
      else: from_binary(out, broadcast_data(on_true, out.shape))
  end

  def select(%{shape: shape, type: type} = out, pred, on_true, on_false) do
    %T{type: {_, pred_size} = pred_type} = pred
    %T{type: {_, left_size} = left_type} = on_true
    %T{type: {_, right_size} = right_type} = on_false

    pred_data = to_binary(pred)
    on_true_data = broadcast_data(on_true, shape)
    on_false_data = broadcast_data(on_false, shape)

    data =
      for i <- 0..(Nx.size(shape) - 1), into: <<>> do
        pred =
          match_types [pred_type] do
            consumed = i * pred_size
            <<_::size(consumed)-bitstring, match!(pred, 0), _::bitstring>> = pred_data
            read!(pred, 0)
          end

        result =
          if pred == 0 do
            match_types [right_type] do
              consumed = i * right_size
              <<_::size(consumed)-bitstring, match!(x, 0), _::bitstring>> = on_false_data
              read!(x, 0)
            end
          else
            match_types [left_type] do
              consumed = i * left_size
              <<_::size(consumed)-bitstring, match!(x, 0), _::bitstring>> = on_true_data
              read!(x, 0)
            end
          end

        number_to_binary(result, type)
      end

    from_binary(out, data)
  end

  ## Element wise bin ops

  for fun <-
        [:add, :subtract, :multiply, :power, :remainder, :divide, :atan2, :min, :max, :quotient] ++
          [:bitwise_and, :bitwise_or, :bitwise_xor, :left_shift, :right_shift] ++
          [:equal, :not_equal, :greater, :less, :greater_equal, :less_equal] ++
          [:logical_and, :logical_or, :logical_xor] do
    capture = Macro.var(:"element_#{fun}", __MODULE__)

    @impl true
    def unquote(fun)(out, left, right) do
      element_wise_bin_op(out, left, right, &(unquote(capture) / 3))
    end
  end

  defp element_wise_bin_op(%{type: type} = out, %{shape: {}} = left, right, fun) do
    number = scalar_to_number(left)

    data =
      match_types [right.type, type] do
        for <<match!(x, 0) <- to_binary(right)>>, into: <<>> do
          <<write!(fun.(type, number, read!(x, 0)), 1)>>
        end
      end

    from_binary(out, data)
  end

  defp element_wise_bin_op(%{type: type} = out, left, %{shape: {}} = right, fun) do
    number = scalar_to_number(right)

    data =
      match_types [left.type, type] do
        for <<match!(x, 0) <- to_binary(left)>>, into: <<>> do
          <<write!(fun.(type, read!(x, 0), number), 1)>>
        end
      end

    from_binary(out, data)
  end

  defp element_wise_bin_op(%{shape: shape, type: type} = out, left, right, fun) do
    %T{type: {_, left_size} = left_type} = left
    %T{type: {_, right_size} = right_type} = right

    count = Nx.size(shape)
    left_data = broadcast_data(left, shape)
    right_data = broadcast_data(right, shape)

    data =
      for i <- 0..(count - 1), into: <<>> do
        x =
          match_types [left_type] do
            left_consumed = i * left_size
            <<_::size(left_consumed)-bitstring, match!(x, 0), _::bitstring>> = left_data
            read!(x, 0)
          end

        y =
          match_types [right_type] do
            right_consumed = i * right_size
            <<_::size(right_consumed)-bitstring, match!(y, 0), _::bitstring>> = right_data
            read!(y, 0)
          end

        match_types [type] do
          <<write!(fun.(type, x, y), 0)>>
        end
      end

    from_binary(out, data)
  end

  defp element_add(_, a, b), do: Complex.add(a, b)
  defp element_subtract(_, a, b), do: Complex.subtract(a, b)
  defp element_multiply(_, a, b), do: Complex.multiply(a, b)
  defp element_divide(_, a, b), do: Complex.divide(a, b)
  defp element_quotient(_, a, b), do: div(a, b)

  defp element_remainder(_, a, b) when is_integer(a) and is_integer(b), do: rem(a, b)
  defp element_remainder(_, a, b), do: :math.fmod(a, b)

  defp element_atan2(_, a, b), do: Complex.atan2(a, b)
  defp element_max(_, a, b), do: max(a, b)
  defp element_min(_, a, b), do: min(a, b)

  defp element_power({type, _}, a, b) when type in [:s, :u], do: Integer.pow(a, b)
  defp element_power(_, a, b), do: Complex.power(a, b)

  defp element_bitwise_and(_, a, b), do: :erlang.band(a, b)
  defp element_bitwise_or(_, a, b), do: :erlang.bor(a, b)
  defp element_bitwise_xor(_, a, b), do: :erlang.bxor(a, b)

  defp element_left_shift(_, a, b) when is_number(b) and b >= 0,
    do: :erlang.bsl(a, b)

  defp element_left_shift(_, _, b), do: raise(ArgumentError, "cannot left shift by #{b}")

  defp element_right_shift(_, a, b) when is_number(b) and b >= 0,
    do: :erlang.bsr(a, b)

  defp element_right_shift(_, _, b), do: raise(ArgumentError, "cannot right shift by #{b}")

  defp element_equal(_, a, b), do: boolean_as_number(a == b)
  defp element_not_equal(_, a, b), do: boolean_as_number(a != b)
  defp element_logical_and(_, a, b), do: boolean_as_number(as_boolean(a) and as_boolean(b))
  defp element_logical_or(_, a, b), do: boolean_as_number(as_boolean(a) or as_boolean(b))
  defp element_logical_xor(_, a, b), do: boolean_as_number(as_boolean(a) != as_boolean(b))

  defp element_greater(_, a, b) when is_number(a) and is_number(b), do: boolean_as_number(a > b)

  defp element_greater(_, a, b) do
    %Complex{re: a_re, im: a_im} = as_complex(a)
    %Complex{re: b_re, im: b_im} = as_complex(b)
    boolean_as_number(a_re > b_re and a_im > b_im)
  end

  defp element_less(_, a, b) when is_number(a) and is_number(b), do: boolean_as_number(a < b)

  defp element_less(_, a, b) do
    %Complex{re: a_re, im: a_im} = as_complex(a)
    %Complex{re: b_re, im: b_im} = as_complex(b)

    boolean_as_number(a_re < b_re and a_im < b_im)
  end

  defp element_greater_equal(_, a, b) when is_number(a) and is_number(b),
    do: boolean_as_number(a >= b)

  defp element_greater_equal(_, a, b) do
    %{re: a_re, im: a_im} = as_complex(a)
    %{re: b_re, im: b_im} = as_complex(b)

    boolean_as_number(a_re >= b_re and a_im >= b_im)
  end

  defp element_less_equal(_, a, b) when is_number(a) and is_number(b),
    do: boolean_as_number(a <= b)

  defp element_less_equal(_, a, b) do
    %{re: a_re, im: a_im} = as_complex(a)
    %{re: b_re, im: b_im} = as_complex(b)

    boolean_as_number(a_re <= b_re and a_im <= b_im)
  end

  defp as_boolean(n) when n == 0, do: false
  defp as_boolean(%Complex{re: re, im: im}) when re == 0 and im == 0, do: false
  defp as_boolean(_), do: true

  defp boolean_as_number(true), do: 1
  defp boolean_as_number(false), do: 0

  defp as_complex(%Complex{} = z), do: z
  defp as_complex(n), do: Complex.new(n)

  ## Element wise unary ops

  for {name, {_desc, code, _formula}} <- Nx.Shared.unary_math_funs() do
    @impl true
    def unquote(name)(out, tensor) do
      element_wise_unary_op(out, tensor, fn x -> unquote(code) end)
    end
  end

  @impl true
  def count_leading_zeros(out, %{type: {_, size} = type} = tensor) do
    data =
      for <<seg::unsigned-size(size)-native <- to_binary(tensor)>>, into: <<>> do
        match_types [type] do
          <<write!(element_clz(seg, size), 0)>>
        end
      end

    from_binary(out, data)
  end

  @impl true
  def population_count(out, %{type: {_, size} = type} = tensor) do
    data =
      for <<seg::unsigned-size(size)-native <- to_binary(tensor)>>, into: <<>> do
        match_types [type] do
          <<write!(element_popcount(seg, 0), 0)>>
        end
      end

    from_binary(out, data)
  end

  @impl true
  def abs(out, tensor), do: element_wise_unary_op(out, tensor, &Complex.abs/1)

  @impl true
  def conjugate(out, tensor), do: element_wise_unary_op(out, tensor, &Complex.conjugate/1)

  @impl true
  def real(%{type: {_, component_size}} = out, %{type: {:c, _}} = tensor) do
    data = to_binary(tensor)

    result =
      for <<real::bitstring-size(component_size), _::bitstring-size(component_size) <- data>>,
        into: <<>>,
        do: real

    from_binary(out, result)
  end

  @impl true
  def imag(%{type: {_, component_size}} = out, %{type: {:c, _}} = tensor) do
    data = to_binary(tensor)

    result =
      for <<_::bitstring-size(component_size), imag::bitstring-size(component_size) <- data>>,
        into: <<>>,
        do: imag

    from_binary(out, result)
  end

  @impl true
  def bitwise_not(out, tensor), do: element_wise_unary_op(out, tensor, &:erlang.bnot/1)

  @impl true
  def ceil(out, tensor), do: element_wise_unary_op(out, tensor, &:erlang.ceil/1)

  @impl true
  def floor(out, tensor), do: element_wise_unary_op(out, tensor, &:erlang.floor/1)

  @impl true
  def negate(out, tensor), do: element_wise_unary_op(out, tensor, &Complex.negate/1)

  @impl true
  def round(out, tensor), do: element_wise_unary_op(out, tensor, &:erlang.round/1)

  @impl true
  def sign(out, tensor), do: element_wise_unary_op(out, tensor, &element_sign/1)

  defp element_sign(n) when n < 0, do: -1
  defp element_sign(n) when n > 0, do: 1
  defp element_sign(n), do: n

  # https://en.wikipedia.org/wiki/Hamming_weight
  # There are algorithms with faster worst case but they are size specific.
  # The implementation below is also the most efficient for low counts. Given
  # our integers are always 64 bits internally, we will have a lot of zeros
  # internally, so this should be the fastest.
  defp element_popcount(0, count), do: count
  defp element_popcount(n, count), do: element_popcount(n &&& n - 1, count + 1)

  defp element_wise_unary_op(out, tensor, fun) do
    data =
      match_types [tensor.type, out.type] do
        for <<match!(seg, 0) <- to_binary(tensor)>>, into: <<>> do
          <<write!(fun.(read!(seg, 0)), 1)>>
        end
      end

    from_binary(out, data)
  end

  defp element_clz(0, size), do: size
  defp element_clz(n, 64), do: element_clz64(n)
  defp element_clz(n, 32), do: element_clz32(n)
  defp element_clz(n, 16), do: element_clz16(n)
  defp element_clz(n, 8), do: element_clz8(n)

  defp element_clz64(num) do
    case num &&& 0xFFFFFFFF00000000 do
      0 -> 32 + element_clz32(num)
      _ -> element_clz32(num >>> 32)
    end
  end

  defp element_clz32(num) do
    case num &&& 0xFFFF0000 do
      0 -> 16 + element_clz16(num)
      _ -> element_clz16(num >>> 16)
    end
  end

  defp element_clz16(num) do
    case num &&& 0xFF00 do
      0 -> 8 + element_clz8(num)
      _ -> element_clz8(num >>> 8)
    end
  end

  defp element_clz8(num) do
    case num &&& 0xF0 do
      0 -> 4 + element_clz4(num)
      _ -> element_clz4(num >>> 4)
    end
  end

  defp element_clz4(num) do
    case num &&& 0xC do
      0 -> 2 + element_clz2(num)
      _ -> element_clz2(num >>> 2)
    end
  end

  defp element_clz2(0), do: 2
  defp element_clz2(1), do: 1
  defp element_clz2(_), do: 0

  ## Inspect

  @impl true
  def inspect(tensor, inspect_opts) do
    limit = inspect_opts.limit
    binary = Nx.to_binary(tensor, if(limit == :infinity, do: [], else: [limit: limit + 1]))
    Nx.Backend.inspect(tensor, binary, inspect_opts)
  end

  ## Conv

  @impl true
  def conv(out, t, k, opts) do
    padding = opts[:padding]
    strides = opts[:strides]
    input_dilation = opts[:input_dilation]
    kernel_dilation = opts[:kernel_dilation]
    feature_groups = opts[:feature_group_size]
    batch_groups = opts[:batch_group_size]
    input_permutation = opts[:input_permutation]
    kernel_permutation = opts[:kernel_permutation]
    output_permutation = opts[:output_permutation]

    output_permutation =
      output_permutation
      |> Enum.with_index()
      |> Enum.sort()
      |> Enum.map(&elem(&1, 1))

    # Consider an image representation, the input shape should be:
    # {batch, channels, height, width}
    #
    # The kernel then has the following shape:
    # {num_filters, channels, filter_height, filter_width}
    #
    # The output type is merged between the input tensor
    # and the input kernel, both inputs must be floating types
    #
    # The output shape is a product of the batch size,
    # number of filters in the input kernel, and the transformation
    # on the spatial dimensions.
    #
    # The shape of each spatial dimension is calculated as:
    #
    # (spatial_dim - filter_size + 2 * padding_size) / stride + 1
    #
    # where spatial dim is the current spatial dimension size, filter size is
    # the size of the corresponding spatial dimension in the kernel,
    # padding size is the amount of padding applied to either side of the
    # spatial dimension, and stride is the input stride
    #
    # The final shape is then given as:
    # {batch, num_filters, spatial_dim0, spatial_dim1, ...}
    %T{type: {_, input_size} = input_type} = t = Nx.transpose(t, axes: input_permutation)
    %T{type: {_, kernel_size} = kernel_type} = k = Nx.transpose(k, axes: kernel_permutation)

    %{type: output_type, shape: output_shape, names: output_names} = out

    inverse_output_permutation =
      output_permutation |> Enum.with_index() |> Enum.sort() |> Enum.map(&elem(&1, 1))

    {untransposed_shape, untransposed_names} =
      Nx.Shape.transpose(output_shape, inverse_output_permutation, output_names)

    untransposed_out = %{out | names: untransposed_names, shape: untransposed_shape}

    # We need to dilate the spatial dimensions of the kernel first...
    dilation_padding = [
      {0, 0, 0},
      {0, 0, 0} | Enum.map(kernel_dilation, &{0, 0, &1 - 1})
    ]

    %T{shape: kernel_shape} = k = Nx.pad(k, 0, dilation_padding)

    # The size of the "window" or the size of each filter
    # removes the first two dimensions of the kernel
    #
    # This "window" is applied `num_filters` times across
    # the input tensors spatial dimensions
    filter_shape =
      kernel_shape
      |> Tuple.delete_at(0)
      |> Tuple.delete_at(0)

    num_filters = elem(kernel_shape, 0)
    num_input_channels = elem(kernel_shape, 1)

    # We first pad the input tensor with the following semantics
    #   :valid - no padding
    #   :same - pad with 0 such that the input's spatial dims
    #           remain unchanged WITHOUT considering strides
    #   general - pad with the given padding configuration
    #
    # Padding configuration is guaranteed to always be provided
    # as a list because it is handled in the Nx module before
    # lowering to the implementation; however, the padding
    # configuration only accounts for spatial dims
    spatial_padding_config =
      Enum.zip_with(padding, input_dilation, fn {lo, hi}, dilation ->
        {lo, hi, dilation - 1}
      end)

    padding_config = [
      {0, 0, 0},
      {0, 0, 0} | spatial_padding_config
    ]

    %T{shape: padded_shape} = padded_t = Nx.pad(t, 0, padding_config)

    single_data_dims = Tuple.delete_at(padded_shape, 0)
    batch_size = Nx.size(single_data_dims) * input_size

    # We will traverse the input tensor exactly the same as we traversed
    # the binary in window_reduce, but the window is equal to the filter
    # size of the kernel plus the channel size of the input tensor
    window_shape = Tuple.insert_at(filter_shape, 0, num_input_channels)

    input_data = to_binary(padded_t)
    kernel_data = to_binary(k)

    filter_groups_with_index =
      split_into_feature_groups(kernel_data, kernel_shape, kernel_type, feature_groups)

    batch_groups_with_index =
      split_into_batch_groups(input_data, padded_shape, input_type, batch_groups)

    # If we're not splitting across input channels, we're splitting across input batches
    # So we split the filters into groups to apply to the corresponding batch
    filter_groups_with_index =
      if batch_groups > 1,
        do: Enum.chunk_every(filter_groups_with_index, div(num_filters, batch_groups)),
        else: filter_groups_with_index

    batch_weighted_shape =
      weighted_shape(Tuple.delete_at(padded_shape, 0), input_size, window_shape)

    # We calculate our "anchors" using just the spatial dimensions
    # but they also need to consider the depth or channels of the input
    # tensor, so we always anchor on the `0th` channel
    padded_spatial_dims =
      padded_shape
      |> Tuple.delete_at(0)
      |> Tuple.delete_at(0)

    anchors = Enum.sort(make_anchors(padded_spatial_dims, strides, filter_shape))

    output_data =
      for {batch_group, batch_group_index} <- batch_groups_with_index, into: <<>> do
        current_filter_group_with_index =
          if batch_groups > 1,
            do: Enum.at(filter_groups_with_index, batch_group_index),
            else: filter_groups_with_index

        # Traverse the batch dim first
        for <<batch::size(batch_size)-bitstring <- batch_group>>,
            # Traverse the filters next, this allows us to rebuild
            # the resulting binary correctly
            {filter, feature_group} <- current_filter_group_with_index,
            # Then we traverse the spatial dimension, applying
            # the filter at each step
            anchor <- anchors,
            into: <<>> do
          offset =
            weighted_offset(batch_weighted_shape, [feature_group * num_input_channels | anchor])

          # The shape of the window is {channels} + filter_shape
          # The shape of the kernel is {num_filters, channels} + filter_shape
          window =
            batch_weighted_shape
            |> weighted_traverse(batch, input_size, offset)
            |> IO.iodata_to_binary()

          # The receptive field size of each binary in bytes
          input_field_size = Nx.size(filter_shape) * input_size
          filter_field_size = Nx.size(filter_shape) * kernel_size

          # For each channel in both filter and input...
          # The output from a single filter being applied over a window
          # of the input tensor is the sum of the element-wise products
          values =
            for i <- 0..(num_input_channels - 1) do
              current_input_pos = i * input_field_size
              current_filter_pos = i * filter_field_size
              <<_::size(current_input_pos)-bitstring, input_receptive_field::bitstring>> = window

              <<_::size(current_filter_pos)-bitstring, filter_receptive_field::bitstring>> =
                filter

              for j <- 0..(Nx.size(filter_shape) - 1) do
                x =
                  match_types [input_type] do
                    left_consumed = j * input_size

                    <<_::size(left_consumed)-bitstring, match!(x, 0), _::bitstring>> =
                      input_receptive_field

                    read!(x, 0)
                  end

                y =
                  match_types [kernel_type] do
                    right_consumed = j * kernel_size

                    <<_::size(right_consumed)-bitstring, match!(y, 0), _::bitstring>> =
                      filter_receptive_field

                    read!(y, 0)
                  end

                x * y
              end
            end

          match_types [output_type] do
            sum = Enum.sum(List.flatten(values))
            <<write!(sum, 0)>>
          end
        end
      end

    Nx.transpose(from_binary(untransposed_out, output_data), axes: output_permutation)
  end

  defp split_into_feature_groups(data, shape, {_, size}, groups) do
    group_size = div(Nx.size(shape) * size, groups)
    data_size = div(Nx.size(shape) * size, elem(shape, 0))

    for i <- 0..(groups - 1),
        offset = group_size * i,
        <<_::size(offset)-bitstring, data_group::size(group_size)-bitstring, _::bitstring>> =
          data,
        <<out_data::size(data_size)-bitstring <- data_group>>,
        do: {out_data, i}
  end

  defp split_into_batch_groups(data, shape, {_, size}, groups) do
    item_size = div(Nx.size(shape) * size, elem(shape, 0))
    num_groups = div(elem(shape, 0), groups)

    output_batch_groups =
      for i <- 0..(num_groups - 1),
          j <- 0..(groups - 1) do
        offset = (i + j * num_groups) * item_size
        <<_::size(offset)-bitstring, item::size(item_size)-bitstring, _::bitstring>> = data
        item
      end

    output_batch_groups |> Enum.with_index() |> Enum.map(fn {x, i} -> {x, rem(i, groups)} end)
  end

  @impl true
  def cholesky(%{type: output_type, shape: {rows, cols}} = out, tensor) do
    %T{type: {_, size} = input_type} = tensor

    row_chunk_size = size * cols
    data = to_binary(tensor)

    output_data =
      for i <- 0..(rows - 1), reduce: <<>> do
        cur_binary ->
          lower_triangle_part =
            for j <- 1..(i + 1), reduce: cur_binary do
              acc ->
                current_element_offset = i * row_chunk_size + (j - 1) * size
                current_element_opp_offset = (j - 1) * row_chunk_size + i * size
                diagonal_element_offset = (j - 1) * row_chunk_size + (j - 1) * size

                lhs_dot_offset = i * row_chunk_size
                lhs_dot_size = (j - 1) * size

                <<_::size(lhs_dot_offset)-bitstring, lhs::size(lhs_dot_size)-bitstring,
                  _::bitstring>> = acc

                rhs_dot_offset = (j - 1) * row_chunk_size
                rhs_dot_size = (j - 1) * size

                <<_::size(rhs_dot_offset)-bitstring, rhs::size(rhs_dot_size)-bitstring,
                  _::bitstring>> = acc

                elem =
                  match_types [input_type] do
                    <<_::size(current_element_offset)-bitstring, match!(x, 0), _::bitstring>> =
                      data

                    <<_::size(current_element_opp_offset)-bitstring, match!(y, 0), _::bitstring>> =
                      data

                    if to_complex(read!(x, 0)) != Complex.conjugate(to_complex(read!(y, 0))) do
                      raise ArgumentError,
                            "matrix must be hermitian, a matrix is hermitian iff X = adjoint(X)"
                    end

                    fun = fn <<match!(left, 0)>>, <<match!(right, 0)>>, acc ->
                      {<<>>, read!(left, 0) * Complex.conjugate(read!(right, 0)) + acc}
                    end

                    {_, tmp_sum} = bin_zip_reduce_axis(lhs, rhs, size, size, <<>>, 0, fun)

                    if i == j - 1 do
                      value = Complex.sqrt(Kernel.max(read!(x, 0) - tmp_sum, 0))
                      number_to_binary(value, output_type)
                    else
                      <<_::size(diagonal_element_offset)-bitstring, match!(diag, 0),
                        _::bitstring>> = acc

                      value = 1.0 / read!(diag, 0) * (read!(x, 0) - tmp_sum)
                      number_to_binary(value, output_type)
                    end
                  end

                <<acc::bitstring, elem::bitstring>>
            end

          col_zeros = IO.iodata_to_binary(List.duplicate(<<0::size(size)>>, cols - i - 1))

          <<lower_triangle_part::bitstring, col_zeros::bitstring>>
      end

    from_binary(out, output_data)
  end

  @impl true
  def qr(
        {%{shape: {m, k}, type: output_type} = q_holder,
         %{shape: {k, n}, type: output_type} = r_holder},
        %{type: input_type, shape: input_shape} = tensor,
        opts
      ) do
    bin = to_binary(tensor)
    {q, r} = B.Matrix.qr(bin, input_type, input_shape, output_type, m, k, n, opts)
    {from_binary(q_holder, q), from_binary(r_holder, r)}
  end

  @impl true
  def eigh(
        {%{type: output_type} = eigenvals_holder, eigenvecs_holder},
        %{type: input_type, shape: input_shape} = tensor,
        opts
      ) do
    bin = to_binary(tensor)
    {eigenvals, eigenvecs} = B.Matrix.eigh(bin, input_type, input_shape, output_type, opts)

    {from_binary(eigenvals_holder, eigenvals), from_binary(eigenvecs_holder, eigenvecs)}
  end

  @impl true
  def svd(
        {%{shape: {m, _}} = u_holder, s_holder, %{shape: {_, n}} = v_holder} = outputs,
        %{type: input_type, shape: input_shape} = tensor,
        opts
      ) do
    if m < n do
      raise ArgumentError,
            "SVD not implemented for wide matrices (tensors with shape {m, n} where m < n)"
    end

    bin = to_binary(tensor)
    {u, s, v} = B.Matrix.svd(bin, input_type, input_shape, outputs, opts)
    {from_binary(u_holder, u), from_binary(s_holder, s), from_binary(v_holder, v)}
  end

  @impl true
  def lu(
        {%{type: p_type} = p_holder, %{type: l_type} = l_holder, %{type: u_type} = u_holder},
        %{type: input_type, shape: input_shape} = tensor,
        opts
      ) do
    bin = to_binary(tensor)
    {p, l, u} = B.Matrix.lu(bin, input_type, input_shape, p_type, l_type, u_type, opts)
    {from_binary(p_holder, p), from_binary(l_holder, l), from_binary(u_holder, u)}
  end

  @impl true
  def triangular_solve(
        %{type: output_type} = out,
        %{type: a_type, shape: {rows, rows} = a_shape} = a,
        %{type: b_type, shape: b_shape} = b,
        opts
      )
      when tuple_size(b_shape) == 2 or b_shape == {rows} do
    a_data = to_binary(a)
    b_data = to_binary(b)
    out_bin = B.Matrix.ts(a_data, a_type, a_shape, b_data, b_type, b_shape, output_type, opts)
    from_binary(out, out_bin)
  end

  ## Aggregation

  @impl true
  def all(out, %{type: type} = tensor, opts) do
    data =
      bin_reduce(tensor, out.type, 1, opts, fn bin, acc ->
        res = if binary_to_number(bin, type) != 0, do: acc, else: 0
        {res, res}
      end)

    from_binary(out, data)
  end

  @impl true
  def any(out, %{type: type} = tensor, opts) do
    data =
      bin_reduce(tensor, out.type, 0, opts, fn bin, acc ->
        res = if binary_to_number(bin, type) != 0, do: 1, else: acc
        {res, res}
      end)

    from_binary(out, data)
  end

  @impl true
  def sum(out, %{type: type} = tensor, opts) do
    data =
      bin_reduce(tensor, out.type, 0, opts, fn bin, acc ->
        res = binary_to_number(bin, type) + acc
        {res, res}
      end)

    from_binary(out, data)
  end

  @impl true
  def product(out, %{type: type} = tensor, opts) do
    data =
      bin_reduce(tensor, out.type, 1, opts, fn bin, acc ->
        res = binary_to_number(bin, type) * acc
        {res, res}
      end)

    from_binary(out, data)
  end

  @impl true
  def reduce_max(out, %{type: type} = tensor, opts) do
    data =
      bin_reduce(tensor, out.type, :first, opts, fn bin, acc ->
        val = binary_to_number(bin, type)
        res = if acc == :first, do: val, else: Kernel.max(acc, val)
        {res, res}
      end)

    from_binary(out, data)
  end

  @impl true
  def reduce_min(out, %{type: type} = tensor, opts) do
    data =
      bin_reduce(tensor, out.type, :first, opts, fn bin, acc ->
        val = binary_to_number(bin, type)
        res = if acc == :first, do: val, else: Kernel.min(acc, val)
        {res, res}
      end)

    from_binary(out, data)
  end

  @impl true
  def argmin(out, tensor, opts) do
    comparator =
      case opts[:tie_break] do
        :high -> &<=/2
        :low -> &</2
      end

    argmin_or_max(out, tensor, comparator, opts[:axis])
  end

  @impl true
  def argmax(out, tensor, opts) do
    comparator =
      case opts[:tie_break] do
        :high -> &>=/2
        :low -> &>/2
      end

    argmin_or_max(out, tensor, comparator, opts[:axis])
  end

  defp argmin_or_max(out, %{type: type} = tensor, comparator, axis) do
    opts = if axis, do: [axes: [axis]], else: []

    data =
      bin_reduce(tensor, out.type, {0, :first, -1}, opts, fn bin,
                                                             {i, cur_extreme_x, cur_extreme_i} ->
        x = binary_to_number(bin, type)

        if comparator.(x, cur_extreme_x) or cur_extreme_x == :first do
          {i, {i + 1, x, i}}
        else
          {cur_extreme_i, {i + 1, cur_extreme_x, cur_extreme_i}}
        end
      end)

    from_binary(out, data)
  end

  @impl true
  def reduce(out, tensor, acc, opts, fun) do
    each = %{tensor | shape: {}}

    data =
      bin_reduce(tensor, out.type, acc, opts, fn bin, acc ->
        res = fun.(from_binary(each, bin), acc)
        {res, res}
      end)

    from_binary(out, data)
  end

  @impl true
  def window_reduce(out, tensor, acc, window_dimensions, opts, fun) do
    padding_config = opts[:padding]
    strides = opts[:strides]
    dilations = opts[:window_dilations]

    %T{shape: padded_shape, type: {_, size} = type} =
      tensor = Nx.pad(tensor, acc, Enum.map(padding_config, &Tuple.append(&1, 0)))

    acc = scalar_to_number(acc)

    data = to_binary(tensor)
    weighted_shape = weighted_shape(padded_shape, size, window_dimensions, dilations)
    anchors = Enum.sort(make_anchors(padded_shape, strides, window_dimensions, dilations))

    data =
      match_types [type] do
        for anchor <- anchors, into: <<>> do
          offset = weighted_offset(weighted_shape, anchor, dilations)
          window = IO.iodata_to_binary(weighted_traverse(weighted_shape, data, size, offset))

          window_val =
            for <<match!(x, 0) <- window>>,
              reduce: acc,
              do: (acc -> fun.(to_scalar(read!(x, 0)), acc))

<<<<<<< HEAD
          to_binary(window_val)
=======
          <<write!(scalar_to_number(window_val), 0)>>
>>>>>>> e6b7263c
        end
      end

    from_binary(out, data)
  end

  @impl true
  def window_sum(out, tensor, window_dimensions, opts) do
<<<<<<< HEAD
    fun = fn a, b -> Nx.add(a, b) end
    reduce_window(out, tensor, 0, window_dimensions, opts, fun)
=======
    %{type: type} = out

    init_value = number_to_binary(0, type)
    init_value = from_binary(%{out | shape: {}, names: []}, init_value)

    fun = fn a, b -> a + b end
    window_reduce(out, tensor, init_value, window_dimensions, opts, fun)
>>>>>>> e6b7263c
  end

  @impl true
  def window_max(out, tensor, window_dimensions, opts) do
    %{type: type} = out

    init_value = Nx.Type.min_finite_binary(type)
    init_value = from_binary(%{out | shape: {}, names: []}, init_value)

<<<<<<< HEAD
    fun = fn a, b -> Nx.max(a, b) end
    reduce_window(out, tensor, init_value, window_dimensions, opts, fun)
=======
    fun = fn a, b -> max(a, b) end
    window_reduce(out, tensor, init_value, window_dimensions, opts, fun)
>>>>>>> e6b7263c
  end

  @impl true
  def window_min(out, tensor, window_dimensions, opts) do
    %{type: type} = out

    init_value = Nx.Type.max_finite_binary(type)
    init_value = from_binary(%{out | shape: {}, names: []}, init_value)

<<<<<<< HEAD
    fun = fn a, b -> Nx.min(a, b) end
    reduce_window(out, tensor, init_value, window_dimensions, opts, fun)
=======
    fun = fn a, b -> min(a, b) end
    window_reduce(out, tensor, init_value, window_dimensions, opts, fun)
>>>>>>> e6b7263c
  end

  @impl true
  def window_product(out, tensor, window_dimensions, opts) do
<<<<<<< HEAD
    fun = fn a, b -> Nx.multiply(a, b) end
    reduce_window(out, tensor, 1, window_dimensions, opts, fun)
=======
    %{type: type} = out

    init_value = number_to_binary(1, type)
    init_value = from_binary(%{out | shape: {}, names: []}, init_value)

    fun = fn a, b -> a * b end
    window_reduce(out, tensor, init_value, window_dimensions, opts, fun)
>>>>>>> e6b7263c
  end

  @impl true
  def map(%{type: output_type} = out, %{type: {_, size}} = tensor, _opts, fun) do
    data = to_binary(tensor)
    template = %{tensor | shape: {}}

    output_data =
      match_types [output_type] do
        for <<bin::size(size)-bitstring <- data>>, into: <<>> do
          tensor = put_in(template.data.state, bin)
          <<write!(scalar_to_number(fun.(tensor)), 0)>>
        end
      end

    from_binary(out, output_data)
  end

  @impl true
  def window_scatter_max(out, tensor, source, init_value, window_dimensions, opts) do
    select_and_scatter(
      out,
      tensor,
      source,
      &Nx.greater_equal/2,
      window_dimensions,
      opts,
      init_value,
      &Nx.add/2
    )
  end

  @impl true
  def window_scatter_min(out, tensor, source, init_value, window_dimensions, opts) do
    select_and_scatter(
      out,
      tensor,
      source,
      &Nx.less_equal/2,
      window_dimensions,
      opts,
      init_value,
      &Nx.add/2
    )
  end

  defp select_and_scatter(
         %{type: {_, output_size} = output_type, shape: output_shape} = out,
         t,
         source,
         select_fn,
         window_dimensions,
         opts,
         init_value,
         scatter_fn
       ) do
    padding = opts[:padding]
    strides = opts[:strides]

    init_value = scalar_to_number(init_value)

    %T{shape: padded_shape, type: {_, size} = type} =
      tensor = Nx.pad(t, init_value, Enum.map(padding, &Tuple.append(&1, 0)))

    input_data = to_binary(tensor)
    input_weighted_shape = weighted_shape(padded_shape, size, window_dimensions)
    input_anchors = Enum.sort(make_anchors(padded_shape, strides, window_dimensions))

    %T{type: {_, source_size} = source_type} = source
    source_data = to_binary(source)

    output_windows =
      for {anchor, i} <- Enum.with_index(input_anchors) do
        offset = weighted_offset(input_weighted_shape, anchor)

        window =
          IO.iodata_to_binary(weighted_traverse(input_weighted_shape, input_data, size, offset))

        # Get the index where `select_fn` is true
        match_types [type] do
          <<match!(first_elem, 0), _::bitstring>> = window

          {_, index, _} =
            for <<match!(x, 0) <- window>>, reduce: {0, 0, read!(first_elem, 0)} do
              {cur_index, selected_index, acc} ->
                if select_fn.(read!(x, 0), acc) == Nx.tensor(1, type: {:u, 8}) do
                  {cur_index + 1, cur_index, read!(x, 0)}
                else
                  {cur_index + 1, selected_index, acc}
                end
            end

          offset_from_anchor =
            flattened_index_to_offset(index, Tuple.to_list(window_dimensions), 0, [])

          absolute_index =
            anchor
            |> Enum.zip(offset_from_anchor)
            |> Enum.map(fn {x, y} -> x + y end)

          source_consumed = i * source_size

          <<_::size(source_consumed)-bitstring, from_source::size(source_size)-bitstring,
            _::bitstring>> = source_data

          source_value = binary_to_number(from_source, source_type)

          {source_value, absolute_index}
        end
      end

    output_weighted_shape = weighted_shape(output_shape, output_size)

    # Fold duplicate indices into one another using `scatter_fn` and sort
    # by absolute offset
    values_with_indices =
      output_windows
      |> Enum.group_by(&elem(&1, 1), &elem(&1, 0))
      |> Enum.map(fn {index, value} ->
        offset = weighted_offset(output_weighted_shape, index)
        {offset, Enum.reduce(value, init_value, scatter_fn)}
      end)
      |> Enum.sort_by(&elem(&1, 0))

    output_data =
      match_types [output_type] do
        {final_offset, output_data} =
          for {offset, value} <- values_with_indices, reduce: {0, <<>>} do
            {acc_offset, acc_binary} ->
              num_vals_before = div(offset - acc_offset, output_size)
              vals_before = List.duplicate(<<write!(init_value, 0)>>, num_vals_before)
              source_val = to_binary(value)
              new_binary = IO.iodata_to_binary([vals_before, source_val])

              {offset + output_size,
               <<acc_binary::size(acc_offset)-bitstring, new_binary::bitstring>>}
          end

        num_vals_left = div(output_size * Nx.size(output_shape) - final_offset, output_size)
        vals_left = IO.iodata_to_binary(List.duplicate(<<write!(init_value, 0)>>, num_vals_left))
        <<output_data::size(final_offset)-bitstring, vals_left::bitstring>>
      end

    from_binary(out, output_data)
  end

  defp flattened_index_to_offset(leftover, [dim | []], _, acc),
    do: Enum.reverse([rem(leftover, dim) | acc])

  defp flattened_index_to_offset(leftover, [dim | rest], n, acc) do
    if leftover < Nx.size(List.to_tuple(rest)) do
      flattened_index_to_offset(leftover, rest, 0, [n | acc])
    else
      flattened_index_to_offset(
        leftover - Nx.size(List.to_tuple(rest)),
        [dim | rest],
        n + 1,
        acc
      )
    end
  end

  @impl true
  def indexed_add(
        %T{} = out,
        %T{shape: shape, type: {_, target_size}} = target,
        %T{shape: {indices_rows, _indices_cols} = indices_shape} = indices,
        %T{shape: {indices_rows}} = updates
      ) do
    indices_bin_list =
      indices |> to_binary() |> aggregate_axes([1], indices_shape, elem(indices.type, 1))

    offsets_list =
      match_types [indices.type] do
        for idx_bin <- indices_bin_list do
          idx = for <<match!(x, 0) <- idx_bin>>, do: read!(x, 0)
          offset = index_to_binary_offset(idx, shape)
          offset * target_size
        end
      end

    updates_list =
      match_types [updates.type] do
        for <<match!(x, 0) <- to_binary(updates)>>, do: read!(x, 0)
      end

    {offsets_with_updates, _last_offset} =
      offsets_list
      |> Enum.zip(updates_list)
      |> Enum.group_by(fn {off, _} -> off end, fn {_, upd} -> upd end)
      |> Enum.sort_by(fn {off, _} -> off end)
      |> Enum.map_reduce(0, fn {next_offset, upds}, previous_offset ->
        {{
           previous_offset + target_size,
           next_offset,
           Enum.sum(upds)
         }, next_offset}
      end)

    target_binary = to_binary(target)

    offsets_with_updates =
      List.update_at(offsets_with_updates, 0, fn {_prev, current, update} ->
        {0, current, update}
      end)

    {result, tail} =
      for {previous, current, update} <- offsets_with_updates, reduce: {<<>>, target_binary} do
        {traversed, to_traverse} ->
          before_slice_size = current - previous

          match_types [target.type, out.type] do
            <<before_offset::bitstring-size(before_slice_size), match!(element, 0),
              to_traverse::bitstring>> = to_traverse

            # this can be a list of binaries because we are accumulation an iodata list
            before_offset =
              if target.type == out.type do
                before_offset
              else
                for <<match!(x, 0) <- before_offset>>, do: number_to_binary(read!(x, 0), out.type)
              end

            updated_element = <<write!(read!(element, 0) + update, 1)>>

            {[traversed | [before_offset, updated_element]], to_traverse}
          end
      end

    # this can be a list of binaries because we are accumulation an iodata list
    tail =
      match_types [target.type] do
        if target.type == out.type do
          tail
        else
          for <<match!(x, 0) <- tail>>, do: number_to_binary(read!(x, 0), out.type)
        end
      end

    from_binary(out, IO.iodata_to_binary([result, tail]))
  end

  @impl true
  def clip(out, tensor, min, max) do
    %{type: out_type} = out
    %T{type: in_type} = tensor
    %T{type: min_type} = min
    %T{type: max_type} = max

    data = to_binary(tensor)
    min = to_binary(min)
    max = to_binary(max)

    out_data =
      match_types [in_type, min_type, max_type, out_type] do
        for <<match!(x, 0) <- data>>, into: <<>> do
          <<match!(min_binary, 1)>> = min
          <<match!(max_binary, 2)>> = max
          value = min(max(read!(x, 0), read!(min_binary, 1)), read!(max_binary, 2))
          <<write!(value, 3)>>
        end
      end

    from_binary(out, out_data)
  end

  @impl true
  def slice(out, tensor, start_indices, lengths, strides) do
    # If you think of a slice as drawing a bounding box in the dimensions
    # of the tensor, then it's clear we can simply use a weighted
    # traversal to construct the new tensor
    %T{type: {_, size}, shape: shape} = tensor
    %{shape: output_shape} = out

    tensor
    |> to_binary()
    |> bin_slice(shape, size, start_indices, lengths, strides, output_shape)
    |> then(&from_binary(out, &1))
  end

  defp bin_slice(data, shape, size, start_indices, lengths, strides, output_shape) do
    start_indices = clamp_indices(start_indices, shape, lengths)

    if hd(strides) == 1 and top_dimension_slice?(tuple_size(shape), shape, output_shape) do
      length = Nx.size(output_shape) * div(size, 8)
      offset = div(length, elem(output_shape, 0)) * hd(start_indices)
      binary_part(data, offset, length)
    else
      # Anchored around the start indices
      weighted_shape = weighted_shape(shape, size, output_shape)
      offset = weighted_offset(weighted_shape, start_indices)

      # The weighted shape is altered such that we traverse
      # with respect to the stride for each dimension
      weighted_shape =
        Enum.zip_with(weighted_shape, strides, fn {d, dim_size}, s ->
          {d, dim_size + (s - 1) * dim_size}
        end)

      IO.iodata_to_binary(weighted_traverse(weighted_shape, data, size, offset))
    end
  end

  defp clamp_indices(start_indices, shape, lengths) do
    Enum.zip_with([Tuple.to_list(shape), start_indices, lengths], fn [dim_size, idx, len] ->
      idx = scalar_to_number(idx)
      min(max(idx, 0), dim_size - len)
    end)
  end

  defp top_dimension_slice?(1, _, _), do: true

  defp top_dimension_slice?(i, is, os)
       when :erlang.element(i, is) == :erlang.element(i, os),
       do: top_dimension_slice?(i - 1, is, os)

  defp top_dimension_slice?(_, _, _), do: false

  @impl true
  def put_slice(out, tensor, start_indices, slice, combine_fn \\ fn _prev, new -> new end) do
    %T{type: {_, size}, shape: shape} = tensor = as_type(out, tensor)
    %T{shape: slice_shape} = slice = as_type(out, slice)

    start_indices = clamp_indices(start_indices, shape, Tuple.to_list(slice_shape))

    weighted_shape = weighted_shape(shape, size)

    rank = Nx.rank(shape)
    ones = List.duplicate(1, rank)

    offsets =
      slice_shape
      |> make_anchors(ones, List.to_tuple(ones))
      |> Enum.map(fn index ->
        pos =
          index
          |> Enum.zip(start_indices)
          |> Enum.map(fn {x, s} -> x + s end)

        weighted_offset(weighted_shape, pos)
      end)
      |> Enum.sort()

    {_, data} =
      for offset <- offsets, reduce: {to_binary(slice), to_binary(tensor)} do
        {<<cur_elem::size(size)-bitstring, rest_of_slice::bitstring>>, binary} ->
          <<before::size(offset)-bitstring, prev_elem::size(size)-bitstring,
            rest_of_tensor::bitstring>> = binary

          new_elem = combine_fn.(prev_elem, cur_elem)

          {rest_of_slice,
           <<before::size(offset)-bitstring, new_elem::size(size)-bitstring,
             rest_of_tensor::bitstring>>}
      end

    from_binary(out, data)
  end

  @impl true
  def take(out, tensor, indices, axis) do
    # We iterate over the indices in a flat manner,
    # and take a unit tensor slice along axis given
    # by each index. Then we concatenate the tensors
    # along the axis, which gives us the result with
    # index dimensions flattened and we just reshape.

    %T{type: {_, size}, shape: shape} = tensor
    %T{type: {_, idx_size}} = indices

    data = to_binary(tensor)
    tensor_rank = tuple_size(shape)
    slice_start = List.duplicate(0, tensor_rank)
    slice_lengths = shape |> Tuple.to_list() |> List.replace_at(axis, 1)
    slice_shape = List.to_tuple(slice_lengths)
    strides = List.duplicate(1, tensor_rank)

    slices =
      for <<bin::size(idx_size)-bitstring <- to_binary(indices)>> do
        idx = binary_to_number(bin, indices.type)

        if idx < 0 or idx >= elem(shape, axis) do
          raise ArgumentError,
                "index #{idx} is out of bounds for axis #{axis} in shape #{inspect(shape)}"
        end

        slice_start = List.replace_at(slice_start, axis, idx)

        slice_data =
          bin_slice(data, shape, size, slice_start, slice_lengths, strides, slice_shape)

        {slice_data, slice_shape}
      end

    concat_shape = put_elem(tensor.shape, axis, length(slices))
    result_data = bin_concatenate(slices, size, axis, concat_shape)

    from_binary(out, result_data)
  end

  @impl true
  def take_along_axis(
        %T{type: output_type} = output,
        %T{shape: t_shape, type: {_, t_size} = t_type} = tensor,
        %T{shape: idx_shape, type: {_, idx_size} = idx_type} = indices,
        axis
      ) do
    permutation =
      tensor
      |> Nx.axes()
      |> List.delete(axis)
      |> List.insert_at(Nx.rank(tensor) - 1, axis)

    inverse_permutation =
      permutation
      |> Enum.with_index()
      |> Enum.sort_by(fn {x, _} -> x end)
      |> Enum.map(fn {_, i} -> i end)

    shape_list = Tuple.to_list(output.shape)
    permuted_shape = permutation |> Enum.map(&Enum.at(shape_list, &1)) |> List.to_tuple()

    t_view = tensor |> to_binary() |> aggregate_axes([axis], t_shape, t_size)

    idx_view = indices |> to_binary() |> aggregate_axes([axis], idx_shape, idx_size)

    [t_view, idx_view]
    |> Enum.zip_with(fn [data_bin, idx_bin] ->
      match_types [t_type, idx_type, output_type] do
        data = for <<match!(x, 0) <- data_bin>>, do: read!(x, 0)

        for <<match!(x, 1) <- idx_bin>>, into: <<>> do
          idx = read!(x, 1)

          if idx < 0 or idx >= elem(tensor.shape, axis) do
            raise ArgumentError,
                  "index #{idx} is out of bounds for axis #{axis} in shape #{inspect(tensor.shape)}"
          end

          val = Enum.at(data, idx)
          <<write!(val, 2)>>
        end
      end
    end)
    |> then(&from_binary(%{output | shape: permuted_shape}, &1))
    |> then(&transpose(output, &1, inverse_permutation))
  end

  @impl true
  def gather(out, tensor, indices) do
    %T{type: {_, size}, shape: shape} = tensor
    %T{type: {_, idx_size}} = indices

    data = to_binary(tensor)
    rank = tuple_size(shape)
    byte_size = div(size, 8)

    idx_last_dim_bin_size = rank * idx_size

    new_data =
      for <<bin::size(idx_last_dim_bin_size)-bitstring <- to_binary(indices)>>, into: <<>> do
        slice_start =
          for <<bin::size(idx_size)-bitstring <- bin>>, do: binary_to_number(bin, indices.type)

        offset = index_to_binary_offset(slice_start, shape)
        binary_part(data, offset * byte_size, byte_size)
      end

    from_binary(out, new_data)
  end

  defp index_to_binary_offset(index, input_shape) when is_list(index) and is_tuple(input_shape) do
    {offset, []} =
      index
      |> Enum.with_index()
      |> Enum.reduce(
        {0, Tuple.to_list(input_shape)},
        fn {idx, axis}, {offset, [dim_size | shape]} ->
          if idx < 0 or idx >= dim_size do
            raise ArgumentError,
                  "index #{idx} is out of bounds for axis #{axis} in shape #{inspect(input_shape)}"
          end

          {offset + idx * Enum.product(shape), shape}
        end
      )

    offset
  end

  @impl true
  def concatenate(out, tensors, axis) do
    %{shape: output_shape, type: {_, size} = output_type} = out

    tensors
    |> Enum.map(fn %{shape: shape} = t ->
      t = as_type(%{t | type: output_type}, t)
      {to_binary(t), shape}
    end)
    |> bin_concatenate(size, axis, output_shape)
    |> then(&from_binary(out, &1))
  end

  defp bin_concatenate(binaries_with_shape, _size, 0, _output_shape) do
    binaries_with_shape |> Enum.map(&elem(&1, 0)) |> IO.iodata_to_binary()
  end

  defp bin_concatenate(binaries_with_shape, size, axis, output_shape) do
    rank = tuple_size(output_shape)
    steps = product_part(output_shape, 0, axis)

    data =
      for step <- 1..steps,
          {binary, shape} <- binaries_with_shape do
        product = product_part(shape, axis, rank) * size
        before = (step - 1) * product
        <<_::bitstring-size(before), part::bitstring-size(product), _::bitstring>> = binary
        part
      end

    IO.iodata_to_binary(data)
  end

  defp product_part(_tuple, n, n), do: 1
  defp product_part(tuple, n, limit), do: elem(tuple, n) * product_part(tuple, n + 1, limit)

  @impl true
  def as_type(out, tensor) do
    %{type: output_type} = out

    case tensor do
      %T{type: ^output_type} ->
        tensor

      %T{type: input_type} ->
        float_output? = Nx.Type.float?(output_type)
        data = to_binary(tensor)

        output_data =
          match_types [input_type] do
            for <<match!(x, 0) <- data>>, into: <<>> do
              x = read!(x, 0)

              case x do
                %Complex{re: re} when float_output? ->
                  number_to_binary(re, output_type)

                _ when float_output? ->
                  number_to_binary(x, output_type)

                %Complex{re: re} ->
                  number_to_binary(trunc(re), output_type)

                _ when is_number(x) ->
                  number_to_binary(trunc(x), output_type)

                :nan ->
                  number_to_binary(0, output_type)

                :infinity ->
                  Nx.Type.max_finite_binary(output_type)

                :neg_infinity ->
                  Nx.Type.min_finite_binary(output_type)
              end
            end
          end

        from_binary(out, output_data)
    end
  end

  @impl true
  def bitcast(out, tensor), do: from_binary(out, to_binary(tensor))

  @impl true
  def sort(output, t, opts), do: do_sort(output, t, opts, false)

  @impl true
  def argsort(output, t, opts), do: do_sort(output, t, opts, true)

  defp do_sort(output, t, opts, return_indices) do
    %T{shape: shape, type: type} = t
    last_axis = Nx.rank(t) - 1

    axis = opts[:axis]

    comparator =
      case opts[:direction] do
        :desc ->
          fn a, b ->
            a = binary_to_number(a, type)
            b = binary_to_number(b, type)
            a >= b
          end

        :asc ->
          fn a, b ->
            a = binary_to_number(a, type)
            b = binary_to_number(b, type)
            a <= b
          end
      end

    case shape do
      {} when return_indices ->
        sort_last_dim(t, comparator, output, return_indices)

      {} ->
        t

      _ when axis == last_axis ->
        sort_last_dim(t, comparator, output, return_indices)

      _ ->
        permutation = Nx.axes(t)

        permutation =
          permutation
          |> List.delete(axis)
          |> List.insert_at(Nx.rank(t) - 1, axis)

        inverse_permutation =
          permutation
          |> Enum.with_index()
          |> Enum.sort_by(fn {x, _} -> x end)
          |> Enum.map(fn {_, i} -> i end)

        permuted_t = Nx.transpose(t, axes: permutation)

        permuted_t
        |> sort_last_dim(comparator, %{permuted_t | type: output.type}, return_indices)
        |> Nx.transpose(axes: inverse_permutation)
    end
  end

  defp sort_last_dim(
         %T{shape: shape, type: {_, size}} = t,
         comparator,
         output,
         return_indices
       ) do
    view = aggregate_axes(to_binary(t), [tuple_size(shape) - 1], shape, size)

    new_data =
      for bin <- view, into: <<>> do
        data = for <<x::size(size)-bitstring <- bin>>, do: x

        sorted =
          if return_indices do
            data
            |> Enum.with_index()
            |> Enum.sort_by(&elem(&1, 0), comparator)
            |> Enum.map(fn {_, index} -> number_to_binary(index, output.type) end)
          else
            Enum.sort(data, comparator)
          end

        IO.iodata_to_binary(sorted)
      end

    from_binary(output, new_data)
  end

  ## Binary reducers

  defp bin_reduce(tensor, type, acc, opts, fun) do
    %T{type: {_, size}, shape: shape} = tensor

    view =
      if axes = opts[:axes] do
        aggregate_axes(to_binary(tensor), axes, shape, size)
      else
        [to_binary(tensor)]
      end

    for axis <- view, into: <<>> do
      {result, _} =
        for <<bin::size(size)-bitstring <- axis>>, reduce: {<<>>, acc} do
          {_, acc} -> fun.(bin, acc)
        end

      scalar_to_binary(result, type)
    end
  end

  defp bin_zip_reduce(t1, [], t2, [], type, acc, fun) do
    %{type: {_, s1}} = t1
    %{type: {_, s2}} = t2
    b1 = to_binary(t1)
    b2 = to_binary(t2)

    match_types [t1.type, t2.type] do
      for <<d1::size(s1)-bitstring <- b1>>, <<d2::size(s2)-bitstring <- b2>>, into: <<>> do
        {result, _} = fun.(d1, d2, acc)
        scalar_to_binary(result, type)
      end
    end
  end

  defp bin_zip_reduce(t1, [_ | _] = axes1, t2, [_ | _] = axes2, type, acc, fun) do
    {_, s1} = t1.type
    {_, s2} = t2.type

    v1 = aggregate_axes(to_binary(t1), axes1, t1.shape, s1)
    v2 = aggregate_axes(to_binary(t2), axes2, t2.shape, s2)

    for b1 <- v1, b2 <- v2 do
      {bin, _acc} = bin_zip_reduce_axis(b1, b2, s1, s2, <<>>, acc, fun)
      scalar_to_binary(bin, type)
    end
  end

  # Helper for reducing down a single axis over two tensors,
  # returning tensor data and a final accumulator.
  defp bin_zip_reduce_axis(<<>>, <<>>, _s1, _s2, bin, acc, _fun),
    do: {bin, acc}

  defp bin_zip_reduce_axis(b1, b2, s1, s2, _bin, acc, fun) do
    <<x::size(s1)-bitstring, rest1::bitstring>> = b1
    <<y::size(s2)-bitstring, rest2::bitstring>> = b2
    {bin, acc} = fun.(x, y, acc)
    bin_zip_reduce_axis(rest1, rest2, s1, s2, bin, acc, fun)
  end

  ## Scalar helpers

  @compile {:inline, number_to_binary: 2, binary_to_number: 2}

  defp scalar_to_number(n) when is_number(n), do: n
  defp scalar_to_number(t), do: binary_to_number(to_binary(t), t.type)

  defp scalar_to_binary(%Complex{re: re, im: im}, type) do
    real_type = Nx.Type.to_real(type)
    number_to_binary(re, real_type) <> number_to_binary(im, real_type)
  end

  defp scalar_to_binary(value, type) when is_number(value),
    do: number_to_binary(value, type)

  defp scalar_to_binary(%T{shape: {}, type: type} = t, type),
    do: to_binary(t)

  defp scalar_to_binary(t, type) do
    raise ArgumentError,
          "expected a number or a scalar tensor of type #{inspect(type)}, got: #{inspect(t)}"
  end

  defp number_to_binary(number, type),
    do:
      match_types([type],
        do: <<write!(number, 0)>>
      )

  defp binary_to_number(bin, type) do
    match_types [type] do
      <<match!(value, 0)>> = bin
      read!(value, 0)
    end
  end

  ## Aggregation helpers

  defp aggregate_axes(binary, axes, shape, size) do
    {chunk_size, read_size, path} = aggregate_axes(axes, shape, size)

    view =
      for <<chunk::size(chunk_size)-bitstring <- binary>> do
        weighted_traverse(path, chunk, read_size)
      end

    List.flatten(view)
  end

  defp aggregate_axes([_ | _] = axes, shape, size) do
    axes = Enum.sort(axes)
    min = hd(axes)
    weighted_shape = weighted_shape(shape, size)
    [{axis_count, axis_weight} | _] = weighted_shape = Enum.drop(weighted_shape, min)
    chunk_size = axis_count * axis_weight

    # The goal of aggregate path is to split the paths
    # we are reducing from the ones we are keeping as is.
    {reverse_pre, reverse_pos} = aggregate_path(weighted_shape, axes, min, [], [])

    # Now if we are reducing on the last dimensions, we
    # can increase the read size.
    {reverse_pos, read_size} =
      aggregate_read(reverse_pos, tuple_size(shape) - 1, Enum.reverse(axes), size)

    path = Enum.reverse(reverse_pre, [(&IO.iodata_to_binary/1) | Enum.reverse(reverse_pos)])
    {chunk_size, read_size, path}
  end

  defp aggregate_axes(axes, _shape, _size) do
    raise ArgumentError, ":axes must be a non empty list, got: #{inspect(axes)}"
  end

  defp aggregate_path([pair | shape], [i | axes], i, pre, pos),
    do: aggregate_path(shape, axes, i + 1, pre, [pair | pos])

  defp aggregate_path([pair | shape], axes, i, pre, pos),
    do: aggregate_path(shape, axes, i + 1, [pair | pre], pos)

  defp aggregate_path([], [], _i, pre, pos), do: {pre, pos}

  defp aggregate_read([{axis, weight} | shape], i, [i | axis], _size),
    do: aggregate_read(shape, i - 1, axis, axis * weight)

  defp aggregate_read(shape, _i, _axis, size),
    do: {shape, size}

  ## Weighted shapes

  # Converts the shape to a weight shape list.
  #
  # A weighted shape is a list of tuples where the first
  # element is the number of elements in the dimension
  # and the second element is the size to be traversed in
  # the binary to fetch the next element.
  #
  # This is often given to `weighted_traverse/4` as a general
  # mechanism to traverse binaries.
  defp weighted_shape(shape, size, limits \\ :none, dilations \\ 1) do
    rank = tuple_size(shape)

    dilations =
      if is_list(dilations),
        do: Enum.reverse(dilations),
        else: List.duplicate(dilations, rank)

    weighted_shape(shape, rank, size, limits, dilations, [])
  end

  defp weighted_shape(_shape, 0, _weight, _limits, [], acc), do: acc

  defp weighted_shape(shape, pos, weight, limits, [dilation | dilations], acc) do
    shape_elem = :erlang.element(pos, shape)

    element =
      if limits == :none, do: shape_elem, else: min(:erlang.element(pos, limits), shape_elem)

    dilation_factor =
      if element == 1,
        do: 1,
        else: dilation

    acc = [{element, dilation_factor * weight} | acc]
    weighted_shape(shape, pos - 1, weight * shape_elem, limits, dilations, acc)
  end

  # Reads the chunk size from a weighted list at the given position.
  defp weighted_chunk(list, at, size) do
    {element, size} = Enum.at(list, at, {1, size})
    element * size
  end

  # Traverses a binary using the elements and shape given by `weighted_shape`.
  #
  # When all dimensions are traversed, we read `read_size`.
  #
  # The `weighted_shape` can also contain functions, which are applied to the
  # result of the remaining of the weighted shape.
  defp weighted_traverse(weighted_shape, binary, read_size, offset \\ 0)

  defp weighted_traverse([], data, read_size, offset) do
    <<_::size(offset)-bitstring, chunk::size(read_size)-bitstring, _::bitstring>> = data
    chunk
  end

  defp weighted_traverse([{dim, size} | dims], data, read_size, offset) do
    weighted_traverse(dim, size, dims, data, read_size, offset)
  end

  defp weighted_traverse([fun | dims], data, read_size, offset) do
    fun.(weighted_traverse(dims, data, read_size, offset))
  end

  defp weighted_traverse(dim, dim_size, dims, data, read_size, offset) do
    head = weighted_traverse(dims, data, read_size, offset)

    case dim do
      1 ->
        [head]

      _ ->
        <<_::size(dim_size)-bitstring, data::bitstring>> = data
        [head | weighted_traverse(dim - 1, dim_size, dims, data, read_size, offset)]
    end
  end

  # Makes anchors for traversing a binary with a window.
  defp make_anchors(shape, strides, window, dilations \\ 1)

  defp make_anchors(shape, strides, window, dilations)
       when is_tuple(shape) and is_tuple(window) and is_list(strides) do
    dilations =
      if is_integer(dilations),
        do: List.duplicate(dilations, tuple_size(shape)),
        else: dilations

    make_anchors(Tuple.to_list(shape), strides, Tuple.to_list(window), dilations, :init)
  end

  defp make_anchors([], [], _window, _dilations, anchors), do: anchors

  defp make_anchors([dim | shape], [s | strides], [w | window], [dil | dilation], :init) do
    dims = for i <- 0..(dim - 1), rem(i, s) == 0 and i + (w - 1) * dil < dim, do: [i]
    make_anchors(shape, strides, window, dilation, dims)
  end

  defp make_anchors([dim | shape], [s | strides], [w | window], [dil | dilation], anchors) do
    anchors =
      for i <- 0..(dim - 1),
          rem(i, s) == 0 and i + (w - 1) * dil < dim,
          anchor <- anchors,
          do: anchor ++ [i]

    make_anchors(shape, strides, window, dilation, anchors)
  end

  # Calculates the offset needed to reach a specified position
  # in the binary from a weighted shape list.
  defp weighted_offset(weighted_shape, pos, dilations \\ 1)

  defp weighted_offset(weighted_shape, pos, dilations) when is_list(pos) do
    dilations =
      if is_list(dilations),
        do: dilations,
        else: List.duplicate(dilations, length(weighted_shape))

    sum_weighted_offset(weighted_shape, pos, dilations)
  end

  defp sum_weighted_offset([], [], []), do: 0

  defp sum_weighted_offset([{s, size} | dims], [x | pos], [d | dilation]) do
    # Account for the dilation
    dilation_factor =
      if s == 1,
        do: 1,
        else: d

    div(size, dilation_factor) * x + weighted_offset(dims, pos, dilation)
  end

  defp to_complex(%Complex{} = z), do: z
  defp to_complex(n), do: Complex.new(n)
end<|MERGE_RESOLUTION|>--- conflicted
+++ resolved
@@ -1473,13 +1473,9 @@
           window_val =
             for <<match!(x, 0) <- window>>,
               reduce: acc,
-              do: (acc -> fun.(to_scalar(read!(x, 0)), acc))
-
-<<<<<<< HEAD
-          to_binary(window_val)
-=======
+              do: (acc -> fun.(read!(x, 0), acc))
+
           <<write!(scalar_to_number(window_val), 0)>>
->>>>>>> e6b7263c
         end
       end
 
@@ -1488,18 +1484,13 @@
 
   @impl true
   def window_sum(out, tensor, window_dimensions, opts) do
-<<<<<<< HEAD
-    fun = fn a, b -> Nx.add(a, b) end
-    reduce_window(out, tensor, 0, window_dimensions, opts, fun)
-=======
     %{type: type} = out
 
     init_value = number_to_binary(0, type)
     init_value = from_binary(%{out | shape: {}, names: []}, init_value)
 
-    fun = fn a, b -> a + b end
+    fun = fn a, b -> Nx.add(a, b) end
     window_reduce(out, tensor, init_value, window_dimensions, opts, fun)
->>>>>>> e6b7263c
   end
 
   @impl true
@@ -1509,13 +1500,8 @@
     init_value = Nx.Type.min_finite_binary(type)
     init_value = from_binary(%{out | shape: {}, names: []}, init_value)
 
-<<<<<<< HEAD
     fun = fn a, b -> Nx.max(a, b) end
-    reduce_window(out, tensor, init_value, window_dimensions, opts, fun)
-=======
-    fun = fn a, b -> max(a, b) end
     window_reduce(out, tensor, init_value, window_dimensions, opts, fun)
->>>>>>> e6b7263c
   end
 
   @impl true
@@ -1525,29 +1511,19 @@
     init_value = Nx.Type.max_finite_binary(type)
     init_value = from_binary(%{out | shape: {}, names: []}, init_value)
 
-<<<<<<< HEAD
     fun = fn a, b -> Nx.min(a, b) end
-    reduce_window(out, tensor, init_value, window_dimensions, opts, fun)
-=======
-    fun = fn a, b -> min(a, b) end
     window_reduce(out, tensor, init_value, window_dimensions, opts, fun)
->>>>>>> e6b7263c
   end
 
   @impl true
   def window_product(out, tensor, window_dimensions, opts) do
-<<<<<<< HEAD
-    fun = fn a, b -> Nx.multiply(a, b) end
-    reduce_window(out, tensor, 1, window_dimensions, opts, fun)
-=======
     %{type: type} = out
 
     init_value = number_to_binary(1, type)
     init_value = from_binary(%{out | shape: {}, names: []}, init_value)
 
-    fun = fn a, b -> a * b end
+    fun = fn a, b -> Nx.multiply(a, b) end
     window_reduce(out, tensor, init_value, window_dimensions, opts, fun)
->>>>>>> e6b7263c
   end
 
   @impl true
