defmodule Nx.BinaryBackend do
  @moduledoc """
  An opaque backend written in pure Elixir that stores
  the data in Elixir's binaries.

  This is the default backend used by the `Nx` module.
  The backend itself (and its data) is private and must
  not be accessed directly.
  """
  use Complex.Kernel

  @behaviour Nx.Backend

  @doc false
  defstruct [:state]

  alias Nx.Tensor, as: T
  alias Nx.BinaryBackend, as: B

  import Nx.Shared
  import Bitwise, only: [>>>: 2, &&&: 2]

  @impl true
  def init(opts) do
    if opts != [] do
      raise ArgumentError, "Nx.BinaryBackend accepts no options"
    end

    opts
  end

  ## Creation

  @impl true
  def constant(%{type: type, shape: shape} = out, constant, _backend_options) do
    data = :binary.copy(number_to_binary(constant, type), Nx.size(shape))
    from_binary(out, data)
  end

  @impl true
  def random_uniform(%{type: type, shape: shape} = out, min, max, _backend_options) do
    min = scalar_to_number(min)
    max = scalar_to_number(max)

    gen_float = fn -> (max - min) * :rand.uniform() + min end

    gen =
      case type do
        {:s, _} -> fn -> min + :rand.uniform(max - min) - 1 end
        {:u, _} -> fn -> min + :rand.uniform(max - min) - 1 end
        {:c, _} -> fn -> Complex.new(gen_float.(), gen_float.()) end
        {_, _} -> gen_float
      end

    data = for _ <- 1..Nx.size(shape), into: "", do: number_to_binary(gen.(), type)
    from_binary(out, data)
  end

  @impl true
  def random_normal(%{type: type, shape: shape} = out, mu, sigma, _backend_options) do
    mu = scalar_to_number(mu)
    sigma = scalar_to_number(sigma)
    variance = sigma * sigma

    gen =
      case type do
        {:c, _} ->
          fn ->
            Complex.new(:rand.normal(mu, variance), :rand.normal(mu, variance))
          end

        _ ->
          fn -> :rand.normal(mu, variance) end
      end

    data =
      for _ <- 1..Nx.size(shape),
          into: "",
          do: number_to_binary(gen.(), type)

    from_binary(out, data)
  end

  @impl true
  def iota(%{shape: {}, type: type} = out, nil, _backend_options) do
    from_binary(out, number_to_binary(0, type))
  end

  def iota(%{shape: shape, type: type} = out, nil, backend_options) do
    t = iota(%T{type: type, shape: {Nx.size(shape)}, names: [nil]}, 0, backend_options)
    %{out | data: t.data}
  end

  def iota(%{shape: {n}, type: type} = out, 0, _backend_options) do
    data = for i <- 0..(n - 1), do: number_to_binary(i, type)
    from_binary(out, data)
  end

  def iota(%{shape: shape, type: type} = out, axis, _backend_options) do
    {dims_before, [dim | dims_after]} =
      shape
      |> Tuple.to_list()
      |> Enum.split(axis)

    # Number of repetitions of an index in memory
    repeat_blocks =
      dims_after
      |> Enum.reduce(1, &*/2)

    # Number of cycles of the counting pattern
    cycles =
      dims_before
      |> Enum.reduce(1, &*/2)

    data =
      for _ <- 1..cycles,
          i <- 0..(dim - 1),
          _ <- 1..repeat_blocks,
          into: "",
          do: number_to_binary(i, type)

    from_binary(out, data)
  end

  @impl true
  def eye(%{shape: shape, type: type} = out, _backend_options) do
    one = number_to_binary(1, type)
    zero = number_to_binary(0, type)

    shape_size = tuple_size(shape)
    m = elem(shape, shape_size - 2)
    n = elem(shape, shape_size - 1)

    count =
      shape
      |> Tuple.delete_at(shape_size - 1)
      |> Tuple.delete_at(shape_size - 2)
      |> Tuple.product()

    data =
      for _ <- 1..count, i <- 1..m, j <- 1..n, into: <<>> do
        if i == j, do: one, else: zero
      end

    from_binary(out, data)
  end

  ## Conversions

  @impl true
  def from_binary(t, binary, _backend_options), do: from_binary(t, binary)

<<<<<<< HEAD
  defp from_binary(%{type: {_, bitsize}, shape: shape} = t, binary) when is_binary(binary) do
    expected_size = Tuple.product(shape) * div(bitsize, 8)

    if byte_size(binary) != expected_size do
      raise "unexpected size for tensor data"
    end

    %{t | data: %B{state: binary}}
=======
  if Application.compile_env(:nx, :verify_binary_size) do
    defp from_binary(%{type: {_, bitsize}, shape: shape} = t, binary) when is_binary(binary) do
      actual = byte_size(binary)
      expected = Tuple.product(shape) * div(bitsize, 8)

      unless actual == expected do
        raise ArgumentError,
              "unexpected size for tensor data, expected #{expected} bytes got: #{actual} bytes"
      end

      %{t | data: %B{state: binary}}
    end
  else
    defp from_binary(t, binary) when is_binary(binary), do: %{t | data: %B{state: binary}}
>>>>>>> cb70261b
  end

  defp from_binary(t, other), do: from_binary(t, IO.iodata_to_binary(other))

  @impl true
  def to_binary(%{type: {_backend_options, size}} = t, limit) do
    limit = limit * div(size, 8)
    binary = to_binary(t)

    if byte_size(binary) == limit do
      binary
    else
      binary_part(binary, 0, limit)
    end
  end

  defp to_binary(%T{data: %{state: data}}), do: data

  @impl true
  def backend_copy(tensor, backend, opts) do
    backend_transfer(tensor, backend, opts)
  end

  @impl true
  def backend_transfer(tensor, Nx.Tensor, _opts) do
    tensor
  end

  def backend_transfer(tensor, Nx.BinaryBackend, _opts) do
    tensor
  end

  def backend_transfer(tensor, backend, opts) do
    backend.from_binary(tensor, to_binary(tensor), opts)
  end

  @impl true
  def backend_deallocate(_tensor) do
    :ok
  end

  @impl true
  def to_batched(out, %{type: {_, size}} = tensor, opts) do
    leftover = opts[:leftover]

    batch_size = elem(out.shape, 0)
    axis_size = elem(tensor.shape, 0)

    remainder = rem(axis_size, batch_size)
    num_full_batches = div(axis_size, batch_size)

    range =
      if remainder != 0 and leftover == :repeat do
        0..num_full_batches
      else
        0..(num_full_batches - 1)
      end

    binary = to_binary(tensor)
    batch_bytes = Nx.size(out) * div(size, 8)

    Stream.map(range, fn
      ^num_full_batches ->
        before = num_full_batches * batch_bytes
        available = byte_size(binary) - before
        missing = batch_bytes - available

        from_binary(out, [binary_part(binary, before, available), binary_part(binary, 0, missing)])

      i ->
        from_binary(out, binary_part(binary, i * batch_bytes, batch_bytes))
    end)
  end

  ## Shape

  @impl true
  def reshape(out, tensor), do: from_binary(out, to_binary(tensor))

  @impl true
  def squeeze(out, tensor, _axes), do: from_binary(out, to_binary(tensor))

  ## Broadcast

  @impl true
  def broadcast(out, t, shape, axes) do
    from_binary(out, broadcast_data(t, shape, axes))
  end

  defp broadcast_data(%{shape: shape} = t, shape),
    do: to_binary(t)

  defp broadcast_data(t, shape),
    do: broadcast_data(t, shape, Nx.Shape.broadcast_axes(t.shape, shape))

  defp broadcast_data(%T{shape: {}} = t, shape, []) do
    t
    |> to_binary()
    |> :binary.copy(Nx.size(shape))
  end

  defp broadcast_data(%T{shape: old_shape, type: {_, size}} = t, new_shape, axes) do
    chunk_size = size * Nx.size(old_shape)

    new_shape
    |> Tuple.to_list()
    |> unary_broadcast(0, old_shape, 0, axes, to_binary(t), chunk_size)
    |> IO.iodata_to_binary()
  end

  # Old and new match
  defp unary_broadcast([dim | dims], axis, old_shape, old_pos, [axis | axes], data, chunk_size)
       when elem(old_shape, old_pos) == dim do
    chunk_size = div(chunk_size, dim)

    for <<chunk::size(chunk_size)-bitstring <- data>> do
      unary_broadcast(dims, axis + 1, old_shape, old_pos + 1, axes, chunk, chunk_size)
    end
  end

  # Implicit broadcasting
  defp unary_broadcast([dim | dims], axis, old_shape, old_pos, [axis | axes], data, chunk_size)
       when elem(old_shape, old_pos) == 1 do
    for _ <- 1..dim do
      unary_broadcast(dims, axis + 1, old_shape, old_pos + 1, axes, data, chunk_size)
    end
  end

  # Explicit broadcasting (unmapped axes)
  defp unary_broadcast([dim | dims], axis, old_shape, old_pos, axes, data, chunk_size) do
    for _ <- 1..dim do
      unary_broadcast(dims, axis + 1, old_shape, old_pos, axes, data, chunk_size)
    end
  end

  defp unary_broadcast([], _axis, _old_shape, _old_pos, [], data, _chunk_size) do
    data
  end

  ## Shape

  @impl true
  def transpose(out, %T{shape: shape, type: {_, size}} = t, axes) do
    data = to_binary(t)
    {list, min, max} = transpose_axes(shape, axes)
    weighted_shape = weighted_shape(shape, size)

    # The chunk size is computed based on all dimensions
    # before the minimum one being changed. For example,
    # for {0, 1, 2, 3} and the swap is between 1 and 2,
    # the chunk_size will be d1 * d2 * d3 * size.
    chunk_size = weighted_chunk(weighted_shape, min, size)

    # All of the major dimensions not being transposed can be
    # read at once. For example, for {0, 1, 2, 3} and the swap
    # is between 1 and 2, the read_size will be d3 * size.
    read_size = weighted_chunk(weighted_shape, max + 1, size)

    # And now how we will traverse
    traverse_list = Enum.map(list, &Enum.fetch!(weighted_shape, &1))

    data =
      for <<chunk::size(chunk_size)-bitstring <- data>> do
        weighted_traverse(traverse_list, chunk, read_size)
      end

    from_binary(out, data)
  end

  defp transpose_axes(shape, axes) do
    size = tuple_size(shape)
    {axes, min} = transpose_min(axes, 0)
    {axes, max} = transpose_max(Enum.reverse(axes), size - 1)
    {axes, min, max}
  end

  defp transpose_min([head | tail], head), do: transpose_min(tail, head + 1)
  defp transpose_min(tail, head), do: {tail, head}

  defp transpose_max([head | tail], head), do: transpose_max(tail, head - 1)
  defp transpose_max(tail, head), do: {Enum.reverse(tail), head}

  ## Pad

  # We ignore the out because we need to recur over the shape
  # as we transpose and build the rest.
  @impl true
  def pad(out, t, pad_value, padding_config) do
    pad_value = %{pad_value | type: out.type} |> as_type(pad_value) |> to_binary()

    case t.shape do
      {} ->
        t

      {_} ->
        [{edge_low, edge_high, interior}] = padding_config
        pad_last_dim(t, pad_value, edge_low, edge_high, interior)

      _ ->
        permutation = for i <- 0..(Nx.rank(t) - 2), do: i
        permutation = [Nx.rank(t) - 1 | permutation]

        for {edge_low, edge_high, interior} <- Enum.reverse(padding_config), reduce: t do
          acc ->
            Nx.transpose(pad_last_dim(acc, pad_value, edge_low, edge_high, interior),
              axes: permutation
            )
        end
    end
  end

  # Add padding to the high and low ends of the last dimension of a tensor
  defp pad_last_dim(
         %T{shape: shape, type: {_, size} = type} = t,
         value,
         edge_low,
         edge_high,
         interior
       ) do
    view = aggregate_axes(to_binary(t), [tuple_size(shape) - 1], shape, size)
    new_shape = pad_in_dim(shape, tuple_size(shape) - 1, edge_low, edge_high, interior)

    edge_high_padding =
      if edge_high <= 0,
        do: <<>>,
        else: for(_ <- 1..edge_high, into: <<>>, do: value)

    edge_low_padding =
      if edge_low <= 0,
        do: <<>>,
        else: for(_ <- 1..edge_low, into: <<>>, do: value)

    interior_padding =
      if interior == 0,
        do: <<>>,
        else: for(_ <- 1..interior, into: <<>>, do: value)

    interior_padding_size = interior * size

    interior_padded =
      for bin <- view do
        padded =
          for <<dim::size(size)-bitstring <- bin>>, into: <<>> do
            <<dim::size(size)-bitstring, interior_padding::bitstring>>
          end

        new_bytes = byte_size(padded) * 8 - interior_padding_size
        <<new_bin::size(new_bytes)-bitstring, _::bitstring>> = padded
        new_bin
      end

    data =
      for bin <- interior_padded, into: <<>> do
        cond do
          edge_low < 0 and edge_high < 0 ->
            low_byte = abs(edge_low) * size
            high_byte = abs(edge_high) * size
            new_bytes = byte_size(bin) * 8 - high_byte - low_byte

            <<_::size(low_byte)-bitstring, new_bin::size(new_bytes)-bitstring, _::bitstring>> =
              bin

            new_bin

          edge_low < 0 and edge_high >= 0 ->
            low_byte = abs(edge_low) * size
            <<_::size(low_byte)-bitstring, new_bin::bitstring>> = bin
            <<new_bin::bitstring, edge_high_padding::bitstring>>

          edge_low >= 0 and edge_high < 0 ->
            high_byte = abs(edge_high) * size
            new_bytes = byte_size(bin) * 8 - high_byte
            <<new_bin::size(new_bytes)-bitstring, _::bitstring>> = bin
            <<edge_low_padding::bitstring, new_bin::bitstring>>

          true ->
            <<edge_low_padding::bitstring, bin::bitstring, edge_high_padding::bitstring>>
        end
      end

    from_binary(%{t | type: type, shape: new_shape}, data)
  end

  defp pad_in_dim(shape, dim, edge_low, edge_high, interior) do
    dim_size = elem(shape, dim)
    interior_padding_factor = (dim_size - 1) * interior
    new_dim = dim_size + interior_padding_factor + edge_high + edge_low
    put_elem(shape, dim, new_dim)
  end

  @impl true
  def reverse(out, %{type: {_, size}, shape: shape} = t, axes) do
    data = to_binary(t)
    weighted_shape = weighted_shape(shape, size)

    # Nx guaranteex axes is sorted and non-empty.
    min = List.first(axes)
    max = List.last(axes) + 1

    # The chunk size is computed based on all dimensions
    # before the minimum one being changed. For example,
    # for {0, 1, 2, 3} and the reverse is between 1 and 2,
    # the chunk_size will be d1 * d2 * d3 * size.
    chunk_size = weighted_chunk(weighted_shape, min, size)

    # All of the major dimensions not being reverse can be
    # read at once. For example, for {0, 1, 2, 3} and the reverse
    # is between 1 and 2, the read_size will be d3 * size.
    read_size = weighted_chunk(weighted_shape, max, size)

    # And now how we will traverse
    traverse =
      weighted_shape
      |> Enum.take(max)
      |> Enum.drop(min)
      |> reverse_traverse(min, axes)

    data =
      for <<chunk::size(chunk_size)-bitstring <- data>> do
        weighted_traverse(traverse, chunk, read_size)
      end

    from_binary(out, data)
  end

  defp reverse_traverse([head | tail], axis, axes) do
    if axis in axes do
      [&Enum.reverse/1, head | reverse_traverse(tail, axis + 1, axes)]
    else
      [head | reverse_traverse(tail, axis + 1, axes)]
    end
  end

  defp reverse_traverse([], _axis, _axes), do: []

  ## Two-element

  @impl true
  def dot(out, left, contract_axes1, [], right, contract_axes2, []) do
    # dot/4 is directed to this specific clause so we can keep a more efficient implementation
    # for non-batched dot products. See the clause below for batched dot products
    data = bin_dot(left, contract_axes1, right, contract_axes2, out.type)
    from_binary(out, data)
  end

  def dot(
        out,
        %{shape: left_shape, type: {_, left_size}, names: left_names} = left,
        left_contract_axes,
        left_batch_axes,
        %{shape: right_shape, type: {_, right_size}, names: right_names} = right,
        right_contract_axes,
        right_batch_axes
      ) do
    left_binary = to_binary(left)
    right_binary = to_binary(right)

    left_batch_contract_axes =
      Enum.map(left_contract_axes, fn axis -> axis - length(left_batch_axes) end)

    right_batch_contract_axes =
      Enum.map(right_contract_axes, fn axis -> axis - length(right_batch_axes) end)

    {left_batch_shape, _left_batch_names} =
      Nx.Shape.contract(left_shape, left_batch_axes, left_names, false)

    {right_batch_shape, _right_batch_names} =
      Nx.Shape.contract(right_shape, right_batch_axes, right_names, false)

    left_batch_item_length = Nx.size(left_batch_shape)
    right_batch_item_length = Nx.size(right_batch_shape)

    batch_count = Enum.reduce(left_batch_axes, 1, fn x, acc -> elem(left_shape, x) * acc end)

    range = if batch_count == 0, do: [], else: 0..(batch_count - 1)

    left_batch_item_template = %{left | shape: left_batch_shape}
    right_batch_item_template = %{right | shape: right_batch_shape}

    bin_result =
      for index <- range do
        left_offset = index * left_batch_item_length
        right_offset = index * right_batch_item_length

        left_offset_bits = left_offset * left_size
        right_offset_bits = right_offset * right_size

        left_batch_item_bits = left_batch_item_length * left_size
        right_batch_item_bits = right_batch_item_length * right_size

        <<_::bitstring-size(left_offset_bits),
          left_batch_item_binary::bitstring-size(left_batch_item_bits),
          _::bitstring>> = left_binary

        <<_::bitstring-size(right_offset_bits),
          right_batch_item_binary::bitstring-size(right_batch_item_bits),
          _::bitstring>> = right_binary

        bin_dot(
          from_binary(left_batch_item_template, left_batch_item_binary),
          left_batch_contract_axes,
          from_binary(right_batch_item_template, right_batch_item_binary),
          right_batch_contract_axes,
          out.type
        )
      end

    from_binary(out, bin_result)
  end

  defp bin_dot(%{type: t1} = left, contract_axes1, %{type: t2} = right, contract_axes2, type) do
    {left, left_contract_axes} = bin_dot_transpose_contract_axes(left, contract_axes1)

    {right, right_contract_axes} = bin_dot_transpose_contract_axes(right, contract_axes2)

    bin_zip_reduce(left, left_contract_axes, right, right_contract_axes, type, 0, fn
      lhs, rhs, acc ->
        res = binary_to_number(lhs, t1) * binary_to_number(rhs, t2) + acc
        {res, res}
    end)
  end

  defp bin_dot_transpose_contract_axes(tensor, contract_axes) do
    # The intution here is that we can pre-condense the contracting axes into a
    # single dimension, which will then be contracted through bin_zip_reduce below.
    # This takes a shape {a, m, n, b} which contracts on m, n and turns it into
    # {a, b, m * n}, contracting on the last dimension. This is necessary because
    # bin_zip_reduce and aggregate_axes are order independent but dot depends
    # on the axes order.

    axes = Nx.axes(tensor)

    remaining_axes =
      contract_axes
      |> Enum.sort(:desc)
      |> Enum.reduce(axes, &List.delete_at(&2, &1))

    transpose_axes = remaining_axes ++ contract_axes

    transposed =
      if transpose_axes == axes do
        tensor
      else
        {shape, names} = Nx.Shape.transpose(tensor.shape, transpose_axes, tensor.names)
        transpose(%{tensor | shape: shape, names: names}, tensor, transpose_axes)
      end

    {kept, contracted} =
      transposed.shape
      |> Tuple.to_list()
      |> Enum.split(length(remaining_axes))

    kept_shape = List.to_tuple(kept)

    kept_size = tuple_size(kept_shape)

    reduced_shape = Tuple.insert_at(kept_shape, kept_size, Enum.product(contracted))

    {%{transposed | shape: reduced_shape, names: List.duplicate(nil, tuple_size(reduced_shape))},
     [kept_size]}
  end

  ## Element wise ternary ops

  @impl true
  def select(out, %{shape: {}} = pred, on_true, on_false) do
    on_false =
      on_false |> broadcast_data(out.shape) |> binary_to_binary(on_false.type, out.type, & &1)

    on_true =
      on_true |> broadcast_data(out.shape) |> binary_to_binary(on_true.type, out.type, & &1)

    if scalar_to_number(pred) == 0,
      do: from_binary(out, on_false),
      else: from_binary(out, on_true)
  end

  def select(%{shape: shape, type: type} = out, pred, on_true, on_false) do
    %T{type: {_, pred_size} = pred_type} = pred
    %T{type: {_, left_size} = left_type} = on_true
    %T{type: {_, right_size} = right_type} = on_false

    pred_data = to_binary(pred)
    on_true_data = broadcast_data(on_true, shape)
    on_false_data = broadcast_data(on_false, shape)

    data =
      for i <- 0..(Nx.size(shape) - 1), into: <<>> do
        pred =
          match_types [pred_type] do
            consumed = i * pred_size
            <<_::size(consumed)-bitstring, match!(pred, 0), _::bitstring>> = pred_data
            read!(pred, 0)
          end

        result =
          if pred == 0 do
            match_types [right_type] do
              consumed = i * right_size
              <<_::size(consumed)-bitstring, match!(x, 0), _::bitstring>> = on_false_data
              read!(x, 0)
            end
          else
            match_types [left_type] do
              consumed = i * left_size
              <<_::size(consumed)-bitstring, match!(x, 0), _::bitstring>> = on_true_data
              read!(x, 0)
            end
          end

        number_to_binary(result, type)
      end

    from_binary(out, data)
  end

  ## Element wise bin ops

  for fun <-
        [:add, :subtract, :multiply, :power, :remainder, :divide, :atan2, :min, :max, :quotient] ++
          [:bitwise_and, :bitwise_or, :bitwise_xor, :left_shift, :right_shift] ++
          [:equal, :not_equal, :greater, :less, :greater_equal, :less_equal] ++
          [:logical_and, :logical_or, :logical_xor] do
    capture = Macro.var(:"element_#{fun}", __MODULE__)

    @impl true
    def unquote(fun)(out, left, right) do
      element_wise_bin_op(out, left, right, &(unquote(capture) / 3))
    end
  end

  defp element_wise_bin_op(%{type: type} = out, %{shape: {}} = left, right, fun) do
    number = scalar_to_number(left)

    data =
      binary_to_binary(to_binary(right), right.type, type, fn x ->
        fun.(type, number, x)
      end)

    from_binary(out, data)
  end

  defp element_wise_bin_op(%{type: type} = out, left, %{shape: {}} = right, fun) do
    number = scalar_to_number(right)

    data =
      binary_to_binary(to_binary(left), left.type, type, fn x ->
        fun.(type, x, number)
      end)

    from_binary(out, data)
  end

  defp element_wise_bin_op(%{shape: shape, type: type} = out, left, right, fun) do
    %T{type: {_, left_size} = left_type} = left
    %T{type: {_, right_size} = right_type} = right

    count = Nx.size(shape)
    left_data = broadcast_data(left, shape)
    right_data = broadcast_data(right, shape)

    data =
      match_types [left_type, right_type, type] do
        for i <- 0..(count - 1), into: <<>> do
          left_consumed = i * left_size
          <<_::size(left_consumed)-bitstring, match!(x, 0), _::bitstring>> = left_data
          x = read!(x, 0)

          right_consumed = i * right_size
          <<_::size(right_consumed)-bitstring, match!(y, 1), _::bitstring>> = right_data
          y = read!(y, 1)

          <<write!(fun.(type, x, y), 2)>>
        end
      end

    from_binary(out, data)
  end

  defp element_add(_, a, b), do: Complex.add(a, b)
  defp element_subtract(_, a, b), do: Complex.subtract(a, b)
  defp element_multiply(_, a, b), do: Complex.multiply(a, b)
  defp element_divide(_, a, b), do: Complex.divide(a, b)
  defp element_quotient(_, a, b), do: div(a, b)

  defp element_remainder(_, a, b) when is_integer(a) and is_integer(b), do: rem(a, b)
  defp element_remainder(_, a, b), do: :math.fmod(a, b)

  defp element_atan2(_, a, b), do: Complex.atan2(a, b)

  defp element_max(_, :nan, _), do: :nan
  defp element_max(_, _, :nan), do: :nan
  defp element_max(_, :infinity, _), do: :infinity
  defp element_max(_, _, :infinity), do: :infinity
  defp element_max(_, :neg_infinity, x), do: x
  defp element_max(_, x, :neg_infinity), do: x
  defp element_max(_, a, b) when is_number(a) and is_number(b), do: max(a, b)

  defp element_min(_, :nan, _), do: :nan
  defp element_min(_, _, :nan), do: :nan
  defp element_min(_, :infinity, x), do: x
  defp element_min(_, x, :infinity), do: x
  defp element_min(_, :neg_infinity, _), do: :neg_infinity
  defp element_min(_, _, :neg_infinity), do: :neg_infinity
  defp element_min(_, a, b) when is_number(a) and is_number(b), do: min(a, b)

  defp element_power({type, _}, a, b) when type in [:s, :u], do: Integer.pow(a, b)
  defp element_power(_, a, b), do: Complex.power(a, b)

  defp element_bitwise_and(_, a, b), do: :erlang.band(a, b)
  defp element_bitwise_or(_, a, b), do: :erlang.bor(a, b)
  defp element_bitwise_xor(_, a, b), do: :erlang.bxor(a, b)

  defp element_left_shift(_, a, b) when is_number(b) and b >= 0,
    do: :erlang.bsl(a, b)

  defp element_left_shift(_, _, b), do: raise(ArgumentError, "cannot left shift by #{b}")

  defp element_right_shift(_, a, b) when is_number(b) and b >= 0,
    do: :erlang.bsr(a, b)

  defp element_right_shift(_, _, b), do: raise(ArgumentError, "cannot right shift by #{b}")

  defp element_equal(_, :nan, _), do: 0
  defp element_equal(_, _, :nan), do: 0
  defp element_equal(_, a, b), do: boolean_as_number(a == b)

  defp element_not_equal(_, :nan, _), do: 1
  defp element_not_equal(_, _, :nan), do: 1
  defp element_not_equal(_, a, b), do: boolean_as_number(a != b)

  defp element_logical_and(_, a, b), do: boolean_as_number(as_boolean(a) and as_boolean(b))
  defp element_logical_or(_, a, b), do: boolean_as_number(as_boolean(a) or as_boolean(b))
  defp element_logical_xor(_, a, b), do: boolean_as_number(as_boolean(a) != as_boolean(b))

  defp element_greater(_, :nan, _), do: 0
  defp element_greater(_, _, :nan), do: 0
  defp element_greater(_, x, x), do: 0
  defp element_greater(_, :infinity, _), do: 1
  defp element_greater(_, _, :neg_infinity), do: 1
  defp element_greater(_, :neg_infinity, _), do: 0
  defp element_greater(_, _, :infinity), do: 0
  defp element_greater(_, a, b), do: boolean_as_number(a > b)

  defp element_less(_, :nan, _), do: 0
  defp element_less(_, _, :nan), do: 0
  defp element_less(_, :infinity, _), do: 0
  defp element_less(_, _, :neg_infinity), do: 0
  defp element_less(_, x, x), do: 0
  defp element_less(_, _, :infinity), do: 1
  defp element_less(_, :neg_infinity, _), do: 1
  defp element_less(_, a, b), do: boolean_as_number(a < b)

  defp element_greater_equal(_, :nan, _), do: 0
  defp element_greater_equal(_, _, :nan), do: 0
  defp element_greater_equal(_, x, x), do: 1
  defp element_greater_equal(_, :neg_infinity, _), do: 0
  defp element_greater_equal(_, _, :infinity), do: 0
  defp element_greater_equal(_, :infinity, _), do: 1
  defp element_greater_equal(_, _, :neg_infinity), do: 1
  defp element_greater_equal(_, a, b), do: boolean_as_number(a >= b)

  defp element_less_equal(_, :nan, _), do: 0
  defp element_less_equal(_, _, :nan), do: 0
  defp element_less_equal(_, _, :infinity), do: 1
  defp element_less_equal(_, :neg_infinity, _), do: 1
  defp element_less_equal(_, x, x), do: 1
  defp element_less_equal(_, :infinity, _), do: 0
  defp element_less_equal(_, _, :neg_infinity), do: 0
  defp element_less_equal(_, a, b), do: boolean_as_number(a <= b)

  defp as_boolean(n) when n == 0, do: false
  defp as_boolean(%Complex{re: re, im: im}) when re == 0 and im == 0, do: false
  defp as_boolean(_), do: true

  defp boolean_as_number(true), do: 1
  defp boolean_as_number(false), do: 0

  ## Element wise unary ops

  for {name, {_desc, code, _formula}} <- Nx.Shared.unary_math_funs() do
    @impl true
    def unquote(name)(out, tensor) do
      element_wise_unary_op(out, tensor, fn x -> unquote(code) end)
    end
  end

  @impl true
  def count_leading_zeros(out, %{type: {_, size}} = tensor) do
    element_wise_bit_op(out, tensor, &element_clz(&1, size))
  end

  @impl true
  def population_count(out, tensor) do
    element_wise_bit_op(out, tensor, &element_popcount(&1, 0))
  end

  defp element_wise_bit_op(out, %{type: {_, size}} = tensor, fun) do
    data =
      match_types [out.type] do
        for <<seg::unsigned-size(size)-native <- to_binary(tensor)>>, into: <<>> do
          <<write!(fun.(seg), 0)>>
        end
      end

    from_binary(out, data)
  end

  @impl true
  def abs(out, tensor), do: element_wise_unary_op(out, tensor, &Complex.abs/1)

  @impl true
  def conjugate(out, tensor), do: element_wise_unary_op(out, tensor, &Complex.conjugate/1)

  @impl true
  def real(%{type: {_, component_size}} = out, %{type: {:c, _}} = tensor) do
    data = to_binary(tensor)

    result =
      for <<real::bitstring-size(component_size), _::bitstring-size(component_size) <- data>>,
        into: <<>>,
        do: real

    from_binary(out, result)
  end

  @impl true
  def imag(%{type: {_, component_size}} = out, %{type: {:c, _}} = tensor) do
    data = to_binary(tensor)

    result =
      for <<_::bitstring-size(component_size), imag::bitstring-size(component_size) <- data>>,
        into: <<>>,
        do: imag

    from_binary(out, result)
  end

  @impl true
  def bitwise_not(out, tensor), do: element_wise_unary_op(out, tensor, &:erlang.bnot/1)

  @impl true
  def is_nan(out, %{type: {t, _}}) when t in [:u, :s] do
    # integers cannot represent nans, so we can just create
    # a zero boolean tensor

    # 8 bits per entry because we return u8
    size = Nx.size(out.shape) * 8
    from_binary(out, <<0::size(size)>>)
  end

  def is_nan(out, tensor) do
    element_wise_unary_op(out, tensor, fn
      %Complex{re: :nan} -> 1
      %Complex{im: :nan} -> 1
      :nan -> 1
      _ -> 0
    end)
  end

  @impl true
  def is_infinity(out, %{type: {t, _}}) when t in [:u, :s] do
    # integers cannot represent nans, so we can just create
    # a zero boolean tensor

    # 8 bits per entry because we return u8
    size = Nx.size(out.shape) * 8
    from_binary(out, <<0::size(size)>>)
  end

  def is_infinity(out, tensor) do
    element_wise_unary_op(out, tensor, fn
      %Complex{re: re} when re in [:infinity, :neg_infinity] -> 1
      %Complex{im: im} when im in [:infinity, :neg_infinity] -> 1
      :infinity -> 1
      :neg_infinity -> 1
      _ -> 0
    end)
  end

  @impl true
  def ceil(out, tensor), do: element_wise_unary_op(out, tensor, &:erlang.ceil/1)

  @impl true
  def floor(out, tensor), do: element_wise_unary_op(out, tensor, &:erlang.floor/1)

  @impl true
  def negate(out, tensor), do: element_wise_unary_op(out, tensor, &Complex.negate/1)

  @impl true
  def round(out, tensor), do: element_wise_unary_op(out, tensor, &:erlang.round/1)

  @impl true
  def sign(out, tensor), do: element_wise_unary_op(out, tensor, &element_sign/1)

  defp element_sign(n) when n < 0, do: -1
  defp element_sign(n) when n > 0, do: 1
  defp element_sign(n), do: n

  # https://en.wikipedia.org/wiki/Hamming_weight
  # There are algorithms with faster worst case but they are size specific.
  # The implementation below is also the most efficient for low counts. Given
  # our integers are always 64 bits internally, we will have a lot of zeros
  # internally, so this should be the fastest.
  defp element_popcount(0, count), do: count
  defp element_popcount(n, count), do: element_popcount(n &&& n - 1, count + 1)

  defp element_wise_unary_op(out, tensor, fun) do
    data = binary_to_binary(to_binary(tensor), tensor.type, out.type, fun)
    from_binary(out, data)
  end

  defp element_clz(0, size), do: size
  defp element_clz(n, 64), do: element_clz64(n)
  defp element_clz(n, 32), do: element_clz32(n)
  defp element_clz(n, 16), do: element_clz16(n)
  defp element_clz(n, 8), do: element_clz8(n)

  defp element_clz64(num) do
    case num &&& 0xFFFFFFFF00000000 do
      0 -> 32 + element_clz32(num)
      _ -> element_clz32(num >>> 32)
    end
  end

  defp element_clz32(num) do
    case num &&& 0xFFFF0000 do
      0 -> 16 + element_clz16(num)
      _ -> element_clz16(num >>> 16)
    end
  end

  defp element_clz16(num) do
    case num &&& 0xFF00 do
      0 -> 8 + element_clz8(num)
      _ -> element_clz8(num >>> 8)
    end
  end

  defp element_clz8(num) do
    case num &&& 0xF0 do
      0 -> 4 + element_clz4(num)
      _ -> element_clz4(num >>> 4)
    end
  end

  defp element_clz4(num) do
    case num &&& 0xC do
      0 -> 2 + element_clz2(num)
      _ -> element_clz2(num >>> 2)
    end
  end

  defp element_clz2(0), do: 2
  defp element_clz2(1), do: 1
  defp element_clz2(_), do: 0

  ## Inspect

  @impl true
  def inspect(tensor, inspect_opts) do
    limit = inspect_opts.limit
    binary = Nx.to_binary(tensor, if(limit == :infinity, do: [], else: [limit: limit + 1]))
    Nx.Backend.inspect(tensor, binary, inspect_opts)
  end

  ## Conv

  @impl true
  def conv(out, t, k, opts) do
    padding = opts[:padding]
    strides = opts[:strides]
    input_dilation = opts[:input_dilation]
    kernel_dilation = opts[:kernel_dilation]
    feature_groups = opts[:feature_group_size]
    batch_groups = opts[:batch_group_size]
    input_permutation = opts[:input_permutation]
    kernel_permutation = opts[:kernel_permutation]
    output_permutation = opts[:output_permutation]

    output_permutation =
      output_permutation
      |> Enum.with_index()
      |> Enum.sort()
      |> Enum.map(&elem(&1, 1))

    # Consider an image representation, the input shape should be:
    # {batch, channels, height, width}
    #
    # The kernel then has the following shape:
    # {num_filters, channels, filter_height, filter_width}
    #
    # The output type is merged between the input tensor
    # and the input kernel, both inputs must be floating types
    #
    # The output shape is a product of the batch size,
    # number of filters in the input kernel, and the transformation
    # on the spatial dimensions.
    #
    # The shape of each spatial dimension is calculated as:
    #
    # (spatial_dim - filter_size + 2 * padding_size) / stride + 1
    #
    # where spatial dim is the current spatial dimension size, filter size is
    # the size of the corresponding spatial dimension in the kernel,
    # padding size is the amount of padding applied to either side of the
    # spatial dimension, and stride is the input stride
    #
    # The final shape is then given as:
    # {batch, num_filters, spatial_dim0, spatial_dim1, ...}
    %T{type: {_, input_size} = input_type} = t = Nx.transpose(t, axes: input_permutation)
    %T{type: {_, kernel_size} = kernel_type} = k = Nx.transpose(k, axes: kernel_permutation)

    %{type: output_type, shape: output_shape, names: output_names} = out

    inverse_output_permutation =
      output_permutation |> Enum.with_index() |> Enum.sort() |> Enum.map(&elem(&1, 1))

    {untransposed_shape, untransposed_names} =
      Nx.Shape.transpose(output_shape, inverse_output_permutation, output_names)

    untransposed_out = %{out | names: untransposed_names, shape: untransposed_shape}

    # We need to dilate the spatial dimensions of the kernel first...
    dilation_padding = [
      {0, 0, 0},
      {0, 0, 0} | Enum.map(kernel_dilation, &{0, 0, &1 - 1})
    ]

    %T{shape: kernel_shape} = k = Nx.pad(k, 0, dilation_padding)

    # The size of the "window" or the size of each filter
    # removes the first two dimensions of the kernel
    #
    # This "window" is applied `num_filters` times across
    # the input tensors spatial dimensions
    filter_shape =
      kernel_shape
      |> Tuple.delete_at(0)
      |> Tuple.delete_at(0)

    num_filters = elem(kernel_shape, 0)
    num_input_channels = elem(kernel_shape, 1)

    # We first pad the input tensor with the following semantics
    #   :valid - no padding
    #   :same - pad with 0 such that the input's spatial dims
    #           remain unchanged WITHOUT considering strides
    #   general - pad with the given padding configuration
    #
    # Padding configuration is guaranteed to always be provided
    # as a list because it is handled in the Nx module before
    # lowering to the implementation; however, the padding
    # configuration only accounts for spatial dims
    spatial_padding_config =
      Enum.zip_with(padding, input_dilation, fn {lo, hi}, dilation ->
        {lo, hi, dilation - 1}
      end)

    padding_config = [
      {0, 0, 0},
      {0, 0, 0} | spatial_padding_config
    ]

    %T{shape: padded_shape} = padded_t = Nx.pad(t, 0, padding_config)

    single_data_dims = Tuple.delete_at(padded_shape, 0)
    batch_size = Nx.size(single_data_dims) * input_size

    # We will traverse the input tensor exactly the same as we traversed
    # the binary in window_reduce, but the window is equal to the filter
    # size of the kernel plus the channel size of the input tensor
    window_shape = Tuple.insert_at(filter_shape, 0, num_input_channels)

    input_data = to_binary(padded_t)
    kernel_data = to_binary(k)

    filter_groups_with_index =
      split_into_feature_groups(kernel_data, kernel_shape, kernel_type, feature_groups)

    batch_groups_with_index =
      split_into_batch_groups(input_data, padded_shape, input_type, batch_groups)

    # If we're not splitting across input channels, we're splitting across input batches
    # So we split the filters into groups to apply to the corresponding batch
    filter_groups_with_index =
      if batch_groups > 1,
        do: Enum.chunk_every(filter_groups_with_index, div(num_filters, batch_groups)),
        else: filter_groups_with_index

    batch_weighted_shape =
      weighted_shape(Tuple.delete_at(padded_shape, 0), input_size, window_shape)

    # We calculate our "anchors" using just the spatial dimensions
    # but they also need to consider the depth or channels of the input
    # tensor, so we always anchor on the `0th` channel
    padded_spatial_dims =
      padded_shape
      |> Tuple.delete_at(0)
      |> Tuple.delete_at(0)

    anchors = Enum.sort(make_anchors(padded_spatial_dims, strides, filter_shape))

    output_data =
      for {batch_group, batch_group_index} <- batch_groups_with_index, into: <<>> do
        current_filter_group_with_index =
          if batch_groups > 1,
            do: Enum.at(filter_groups_with_index, batch_group_index),
            else: filter_groups_with_index

        # Traverse the batch dim first
        for <<batch::size(batch_size)-bitstring <- batch_group>>,
            # Traverse the filters next, this allows us to rebuild
            # the resulting binary correctly
            {filter, feature_group} <- current_filter_group_with_index,
            # Then we traverse the spatial dimension, applying
            # the filter at each step
            anchor <- anchors,
            into: <<>> do
          offset =
            weighted_offset(batch_weighted_shape, [feature_group * num_input_channels | anchor])

          # The shape of the window is {channels} + filter_shape
          # The shape of the kernel is {num_filters, channels} + filter_shape
          window =
            batch_weighted_shape
            |> weighted_traverse(batch, input_size, offset)
            |> IO.iodata_to_binary()

          # The receptive field size of each binary in bytes
          input_field_size = Nx.size(filter_shape) * input_size
          filter_field_size = Nx.size(filter_shape) * kernel_size

          # For each channel in both filter and input...
          # The output from a single filter being applied over a window
          # of the input tensor is the sum of the element-wise products
          values =
            for i <- 0..(num_input_channels - 1) do
              current_input_pos = i * input_field_size
              current_filter_pos = i * filter_field_size
              <<_::size(current_input_pos)-bitstring, input_receptive_field::bitstring>> = window

              <<_::size(current_filter_pos)-bitstring, filter_receptive_field::bitstring>> =
                filter

              for j <- 0..(Nx.size(filter_shape) - 1) do
                x =
                  match_types [input_type] do
                    left_consumed = j * input_size

                    <<_::size(left_consumed)-bitstring, match!(x, 0), _::bitstring>> =
                      input_receptive_field

                    read!(x, 0)
                  end

                y =
                  match_types [kernel_type] do
                    right_consumed = j * kernel_size

                    <<_::size(right_consumed)-bitstring, match!(y, 0), _::bitstring>> =
                      filter_receptive_field

                    read!(y, 0)
                  end

                x * y
              end
            end

          values
          |> List.flatten()
          |> Enum.reduce(&+/2)
          |> number_to_binary(output_type)
        end
      end

    Nx.transpose(from_binary(untransposed_out, output_data), axes: output_permutation)
  end

  defp split_into_feature_groups(data, shape, {_, size}, groups) do
    group_size = div(Nx.size(shape) * size, groups)
    data_size = div(Nx.size(shape) * size, elem(shape, 0))

    for i <- 0..(groups - 1),
        offset = group_size * i,
        <<_::size(offset)-bitstring, data_group::size(group_size)-bitstring, _::bitstring>> =
          data,
        <<out_data::size(data_size)-bitstring <- data_group>>,
        do: {out_data, i}
  end

  defp split_into_batch_groups(data, shape, {_, size}, groups) do
    item_size = div(Nx.size(shape) * size, elem(shape, 0))
    num_groups = div(elem(shape, 0), groups)

    output_batch_groups =
      for i <- 0..(num_groups - 1),
          j <- 0..(groups - 1) do
        offset = (i + j * num_groups) * item_size
        <<_::size(offset)-bitstring, item::size(item_size)-bitstring, _::bitstring>> = data
        item
      end

    output_batch_groups |> Enum.with_index() |> Enum.map(fn {x, i} -> {x, rem(i, groups)} end)
  end

  @impl true
  def cholesky(
        %T{type: output_type, shape: output_shape} = out,
        %T{type: input_type} = tensor
      ) do
    data = to_binary(tensor)
    rank = tuple_size(output_shape)
    n = elem(output_shape, rank - 1)

    l =
      bin_batch_reduce(data, n * n, input_type, <<>>, fn matrix, acc ->
        l = B.Matrix.cholesky(matrix, input_type, {n, n}, output_type)
        acc <> l
      end)

    from_binary(out, l)
  end

  @impl true
  def qr(
        {%{shape: q_holder_shape, type: output_type} = q_holder,
         %{shape: r_holder_shape, type: output_type} = r_holder},
        %{type: input_type, shape: input_shape} = tensor,
        opts
      ) do
    bin = to_binary(tensor)
    rank = tuple_size(input_shape)
    m = elem(q_holder_shape, rank - 2)
    k = elem(q_holder_shape, rank - 1)
    n = elem(r_holder_shape, rank - 1)

    {q, r} =
      bin_batch_reduce(bin, m * n, input_type, {<<>>, <<>>}, fn matrix, {q_acc, r_acc} ->
        {q, r} = B.Matrix.qr(matrix, input_type, {m, n}, output_type, m, k, n, opts)
        {q_acc <> q, r_acc <> r}
      end)

    {from_binary(q_holder, q), from_binary(r_holder, r)}
  end

  @impl true
  def eigh(
        {%{type: output_type} = eigenvals_holder, eigenvecs_holder},
        %{type: input_type, shape: input_shape} = tensor,
        opts
      ) do
    bin = to_binary(tensor)
    rank = tuple_size(input_shape)
    n = elem(input_shape, rank - 1)

    {eigenvals, eigenvecs} =
      bin_batch_reduce(bin, n * n, input_type, {<<>>, <<>>}, fn matrix, {vals_acc, vecs_acc} ->
        {vals, vecs} = B.Matrix.eigh(matrix, input_type, {n, n}, output_type, opts)
        {vals_acc <> vals, vecs_acc <> vecs}
      end)

    {from_binary(eigenvals_holder, eigenvals), from_binary(eigenvecs_holder, eigenvecs)}
  end

  @impl true
  def lu(
        {%{type: p_type} = p_holder, %{type: l_type} = l_holder, %{type: u_type} = u_holder},
        %{type: input_type, shape: input_shape} = tensor,
        opts
      ) do
    bin = to_binary(tensor)
    rank = tuple_size(input_shape)
    n = elem(input_shape, rank - 1)

    {p, l, u} =
      bin_batch_reduce(bin, n * n, input_type, {<<>>, <<>>, <<>>}, fn matrix,
                                                                      {p_acc, l_acc, u_acc} ->
        {p, l, u} = B.Matrix.lu(matrix, input_type, {n, n}, p_type, l_type, u_type, opts)
        {p_acc <> p, l_acc <> l, u_acc <> u}
      end)

    {from_binary(p_holder, p), from_binary(l_holder, l), from_binary(u_holder, u)}
  end

  @impl true
  def triangular_solve(
        %{type: output_type} = out,
        %{type: {_, a_size} = a_type, shape: a_shape} = a,
        %{type: b_type, shape: b_shape} = b,
        opts
      ) do
    a_data = to_binary(a)
    b_data = to_binary(b)

    m = elem(a_shape, tuple_size(a_shape) - 1)

    a_batch_byte_size = (m * m * a_size) |> div(8)
    batches_num = byte_size(a_data) |> div(a_batch_byte_size)

    a_batches =
      Enum.map(
        0..(batches_num - 1),
        &binary_part(a_data, &1 * a_batch_byte_size, a_batch_byte_size)
      )

    b_batch_byte_size = byte_size(b_data) |> div(batches_num)

    b_batches =
      Enum.map(
        0..(batches_num - 1),
        &binary_part(b_data, &1 * b_batch_byte_size, b_batch_byte_size)
      )

    b_batch_shape =
      if tuple_size(b_shape) == 1 do
        b_shape
      else
        {a_batch_shape, _} = a_shape |> Tuple.to_list() |> Enum.split(-2)
        {b_1d_batch_shape, [b_n]} = b_shape |> Tuple.to_list() |> Enum.split(-1)
        {b_2d_batch_shape, [b_m, ^b_n]} = b_shape |> Tuple.to_list() |> Enum.split(-2)

        case a_batch_shape do
          ^b_1d_batch_shape -> {b_n}
          ^b_2d_batch_shape -> {b_m, b_n}
        end
      end

    [a_batches, b_batches]
    |> Enum.zip_reduce(<<>>, fn [a, b], acc ->
      acc <> B.Matrix.ts(a, a_type, {m, m}, b, b_type, b_batch_shape, output_type, opts)
    end)
    |> then(&from_binary(out, &1))
  end

  ## Aggregation

  @impl true
  def all(out, %{type: type} = tensor, opts) do
    data =
      bin_reduce(tensor, out.type, 1, opts, fn bin, acc ->
        res = if binary_to_number(bin, type) != 0, do: acc, else: 0

        {res, res}
      end)

    from_binary(out, data)
  end

  @impl true
  def any(out, %{type: type} = tensor, opts) do
    data =
      bin_reduce(tensor, out.type, 0, opts, fn bin, acc ->
        res = if binary_to_number(bin, type) != 0, do: 1, else: acc
        {res, res}
      end)

    from_binary(out, data)
  end

  @impl true
  def sum(out, %{type: type} = tensor, opts) do
    data =
      bin_reduce(tensor, out.type, 0, opts, fn bin, acc ->
        res = binary_to_number(bin, type) + acc
        {res, res}
      end)

    from_binary(out, data)
  end

  @impl true
  def product(out, %{type: type} = tensor, opts) do
    data =
      bin_reduce(tensor, out.type, 1, opts, fn bin, acc ->
        res = binary_to_number(bin, type) * acc
        {res, res}
      end)

    from_binary(out, data)
  end

  @impl true
  def reduce_max(out, %{type: type} = tensor, opts) do
    data =
      bin_reduce(tensor, out.type, :first, opts, fn bin, acc ->
        val = binary_to_number(bin, type)
        res = if acc == :first, do: val, else: Kernel.max(acc, val)
        {res, res}
      end)

    from_binary(out, data)
  end

  @impl true
  def reduce_min(out, %{type: type} = tensor, opts) do
    data =
      bin_reduce(tensor, out.type, :first, opts, fn bin, acc ->
        val = binary_to_number(bin, type)
        res = if acc == :first, do: val, else: Kernel.min(acc, val)
        {res, res}
      end)

    from_binary(out, data)
  end

  @impl true
  def argmin(out, tensor, opts) do
    comparator =
      case opts[:tie_break] do
        :high -> &<=/2
        :low -> &</2
      end

    argmin_or_max(out, tensor, comparator, opts[:axis])
  end

  @impl true
  def argmax(out, tensor, opts) do
    comparator =
      case opts[:tie_break] do
        :high -> &>=/2
        :low -> &>/2
      end

    argmin_or_max(out, tensor, comparator, opts[:axis])
  end

  defp argmin_or_max(out, %{type: type} = tensor, comparator, axis) do
    opts = if axis, do: [axes: [axis]], else: []

    data =
      bin_reduce(tensor, out.type, {0, :first, -1}, opts, fn
        bin, {i, cur_extreme_x, cur_extreme_i} ->
          x = binary_to_number(bin, type)

          if comparator.(x, cur_extreme_x) or cur_extreme_x == :first do
            {i, {i + 1, x, i}}
          else
            {cur_extreme_i, {i + 1, cur_extreme_x, cur_extreme_i}}
          end
      end)

    from_binary(out, data)
  end

  @impl true
  def reduce(out, tensor, acc, opts, fun) do
    each = %{tensor | shape: {}}

    data =
      bin_reduce(tensor, out.type, acc, opts, fn bin, acc ->
        res = fun.(from_binary(each, bin), acc)
        {res, res}
      end)

    from_binary(out, data)
  end

  @impl true
  def window_reduce(out, tensor, acc, window_dimensions, opts, fun) do
    padding_config = opts[:padding]
    strides = opts[:strides]
    dilations = opts[:window_dilations]

    %T{shape: padded_shape, type: {_, size} = type} =
      tensor = Nx.pad(tensor, acc, Enum.map(padding_config, &Tuple.append(&1, 0)))

    acc = scalar_to_number(acc)

    data = to_binary(tensor)
    weighted_shape = weighted_shape(padded_shape, size, window_dimensions, dilations)
    anchors = Enum.sort(make_anchors(padded_shape, strides, window_dimensions, dilations))

    data =
      match_types [type] do
        for anchor <- anchors, into: <<>> do
          offset = weighted_offset(weighted_shape, anchor, dilations)
          window = IO.iodata_to_binary(weighted_traverse(weighted_shape, data, size, offset))

          window_val =
            for <<match!(x, 0) <- window>>,
              reduce: acc,
              do: (acc -> fun.(read!(x, 0), acc))

          scalar_to_binary!(window_val, type)
        end
      end

    from_binary(out, data)
  end

  @impl true
  def window_sum(out, tensor, window_dimensions, opts) do
    %{type: type} = out

    init_value = number_to_binary(0, type)
    init_value = from_binary(%{out | shape: {}, names: []}, init_value)

    fun = fn a, b -> element_add(type, a, b) end
    window_reduce(out, tensor, init_value, window_dimensions, opts, fun)
  end

  @impl true
  def window_max(out, tensor, window_dimensions, opts) do
    %{type: type} = out

    init_value = Nx.Type.min_binary(type)
    init_value = from_binary(%{out | shape: {}, names: []}, init_value)

    fun = fn a, b -> element_max(type, a, b) end
    window_reduce(out, tensor, init_value, window_dimensions, opts, fun)
  end

  @impl true
  def window_min(out, tensor, window_dimensions, opts) do
    %{type: type} = out

    init_value = Nx.Type.max_binary(type)
    init_value = from_binary(%{out | shape: {}, names: []}, init_value)

    fun = fn a, b -> element_min(type, a, b) end
    window_reduce(out, tensor, init_value, window_dimensions, opts, fun)
  end

  @impl true
  def window_product(out, tensor, window_dimensions, opts) do
    %{type: type} = out

    init_value = number_to_binary(1, type)
    init_value = from_binary(%{out | shape: {}, names: []}, init_value)

    fun = fn a, b -> element_multiply(type, a, b) end
    window_reduce(out, tensor, init_value, window_dimensions, opts, fun)
  end

  @impl true
  def map(%{type: output_type} = out, %{type: {_, size}} = tensor, _opts, fun) do
    data = to_binary(tensor)
    template = %{tensor | shape: {}}

    output_data =
      for <<bin::size(size)-bitstring <- data>>, into: <<>> do
        tensor = put_in(template.data.state, bin)
        number_to_binary(scalar_to_number(fun.(tensor)), output_type)
      end

    from_binary(out, output_data)
  end

  @impl true
  def window_scatter_max(out, tensor, source, init_value, window_dimensions, opts) do
    select_and_scatter(
      out,
      tensor,
      source,
      &Nx.greater_equal/2,
      window_dimensions,
      opts,
      init_value,
      &Nx.add/2
    )
  end

  @impl true
  def window_scatter_min(out, tensor, source, init_value, window_dimensions, opts) do
    select_and_scatter(
      out,
      tensor,
      source,
      &Nx.less_equal/2,
      window_dimensions,
      opts,
      init_value,
      &Nx.add/2
    )
  end

  defp select_and_scatter(
         %{type: {_, output_size} = output_type, shape: output_shape} = out,
         t,
         source,
         select_fn,
         window_dimensions,
         opts,
         init_value,
         scatter_fn
       ) do
    padding = opts[:padding]
    strides = opts[:strides]

    init_value = scalar_to_number(init_value)

    %T{shape: padded_shape, type: {_, size} = type} =
      tensor = Nx.pad(t, init_value, Enum.map(padding, &Tuple.append(&1, 0)))

    input_data = to_binary(tensor)
    input_weighted_shape = weighted_shape(padded_shape, size, window_dimensions)
    input_anchors = Enum.sort(make_anchors(padded_shape, strides, window_dimensions))

    %T{type: {_, source_size} = source_type} = source
    source_data = to_binary(source)

    output_windows =
      for {anchor, i} <- Enum.with_index(input_anchors) do
        offset = weighted_offset(input_weighted_shape, anchor)

        window =
          IO.iodata_to_binary(weighted_traverse(input_weighted_shape, input_data, size, offset))

        # Get the index where `select_fn` is true
        {_, index, _} =
          match_types [type] do
            <<match!(first_elem, 0), _::bitstring>> = window

            for <<match!(x, 0) <- window>>, reduce: {0, 0, read!(first_elem, 0)} do
              {cur_index, selected_index, acc} ->
                if select_fn.(read!(x, 0), acc) == Nx.tensor(1, type: {:u, 8}) do
                  {cur_index + 1, cur_index, read!(x, 0)}
                else
                  {cur_index + 1, selected_index, acc}
                end
            end
          end

        offset_from_anchor =
          flattened_index_to_offset(index, Tuple.to_list(window_dimensions), 0, [])

        absolute_index =
          anchor
          |> Enum.zip(offset_from_anchor)
          |> Enum.map(fn {x, y} -> x + y end)

        source_consumed = i * source_size

        <<_::size(source_consumed)-bitstring, from_source::size(source_size)-bitstring,
          _::bitstring>> = source_data

        source_value = binary_to_number(from_source, source_type)
        {source_value, absolute_index}
      end

    output_weighted_shape = weighted_shape(output_shape, output_size)

    # Fold duplicate indices into one another using `scatter_fn` and sort
    # by absolute offset
    values_with_indices =
      output_windows
      |> Enum.group_by(&elem(&1, 1), &elem(&1, 0))
      |> Enum.map(fn {index, value} ->
        offset = weighted_offset(output_weighted_shape, index)
        {offset, Enum.reduce(value, init_value, scatter_fn)}
      end)
      |> Enum.sort_by(&elem(&1, 0))

    init_binary = number_to_binary(init_value, output_type)

    {final_offset, unpadded_output_data} =
      for {offset, value} <- values_with_indices, reduce: {0, <<>>} do
        {acc_offset, acc_binary} ->
          num_vals_before = div(offset - acc_offset, output_size)
          vals_before = List.duplicate(init_binary, num_vals_before)
          source_val = to_binary(value)
          new_binary = IO.iodata_to_binary([vals_before, source_val])

          {offset + output_size,
           <<acc_binary::size(acc_offset)-bitstring, new_binary::bitstring>>}
      end

    num_vals_left = div(output_size * Nx.size(output_shape) - final_offset, output_size)
    vals_left = IO.iodata_to_binary(List.duplicate(init_binary, num_vals_left))
    output_data = <<unpadded_output_data::size(final_offset)-bitstring, vals_left::bitstring>>

    from_binary(out, output_data)
  end

  defp flattened_index_to_offset(leftover, [dim | []], _, acc),
    do: Enum.reverse([rem(leftover, dim) | acc])

  defp flattened_index_to_offset(leftover, [dim | rest], n, acc) do
    if leftover < Nx.size(List.to_tuple(rest)) do
      flattened_index_to_offset(leftover, rest, 0, [n | acc])
    else
      flattened_index_to_offset(
        leftover - Nx.size(List.to_tuple(rest)),
        [dim | rest],
        n + 1,
        acc
      )
    end
  end

  @impl true
  def indexed_add(out, target, indices, updates) do
    resolve_updates = fn upds -> Enum.reduce(upds, 0, &+/2) end
    update_element = &+/2

    indexed_op(out, target, indices, updates, resolve_updates, update_element)
  end

  @impl true
  def indexed_put(out, target, indices, updates) do
    resolve_updates = fn upds -> Enum.at(upds, -1) end
    update_element = fn _cur, upd -> upd end

    indexed_op(out, target, indices, updates, resolve_updates, update_element)
  end

  defp indexed_op(
         %T{} = out,
         %T{shape: shape, type: {_, target_size}} = target,
         %T{shape: {indices_rows, _indices_cols} = indices_shape} = indices,
         %T{shape: {indices_rows}} = updates,
         resolve_updates,
         update_element
       ) do
    indices_bin_list =
      indices |> to_binary() |> aggregate_axes([1], indices_shape, elem(indices.type, 1))

    offsets_list =
      for idx_bin <- indices_bin_list do
        idx = binary_to_list(idx_bin, indices.type)
        offset = index_to_binary_offset(idx, shape)
        offset * target_size
      end

    updates_list = binary_to_list(to_binary(updates), updates.type)

    {offsets_with_updates, _last_offset} =
      offsets_list
      |> Enum.zip(updates_list)
      |> Enum.group_by(fn {off, _} -> off end, fn {_, upd} -> upd end)
      |> Enum.sort_by(fn {off, _} -> off end)
      |> Enum.map_reduce(0, fn {next_offset, upds}, previous_offset ->
        {{
           previous_offset + target_size,
           next_offset,
           resolve_updates.(upds)
         }, next_offset}
      end)

    target_binary = to_binary(target)

    offsets_with_updates =
      List.update_at(offsets_with_updates, 0, fn {_prev, current, update} ->
        {0, current, update}
      end)

    {result, tail} =
      for {previous, current, update} <- offsets_with_updates, reduce: {<<>>, target_binary} do
        {traversed, to_traverse} ->
          before_slice_size = current - previous

          {before_offset, updated_element, to_traverse} =
            match_types [target.type, out.type] do
              <<before_offset::bitstring-size(before_slice_size), match!(element, 0),
                to_traverse::bitstring>> = to_traverse

              updated_element = <<write!(update_element.(read!(element, 0), update), 1)>>
              {before_offset, updated_element, to_traverse}
            end

          # this can be a list of binaries because we are accumulation an iodata list
          before_offset =
            if target.type == out.type do
              before_offset
            else
              binary_to_binary(before_offset, target.type, out.type, & &1)
            end

          {[traversed, before_offset | updated_element], to_traverse}
      end

    # this can be a list of binaries because we are accumulation an iodata list
    tail =
      if target.type == out.type do
        tail
      else
        binary_to_binary(tail, target.type, out.type, & &1)
      end

    from_binary(out, IO.iodata_to_binary([result, tail]))
  end

  @impl true
  def clip(out, tensor, min, max) do
    in_data = to_binary(tensor)
    min = binary_to_number(to_binary(min), min.type)
    max = binary_to_number(to_binary(max), max.type)
    out_data = binary_to_binary(in_data, tensor.type, out.type, &min(max(&1, min), max))
    from_binary(out, out_data)
  end

  @impl true
  def slice(out, tensor, start_indices, lengths, strides) do
    # If you think of a slice as drawing a bounding box in the dimensions
    # of the tensor, then it's clear we can simply use a weighted
    # traversal to construct the new tensor
    %T{type: {_, size}, shape: shape} = tensor
    %{shape: output_shape} = out

    tensor
    |> to_binary()
    |> bin_slice(shape, size, start_indices, lengths, strides, output_shape)
    |> then(&from_binary(out, &1))
  end

  defp bin_slice(data, shape, size, start_indices, lengths, strides, output_shape) do
    start_indices = clamp_indices(start_indices, shape, lengths)

    if hd(strides) == 1 and top_dimension_slice?(tuple_size(shape), shape, output_shape) do
      length = Nx.size(output_shape) * div(size, 8)
      offset = div(length, elem(output_shape, 0)) * hd(start_indices)
      binary_part(data, offset, length)
    else
      # Anchored around the start indices
      weighted_shape = weighted_shape(shape, size, output_shape)
      offset = weighted_offset(weighted_shape, start_indices)

      # The weighted shape is altered such that we traverse
      # with respect to the stride for each dimension
      weighted_shape =
        Enum.zip_with(weighted_shape, strides, fn {d, dim_size}, s ->
          {d, dim_size + (s - 1) * dim_size}
        end)

      IO.iodata_to_binary(weighted_traverse(weighted_shape, data, size, offset))
    end
  end

  defp clamp_indices(start_indices, shape, lengths) do
    Enum.zip_with([Tuple.to_list(shape), start_indices, lengths], fn [dim_size, idx, len] ->
      idx = scalar_to_number(idx)
      min(max(idx, 0), dim_size - len)
    end)
  end

  defp top_dimension_slice?(1, _, _), do: true

  defp top_dimension_slice?(i, is, os)
       when :erlang.element(i, is) == :erlang.element(i, os),
       do: top_dimension_slice?(i - 1, is, os)

  defp top_dimension_slice?(_, _, _), do: false

  @impl true
  def put_slice(out, tensor, start_indices, slice, combine_fn \\ fn _prev, new -> new end) do
    %T{type: {_, size} = type, shape: shape} = tensor = as_type(out, tensor)
    %T{shape: slice_shape} = slice = as_type(%{slice | type: type}, slice)

    start_indices = clamp_indices(start_indices, shape, Tuple.to_list(slice_shape))
    weighted_shape = weighted_shape(shape, size)

    rank = Nx.rank(shape)
    ones = List.duplicate(1, rank)

    offsets =
      slice_shape
      |> make_anchors(ones, List.to_tuple(ones))
      |> Enum.map(fn index ->
        pos =
          index
          |> Enum.zip(start_indices)
          |> Enum.map(fn {x, s} -> x + s end)

        weighted_offset(weighted_shape, pos)
      end)
      |> Enum.sort()

    {_, data} =
      for offset <- offsets, reduce: {to_binary(slice), to_binary(tensor)} do
        {<<cur_elem::size(size)-bitstring, rest_of_slice::bitstring>>, binary} ->
          <<before::size(offset)-bitstring, prev_elem::size(size)-bitstring,
            rest_of_tensor::bitstring>> = binary

          new_elem = combine_fn.(prev_elem, cur_elem)

          {rest_of_slice,
           <<before::size(offset)-bitstring, new_elem::size(size)-bitstring,
             rest_of_tensor::bitstring>>}
      end

    from_binary(out, data)
  end

  @impl true
  def take(out, tensor, indices, axis) do
    # We iterate over the indices in a flat manner,
    # and take a unit tensor slice along axis given
    # by each index. Then we concatenate the tensors
    # along the axis, which gives us the result with
    # index dimensions flattened and we just reshape.

    %T{type: {_, size}, shape: shape} = tensor
    %T{type: {_, idx_size}} = indices

    data = to_binary(tensor)
    tensor_rank = tuple_size(shape)
    slice_start = List.duplicate(0, tensor_rank)
    slice_lengths = shape |> Tuple.to_list() |> List.replace_at(axis, 1)
    slice_shape = List.to_tuple(slice_lengths)
    strides = List.duplicate(1, tensor_rank)

    slices =
      for <<bin::size(idx_size)-bitstring <- to_binary(indices)>> do
        idx = binary_to_number(bin, indices.type)

        if idx < 0 or idx >= elem(shape, axis) do
          raise ArgumentError,
                "index #{idx} is out of bounds for axis #{axis} in shape #{inspect(shape)}"
        end

        slice_start = List.replace_at(slice_start, axis, idx)

        slice_data =
          bin_slice(data, shape, size, slice_start, slice_lengths, strides, slice_shape)

        {slice_data, slice_shape}
      end

    concat_shape = put_elem(tensor.shape, axis, length(slices))
    result_data = bin_concatenate(slices, size, axis, concat_shape)

    from_binary(out, result_data)
  end

  @impl true
  def take_along_axis(
        %T{type: output_type} = output,
        %T{shape: t_shape, type: {_, t_size} = t_type} = tensor,
        %T{shape: idx_shape, type: {_, idx_size} = idx_type} = indices,
        axis
      ) do
    permutation =
      tensor
      |> Nx.axes()
      |> List.delete(axis)
      |> List.insert_at(Nx.rank(tensor) - 1, axis)

    inverse_permutation =
      permutation
      |> Enum.with_index()
      |> Enum.sort_by(fn {x, _} -> x end)
      |> Enum.map(fn {_, i} -> i end)

    shape_list = Tuple.to_list(output.shape)
    permuted_shape = permutation |> Enum.map(&Enum.at(shape_list, &1)) |> List.to_tuple()

    t_view = tensor |> to_binary() |> aggregate_axes([axis], t_shape, t_size)
    idx_view = indices |> to_binary() |> aggregate_axes([axis], idx_shape, idx_size)

    [t_view, idx_view]
    |> Enum.zip_with(fn [data_bin, idx_bin] ->
      data = binary_to_list(data_bin, t_type)

      binary_to_binary(idx_bin, idx_type, output_type, fn idx ->
        if idx < 0 or idx >= elem(tensor.shape, axis) do
          raise ArgumentError,
                "index #{idx} is out of bounds for axis #{axis} in shape #{inspect(tensor.shape)}"
        end

        Enum.at(data, idx)
      end)
    end)
    |> then(&from_binary(%{output | shape: permuted_shape}, &1))
    |> then(&transpose(output, &1, inverse_permutation))
  end

  @impl true
  def gather(out, tensor, indices) do
    %T{type: {_, size}, shape: shape} = tensor
    %T{type: {_, idx_size}} = indices

    data = to_binary(tensor)
    rank = tuple_size(shape)
    byte_size = div(size, 8)

    idx_last_dim_bin_size = rank * idx_size

    new_data =
      for <<bin::size(idx_last_dim_bin_size)-bitstring <- to_binary(indices)>>, into: <<>> do
        slice_start =
          for <<bin::size(idx_size)-bitstring <- bin>>, do: binary_to_number(bin, indices.type)

        offset = index_to_binary_offset(slice_start, shape)
        binary_part(data, offset * byte_size, byte_size)
      end

    from_binary(out, new_data)
  end

  defp index_to_binary_offset(index, input_shape) when is_list(index) and is_tuple(input_shape) do
    {offset, []} =
      index
      |> Enum.with_index()
      |> Enum.reduce(
        {0, Tuple.to_list(input_shape)},
        fn {idx, axis}, {offset, [dim_size | shape]} ->
          if idx < 0 or idx >= dim_size do
            raise ArgumentError,
                  "index #{idx} is out of bounds for axis #{axis} in shape #{inspect(input_shape)}"
          end

          {offset + idx * Enum.product(shape), shape}
        end
      )

    offset
  end

  @impl true
  def concatenate(out, tensors, axis) do
    %{shape: output_shape, type: {_, size} = output_type} = out

    tensors
    |> Enum.map(fn %{shape: shape} = t ->
      t = as_type(%{t | type: output_type}, t)
      {to_binary(t), shape}
    end)
    |> bin_concatenate(size, axis, output_shape)
    |> then(&from_binary(out, &1))
  end

  defp bin_concatenate(binaries_with_shape, _size, 0, _output_shape) do
    binaries_with_shape |> Enum.map(&elem(&1, 0)) |> IO.iodata_to_binary()
  end

  defp bin_concatenate(binaries_with_shape, size, axis, output_shape) do
    rank = tuple_size(output_shape)
    steps = product_part(output_shape, 0, axis)

    data =
      for step <- 1..steps,
          {binary, shape} <- binaries_with_shape do
        product = product_part(shape, axis, rank) * size
        before = (step - 1) * product
        <<_::bitstring-size(before), part::bitstring-size(product), _::bitstring>> = binary
        part
      end

    IO.iodata_to_binary(data)
  end

  defp product_part(_tuple, n, n), do: 1
  defp product_part(tuple, n, limit), do: elem(tuple, n) * product_part(tuple, n + 1, limit)

  @impl true
  def as_type(out, tensor) do
    %{type: output_type} = out

    case tensor do
      %T{type: ^output_type} ->
        tensor

      %T{type: input_type} ->
        float_output? = Nx.Type.float?(output_type)
        real_output? = not Nx.Type.complex?(output_type)
        data = to_binary(tensor)

        output_data =
          match_types [input_type] do
            for <<match!(x, 0) <- data>>, into: <<>> do
              x = read!(x, 0)

              case x do
                %Complex{re: re} when float_output? and real_output? ->
                  number_to_binary(re, output_type)

                _ when float_output? ->
                  number_to_binary(x, output_type)

                %Complex{re: re} ->
                  number_to_binary(trunc(re), output_type)

                _ when is_number(x) ->
                  number_to_binary(trunc(x), output_type)

                :nan ->
                  number_to_binary(0, output_type)

                :infinity ->
                  Nx.Type.max_finite_binary(output_type)

                :neg_infinity ->
                  Nx.Type.min_finite_binary(output_type)
              end
            end
          end

        from_binary(out, output_data)
    end
  end

  @impl true
  def bitcast(out, tensor), do: from_binary(out, to_binary(tensor))

  @impl true
  def sort(output, t, opts), do: do_sort(output, t, opts, false)

  @impl true
  def argsort(output, t, opts), do: do_sort(output, t, opts, true)

  defp do_sort(output, t, opts, return_indices) do
    %T{shape: shape, type: type} = t
    last_axis = Nx.rank(t) - 1

    axis = opts[:axis]

    comparator =
      case opts[:direction] do
        :desc ->
          fn a, b ->
            a = binary_to_number(a, type)
            b = binary_to_number(b, type)
            a >= b
          end

        :asc ->
          fn a, b ->
            a = binary_to_number(a, type)
            b = binary_to_number(b, type)
            a <= b
          end
      end

    case shape do
      {} when return_indices ->
        sort_last_dim(t, comparator, output, return_indices)

      {} ->
        t

      _ when axis == last_axis ->
        sort_last_dim(t, comparator, output, return_indices)

      _ ->
        permutation = Nx.axes(t)

        permutation =
          permutation
          |> List.delete(axis)
          |> List.insert_at(Nx.rank(t) - 1, axis)

        inverse_permutation =
          permutation
          |> Enum.with_index()
          |> Enum.sort_by(fn {x, _} -> x end)
          |> Enum.map(fn {_, i} -> i end)

        permuted_t = Nx.transpose(t, axes: permutation)

        permuted_t
        |> sort_last_dim(comparator, %{permuted_t | type: output.type}, return_indices)
        |> Nx.transpose(axes: inverse_permutation)
    end
  end

  defp sort_last_dim(
         %T{shape: shape, type: {_, size}} = t,
         comparator,
         output,
         return_indices
       ) do
    view = aggregate_axes(to_binary(t), [tuple_size(shape) - 1], shape, size)

    new_data =
      for bin <- view, into: <<>> do
        data = for <<x::size(size)-bitstring <- bin>>, do: x

        sorted =
          if return_indices do
            data
            |> Enum.with_index()
            |> Enum.sort_by(&elem(&1, 0), comparator)
            |> Enum.map(fn {_, index} -> number_to_binary(index, output.type) end)
          else
            Enum.sort(data, comparator)
          end

        IO.iodata_to_binary(sorted)
      end

    from_binary(output, new_data)
  end

  @impl true
  def fft(out, tensor, opts), do: calculate_fft(out, tensor, opts, :fft)

  @impl true
  def ifft(out, tensor, opts), do: calculate_fft(out, tensor, opts, :ifft)

  defp calculate_fft(out, %{shape: shape, type: {_, size}} = tensor, opts, kind) do
    eps = opts[:eps]
    n = opts[:length]

    input_view = aggregate_axes(to_binary(tensor), [tuple_size(shape) - 1], shape, size)

    [row | _] =
      input_data =
      for row <- input_view do
        binary_to_list(row, tensor.type)
      end

    len_data = length(row)

    data =
      for row <- input_data do
        cond do
          len_data < n -> row ++ List.duplicate(0, n - len_data)
          len_data > n -> Enum.take(row, n)
          true -> row
        end
      end

    result =
      for row <- data do
        case kind do
          :fft ->
            fft_list(row, n)

          :ifft ->
            row
            |> Enum.map(&Complex.conjugate/1)
            |> fft_list(n)
            |> Enum.map(&(Complex.conjugate(&1) / n))
        end
      end

    output_data =
      match_types [out.type] do
        for row <- result, %Complex{re: re, im: im} <- row, into: <<>> do
          re = if abs(re) <= eps, do: 0, else: re
          im = if abs(im) <= eps, do: 0, else: im

          <<write!(Complex.new(re, im), 0)>>
        end
      end

    from_binary(out, output_data)
  end

  defp fft_list(data, bigN) when bigN < 2, do: data

  defp fft_list(data, bigN) when rem(bigN, 2) != 0 do
    # Naive DFT case for when bigN is odd > 2
    for k <- 0..(bigN - 1) do
      minus_two_pi_k_over_bigN = -2 * :math.pi() * k / bigN

      data
      |> Enum.with_index(fn x, n ->
        x * Complex.exp(Complex.new(0, minus_two_pi_k_over_bigN * n))
      end)
      |> Enum.reduce(&+/2)
    end
  end

  defp fft_list([_ | tail] = data, bigN) do
    # Here bigN is guaranteed to be even, so the recursion will
    # work on at least one level
    bigN_over_2 = div(bigN, 2)

    even = fft_list(Enum.take_every(data, 2), bigN_over_2)
    odd = fft_list(Enum.take_every(tail, 2), bigN_over_2)

    t =
      Enum.with_index(odd, fn item, k ->
        Complex.exp(Complex.new(0, -2 * :math.pi() * k / bigN)) * item
      end)

    left = Enum.zip_with([even, t], fn [x, y] -> x + y end)
    right = Enum.zip_with([even, t], fn [x, y] -> x - y end)

    left ++ right
  end

  ## Binary reducers

  defp bin_reduce(tensor, type, acc, opts, fun) do
    %T{type: {_, size}, shape: shape} = tensor

    view =
      if axes = opts[:axes] do
        aggregate_axes(to_binary(tensor), axes, shape, size)
      else
        [to_binary(tensor)]
      end

    for axis <- view, into: <<>> do
      {result, _} =
        for <<bin::size(size)-bitstring <- axis>>, reduce: {<<>>, acc} do
          {_, acc} -> fun.(bin, acc)
        end

      scalar_to_binary!(result, type)
    end
  end

  defp bin_zip_reduce(t1, [], t2, [], type, acc, fun) do
    %{type: {_, s1}} = t1
    %{type: {_, s2}} = t2
    b1 = to_binary(t1)
    b2 = to_binary(t2)

    match_types [t1.type, t2.type] do
      for <<d1::size(s1)-bitstring <- b1>>, <<d2::size(s2)-bitstring <- b2>>, into: <<>> do
        {result, _} = fun.(d1, d2, acc)
        scalar_to_binary!(result, type)
      end
    end
  end

  defp bin_zip_reduce(t1, [_ | _] = axes1, t2, [_ | _] = axes2, type, acc, fun) do
    {_, s1} = t1.type
    {_, s2} = t2.type

    v1 = aggregate_axes(to_binary(t1), axes1, t1.shape, s1)
    v2 = aggregate_axes(to_binary(t2), axes2, t2.shape, s2)

    for b1 <- v1, b2 <- v2 do
      {bin, _acc} = bin_zip_reduce_axis(b1, b2, s1, s2, <<>>, acc, fun)
      scalar_to_binary!(bin, type)
    end
  end

  # Helper for reducing down a single axis over two tensors,
  # returning tensor data and a final accumulator.
  defp bin_zip_reduce_axis(<<>>, <<>>, _s1, _s2, bin, acc, _fun),
    do: {bin, acc}

  defp bin_zip_reduce_axis(b1, b2, s1, s2, _bin, acc, fun) do
    <<x::size(s1)-bitstring, rest1::bitstring>> = b1
    <<y::size(s2)-bitstring, rest2::bitstring>> = b2
    {bin, acc} = fun.(x, y, acc)
    bin_zip_reduce_axis(rest1, rest2, s1, s2, bin, acc, fun)
  end

  defp bin_batch_reduce(bin, batch_size, {_, size}, acc, fun) do
    batch_byte_size = (batch_size * size) |> div(8)
    batches = byte_size(bin) |> div(batch_byte_size)

    for i <- 0..(batches - 1), reduce: acc do
      acc ->
        batch = binary_part(bin, i * batch_byte_size, batch_byte_size)
        fun.(batch, acc)
    end
  end

  ## Conversion helpers

  defp scalar_to_number(n) when is_number(n) or n in [:nan, :neg_infinity, :infinity], do: n
  defp scalar_to_number(%Complex{} = n), do: n
  defp scalar_to_number(t), do: binary_to_number(to_binary(t), t.type)

  defp scalar_to_binary!(%Complex{re: re, im: im}, type) do
    real_type = Nx.Type.to_real(type)
    number_to_binary(re, real_type) <> number_to_binary(im, real_type)
  end

  defp scalar_to_binary!(value, type)
       when is_number(value) or value in [:nan, :neg_infinity, :infinity],
       do: number_to_binary(value, type)

  defp scalar_to_binary!(%T{shape: {}, type: type} = t, type),
    do: to_binary(t)

  defp scalar_to_binary!(t, type) do
    raise ArgumentError,
          "expected a number or a scalar tensor of type #{inspect(type)}, got: #{inspect(t)}"
  end

  defp number_to_binary(number, type),
    do: match_types([type], do: <<write!(number, 0)>>)

  defp binary_to_number(bin, type) do
    match_types [type] do
      <<match!(value, 0)>> = bin
      read!(value, 0)
    end
  end

  defp binary_to_list(binary, type) do
    match_types [type] do
      for <<match!(x, 0) <- binary>>, do: read!(x, 0)
    end
  end

  defp binary_to_binary(binary, in_type, out_type, fun) do
    match_types [in_type, out_type] do
      for <<match!(seg, 0) <- binary>>, into: <<>> do
        <<write!(fun.(read!(seg, 0)), 1)>>
      end
    end
  end

  ## Aggregation helpers

  defp aggregate_axes(binary, axes, shape, size) do
    {chunk_size, read_size, path} = aggregate_axes(axes, shape, size)

    view =
      for <<chunk::size(chunk_size)-bitstring <- binary>> do
        weighted_traverse(path, chunk, read_size)
      end

    List.flatten(view)
  end

  defp aggregate_axes([_ | _] = axes, shape, size) do
    axes = Enum.sort(axes)
    min = hd(axes)
    weighted_shape = weighted_shape(shape, size)
    [{axis_count, axis_weight} | _] = weighted_shape = Enum.drop(weighted_shape, min)
    chunk_size = axis_count * axis_weight

    # The goal of aggregate path is to split the paths
    # we are reducing from the ones we are keeping as is.
    {reverse_pre, reverse_pos} = aggregate_path(weighted_shape, axes, min, [], [])

    # Now if we are reducing on the last dimensions, we
    # can increase the read size.
    {reverse_pos, read_size} =
      aggregate_read(reverse_pos, tuple_size(shape) - 1, Enum.reverse(axes), size)

    path = Enum.reverse(reverse_pre, [(&IO.iodata_to_binary/1) | Enum.reverse(reverse_pos)])
    {chunk_size, read_size, path}
  end

  defp aggregate_path([pair | shape], [i | axes], i, pre, pos),
    do: aggregate_path(shape, axes, i + 1, pre, [pair | pos])

  defp aggregate_path([pair | shape], axes, i, pre, pos),
    do: aggregate_path(shape, axes, i + 1, [pair | pre], pos)

  defp aggregate_path([], [], _i, pre, pos), do: {pre, pos}

  defp aggregate_read([{axis, weight} | shape], i, [i | axis], _size),
    do: aggregate_read(shape, i - 1, axis, axis * weight)

  defp aggregate_read(shape, _i, _axis, size),
    do: {shape, size}

  ## Weighted shapes

  # Converts the shape to a weight shape list.
  #
  # A weighted shape is a list of tuples where the first
  # element is the number of elements in the dimension
  # and the second element is the size to be traversed in
  # the binary to fetch the next element.
  #
  # This is often given to `weighted_traverse/4` as a general
  # mechanism to traverse binaries.
  defp weighted_shape(shape, size, limits \\ :none, dilations \\ 1) do
    rank = tuple_size(shape)

    dilations =
      if is_list(dilations),
        do: Enum.reverse(dilations),
        else: List.duplicate(dilations, rank)

    weighted_shape(shape, rank, size, limits, dilations, [])
  end

  defp weighted_shape(_shape, 0, _weight, _limits, [], acc), do: acc

  defp weighted_shape(shape, pos, weight, limits, [dilation | dilations], acc) do
    shape_elem = :erlang.element(pos, shape)

    element =
      if limits == :none, do: shape_elem, else: min(:erlang.element(pos, limits), shape_elem)

    dilation_factor =
      if element == 1,
        do: 1,
        else: dilation

    acc = [{element, dilation_factor * weight} | acc]
    weighted_shape(shape, pos - 1, weight * shape_elem, limits, dilations, acc)
  end

  # Reads the chunk size from a weighted list at the given position.
  defp weighted_chunk(list, at, size) do
    {element, size} = Enum.at(list, at, {1, size})
    element * size
  end

  # Traverses a binary using the elements and shape given by `weighted_shape`.
  #
  # When all dimensions are traversed, we read `read_size`.
  #
  # The `weighted_shape` can also contain functions, which are applied to the
  # result of the remaining of the weighted shape.
  defp weighted_traverse(weighted_shape, binary, read_size, offset \\ 0)

  defp weighted_traverse([], data, read_size, offset) do
    <<_::size(offset)-bitstring, chunk::size(read_size)-bitstring, _::bitstring>> = data
    chunk
  end

  defp weighted_traverse([{dim, size} | dims], data, read_size, offset) do
    weighted_traverse(dim, size, dims, data, read_size, offset)
  end

  defp weighted_traverse([fun | dims], data, read_size, offset) do
    fun.(weighted_traverse(dims, data, read_size, offset))
  end

  defp weighted_traverse(dim, dim_size, dims, data, read_size, offset) do
    head = weighted_traverse(dims, data, read_size, offset)

    case dim do
      1 ->
        [head]

      _ ->
        <<_::size(dim_size)-bitstring, data::bitstring>> = data
        [head | weighted_traverse(dim - 1, dim_size, dims, data, read_size, offset)]
    end
  end

  # Makes anchors for traversing a binary with a window.
  defp make_anchors(shape, strides, window, dilations \\ 1)

  defp make_anchors(shape, strides, window, dilations)
       when is_tuple(shape) and is_tuple(window) and is_list(strides) do
    dilations =
      if is_integer(dilations),
        do: List.duplicate(dilations, tuple_size(shape)),
        else: dilations

    make_anchors(Tuple.to_list(shape), strides, Tuple.to_list(window), dilations, :init)
  end

  defp make_anchors([], [], _window, _dilations, anchors), do: anchors

  defp make_anchors([dim | shape], [s | strides], [w | window], [dil | dilation], :init) do
    dims = for i <- 0..(dim - 1), rem(i, s) == 0 and i + (w - 1) * dil < dim, do: [i]
    make_anchors(shape, strides, window, dilation, dims)
  end

  defp make_anchors([dim | shape], [s | strides], [w | window], [dil | dilation], anchors) do
    anchors =
      for i <- 0..(dim - 1),
          rem(i, s) == 0 and i + (w - 1) * dil < dim,
          anchor <- anchors,
          do: anchor ++ [i]

    make_anchors(shape, strides, window, dilation, anchors)
  end

  # Calculates the offset needed to reach a specified position
  # in the binary from a weighted shape list.
  defp weighted_offset(weighted_shape, pos, dilations \\ 1)

  defp weighted_offset(weighted_shape, pos, dilations) when is_list(pos) do
    dilations =
      if is_list(dilations),
        do: dilations,
        else: List.duplicate(dilations, length(weighted_shape))

    sum_weighted_offset(weighted_shape, pos, dilations)
  end

  defp sum_weighted_offset([], [], []), do: 0

  defp sum_weighted_offset([{s, size} | dims], [x | pos], [d | dilation]) do
    # Account for the dilation
    dilation_factor =
      if s == 1,
        do: 1,
        else: d

    div(size, dilation_factor) * x + weighted_offset(dims, pos, dilation)
  end
end<|MERGE_RESOLUTION|>--- conflicted
+++ resolved
@@ -150,16 +150,6 @@
   @impl true
   def from_binary(t, binary, _backend_options), do: from_binary(t, binary)
 
-<<<<<<< HEAD
-  defp from_binary(%{type: {_, bitsize}, shape: shape} = t, binary) when is_binary(binary) do
-    expected_size = Tuple.product(shape) * div(bitsize, 8)
-
-    if byte_size(binary) != expected_size do
-      raise "unexpected size for tensor data"
-    end
-
-    %{t | data: %B{state: binary}}
-=======
   if Application.compile_env(:nx, :verify_binary_size) do
     defp from_binary(%{type: {_, bitsize}, shape: shape} = t, binary) when is_binary(binary) do
       actual = byte_size(binary)
@@ -174,7 +164,6 @@
     end
   else
     defp from_binary(t, binary) when is_binary(binary), do: %{t | data: %B{state: binary}}
->>>>>>> cb70261b
   end
 
   defp from_binary(t, other), do: from_binary(t, IO.iodata_to_binary(other))
