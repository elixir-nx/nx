--- conflicted
+++ resolved
@@ -104,21 +104,11 @@
     Map.put(cache, [:while | id], while_cache)
   end
 
-<<<<<<< HEAD
-  defp eval(%Nx.Tensor{data: %Expr{op: :boundary, args: [expr]}}, state, cache) do
-    {res, _cache} = eval(expr, state, %{})
-    {res, cache}
-  end
-
-  defp eval(%Nx.Tensor{data: %Expr{op: :metadata, args: [expr, _meta]}}, state, cache) do
-    eval(expr, state, cache)
-=======
   defp compute_cache(:optional, %{data: %Expr{args: args, id: id}}, state, cache) do
     [expr, default_impl_expr] = args
     cache = Enum.reduce(expr.data.args, cache, &compute_cache(&1, state, &2))
     optional_cache = init_compute_cache(default_impl_expr, state)
     Map.put(cache, [:optional | id], optional_cache)
->>>>>>> d7d07822
   end
 
   defp compute_cache(:cond, %{data: %Expr{args: [clauses, last], id: id}}, state, cache) do
@@ -200,6 +190,11 @@
     {backend.constant(ans, constant, backend_options), caches}
   end
 
+  defp eval(%Nx.Tensor{data: %Expr{op: :boundary, args: [expr]}}, state, cache) do
+    {res, _cache} = eval(expr, state, %{})
+    {res, cache}
+  end
+
   defp eval(%Nx.Tensor{data: %Expr{op: :metadata, args: [expr, _meta]}}, state, caches) do
     eval(expr, state, caches)
   end
