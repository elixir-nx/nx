--- conflicted
+++ resolved
@@ -221,16 +221,6 @@
       Float.to_string(x)
     end
 
-<<<<<<< HEAD
-  import Nx.Shared, only: [is_nan32: 1, is_nan64: 1]
-
-  defp inspect_float(data, 32) do
-    case data do
-      <<0xFF800000::32-native>> -> "-Inf"
-      <<0x7F800000::32-native>> -> "Inf"
-      <<nan::32-native>> when is_nan32(nan) -> "NaN"
-      <<x::float-32-native>> -> Float.to_string(x)
-=======
     defp inspect_float(data, 32) do
       case data do
         <<0xFF800000::32-native>> -> "-Inf"
@@ -238,17 +228,8 @@
         <<_sign::1, 0x7F::7, 1::1, _::7, _::16>> -> "NaN"
         <<x::float-32-native>> -> Float.to_string(x)
       end
->>>>>>> 3b160de6
-    end
-
-<<<<<<< HEAD
-  defp inspect_float(data, 64) do
-    case data do
-      <<0xFFF0000000000000::64-native>> -> "-Inf"
-      <<0x7FF0000000000000::64-native>> -> "Inf"
-      <<nan::64-native>> when is_nan64(nan) -> "NaN"
-      <<x::float-64-native>> -> Float.to_string(x)
-=======
+    end
+
     defp inspect_float(data, 64) do
       case data do
         <<0x7FF0000000000000::64-native>> -> "Inf"
@@ -256,7 +237,6 @@
         <<_sign::1, 0x7F::7, 0xF::4, _::4, _::48>> -> "NaN"
         <<x::float-64-native>> -> Float.to_string(x)
       end
->>>>>>> 3b160de6
     end
   end
 end