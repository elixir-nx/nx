--- conflicted
+++ resolved
@@ -89,11 +89,8 @@
   @callback cholesky(out :: tensor, tensor) :: tensor
   @callback lu({p :: tensor, l :: tensor, u :: tensor}, tensor, keyword) :: tensor
   @callback qr({q :: tensor, r :: tensor}, tensor, keyword) :: tensor
-<<<<<<< HEAD
   @callback triangular_solve(out :: tensor, a :: tensor, b :: tensor) :: tensor
-=======
   @callback svd({u :: tensor, s :: tensor, v :: tensor}, tensor, keyword) :: tensor
->>>>>>> c4dded40
 
   binary_ops =
     [:add, :subtract, :multiply, :power, :remainder, :divide, :atan2, :min, :max, :quotient] ++
