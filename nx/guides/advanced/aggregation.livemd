--- conflicted
+++ resolved
@@ -64,23 +64,7 @@
 ]
 ```
 
-<<<<<<< HEAD
-First, we'll compute the full-tensor aggregation. The calculations are developed below. We calculate an "array product" (aka [Hadamard product](<https://en.wikipedia.org/wiki/Hadamard_product_(matrices)#:~:text=In%20mathematics%2C%20the%20Hadamard%20product,elements%20i%2C%20j%20of%20the>), an element-wise product) of our tensor with the tensor of weights, then sum all the elements and divide by the sum of the weights.
-=======
-<!-- livebook:{"output":true} -->
-
-```
-#Nx.Tensor<
-  s64[2][2]
-  [
-    [1, 2],
-    [3, 4]
-  ]
->
-```
-
 First, we'll compute the full-tensor aggregation. The calculations are developed below. We calculate an "array product" (aka [Hadamard product](https://en.wikipedia.org/wiki/Hadamard_product_(matrices)#:~:text=In%20mathematics%2C%20the%20Hadamard%20product,elements%20i%2C%20j%20of%20the), an element-wise product) of our tensor with the tensor of weights, then sum all the elements and divide by the sum of the weights.
->>>>>>> 9cfcd05a
 
 ```elixir
 w = ~MAT[
