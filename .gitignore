# The directory Mix will write compiled artifacts to.
/_build/

# If you run "mix test --cover", coverage assets end up here.
/cover/

# The directory Mix downloads your dependencies sources to.
/deps/

# Where third-party dependencies like ExDoc output generated docs.
/doc/

# Ignore .fetch files in case you like to edit your project deps locally.
/.fetch

# If the VM crashes, it generates a dump, let's ignore it too.
erl_crash.dump

# Ignore package tarball (built via "mix hex.build").
exla-*.tar

# Ignore build artifacts
/c_src/exla/erts
/priv/
<<<<<<< HEAD
/tmp/
=======

# Ignore bazel outputs
/src/bazel-*

/bazel_cache
**/core.*

/compile_commands.*
/.cache
>>>>>>> 9c7aec0b
<|MERGE_RESOLUTION|>--- conflicted
+++ resolved
@@ -21,17 +21,4 @@
 
 # Ignore build artifacts
 /c_src/exla/erts
-/priv/
-<<<<<<< HEAD
-/tmp/
-=======
-
-# Ignore bazel outputs
-/src/bazel-*
-
-/bazel_cache
-**/core.*
-
-/compile_commands.*
-/.cache
->>>>>>> 9c7aec0b
+/priv/