--- conflicted
+++ resolved
@@ -9,7 +9,7 @@
 }
 
 macro_rules! custom_unary_op {
-    ($struct_name:ident, $name:expr, $closure:expr, ($($dtypes:ident),+)) => {
+    ($struct_name:ident, $name:expr, $cpu_closure:expr, ($($dtypes:ident),+)) => {
         pub(crate) struct $struct_name;
 
         impl CustomOp1 for $struct_name {
@@ -30,7 +30,7 @@
                 match storage {
                     $(
                         CpuStorage::$dtypes(vec) => {
-                            let data = candle_core::cpu_backend::unary_map(vec, layout, $closure);
+                            let data = candle_core::cpu_backend::unary_map(vec, layout, $cpu_closure);
                             Ok((CpuStorage::$dtypes(data), layout.shape().clone()))
                         }
                     )*
@@ -173,91 +173,6 @@
     };
 }
 
-<<<<<<< HEAD
-macro_rules! custom_unary_op_closure {
-    ($struct_name:ident, $name:expr, $cpu_closure:expr, ($($dtypes:ident),+)) => {
-        pub(crate) struct $struct_name;
-
-        impl CustomOp1 for $struct_name {
-            // Box<dyn> does not support const yet, so use a function to get the name.
-            fn name(&self) -> &'static str {
-                $name
-            }
-
-            /// The forward pass, as run on a cpu device. Note that the storage can use arbitrary strides,
-            /// offsets etc so the associated layout should be used to access it.
-            fn cpu_fwd(
-                &self,
-                storage: &CpuStorage,
-                layout: &Layout,
-            ) -> Result<(CpuStorage, Shape), candle_core::Error> {
-                use candle_core::backend::BackendStorage;
-
-                match storage {
-                    $(
-                        CpuStorage::$dtypes(vec) => {
-                            let data = candle_core::cpu_backend::unary_map(vec, layout, $cpu_closure);
-                            Ok((CpuStorage::$dtypes(data), layout.shape().clone()))
-                        }
-                    )*
-                    s => Err(Error::UnsupportedDTypeForOp(s.dtype(), $name).bt())?
-                }
-            }
-
-            #[cfg(feature = "cuda")]
-            fn cuda_fwd(
-                &self,
-                storage: &CudaStorage,
-                layout: &Layout,
-            ) -> Result<(CudaStorage, Shape), candle_core::Error> {
-                use crate::kernels;
-                use candle_core::cuda_backend::cudarc::driver::{CudaSlice, DeviceRepr, LaunchAsync, LaunchConfig};
-                use candle_core::cuda_backend::{kernel_name, Map1, WrapErr};
-                use candle_core::{CudaDevice, WithDType};
-
-                impl Map1 for $struct_name {
-                    fn f<T: DeviceRepr + WithDType>(
-                        &self,
-                        src: &CudaSlice<T>,
-                        device: &CudaDevice,
-                        layout: &Layout,
-                    ) -> Result<CudaSlice<T>, candle_core::Error> {
-                        let src = src.slice(layout.start_offset()..);
-                        let func = device.get_or_load_func(&kernel_name::<T>($name), kernels::CUSTOM_UNARY)?;
-                        let dims = layout.shape().dims();
-                        let elem_count = layout.shape().elem_count();
-                        let launch_config = LaunchConfig::for_num_elems(elem_count as u32);
-                        let dims_and_strides = device.htod_copy([dims, layout.stride()].concat()).w()?;
-                        // SAFETY: Set later by running the kernel.
-                        let dst = unsafe { device.alloc::<T>(elem_count) }.w()?;
-                        let params = (elem_count, dims.len(), &dims_and_strides, &src, &dst);
-                        // SAFETY: ffi.
-                        unsafe { func.launch(launch_config, params) }.w()?;
-
-                        Ok(dst)
-                    }
-                }
-
-                use candle_core::backend::BackendStorage;
-                let device = storage.device();
-                let slice = $struct_name.map(&storage.slice, device, layout)?;
-
-                Ok(
-                    (
-                        CudaStorage {
-                            slice,
-                            device: device.clone(),
-                        },
-                        layout.shape().clone()
-                    )
-                )
-            }
-        }
-    };
-}
-
-=======
->>>>>>> 9cb36e51
 macro_rules! custom_binary_op {
     ($struct_name:ident, $name:literal, $cpu_closure:expr, ($($dtypes:ident),+)) => {
         pub(crate) struct $struct_name;
