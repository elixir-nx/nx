defmodule Torchx.MixProject do
  use Mix.Project

  @source_url "https://github.com/elixir-nx/nx"
  @version "0.1.0-dev"

  @libtorch_version "1.9.1"
  @libtorch_target "cpu"
  @libtorch_cache Path.join(__DIR__, "cache/libtorch-#{@libtorch_version}-#{@libtorch_target}")

  def project do
    [
      app: :torchx,
      name: "Torchx",
      version: @version,
      elixir: "~> 1.12-dev",
      deps: deps(),
      docs: docs(),
<<<<<<< HEAD
      compilers: [:torchx, :elixir_make] ++ Mix.compilers(),
      elixirc_paths: elixirc_paths(Mix.env()),
      aliases: aliases()
=======
      compilers: compilers() ++ Mix.compilers(),
      elixirc_paths: elixirc_paths(Mix.env()),
      aliases: aliases(),
      make_env: %{"LIBTORCH_DIR" => System.get_env("LIBTORCH_DIR", @libtorch_cache)}
>>>>>>> 1c6e1358
    ]
  end

  # Run "mix help compile.app" to learn about applications.
  def application do
    [
      extra_applications: [:logger]
    ]
  end

  defp elixirc_paths(:test), do: ["lib", "test/support"]
  defp elixirc_paths(_), do: ["lib"]

  # Run "mix help deps" to learn about dependencies.
  defp deps do
    [
      {:nx, path: "../nx"},
      {:elixir_make, "~> 0.6"},
      {:ex_doc, "~> 0.23", only: :dev}
    ]
  end

  defp docs do
    [
      main: "Torchx",
      source_ref: "v#{@version}",
      source_url: @source_url
    ]
  end

<<<<<<< HEAD
=======
  defp compilers do
    if System.get_env("LIBTORCH_DIR"), do: [:elixir_make], else: [:torchx, :elixir_make]
  end

>>>>>>> 1c6e1358
  defp aliases do
    [
      "compile.torchx": &compile/1
    ]
  end

  defp compile(args) do
<<<<<<< HEAD
    cache_dir = Path.join(__DIR__, "cache")

    force_download = "--force" in args

    libtorch_dir =
      case System.get_env("LIBTORCH_DIR") do
        nil ->
          Path.join(cache_dir, "libtorch")

        val ->
          val
      end

    with {:force_download, false} <- {:force_download, force_download},
         {:libtorch_dir_exists, true} <- {:libtorch_dir_exists, File.dir?(libtorch_dir)},
         {:ok, content} <- File.read(Path.join(libtorch_dir, "build-hash")),
         true <- String.contains?(content, "pytorch") do
      :noop
    else
      {:force_download, true} ->
        File.rm_rf!(cache_dir)
        install_libtorch(cache_dir, libtorch_dir)

      {:libtorch_dir_exists, false} ->
        install_libtorch(cache_dir, libtorch_dir)

      _ ->
        msg = "directory #{libtorch_dir} set in LIBTORCH_DIR does not contain libtorch"
        IO.puts(msg)

        {:error,
         [
           %Mix.Task.Compiler.Diagnostic{
             compiler_name: "torchx",
             details: msg,
             file: "mix.exs",
             message: msg,
             position: nil,
             severity: :error
           }
         ]}
    end
  end

  defp install_libtorch(cache_dir, libtorch_dir) do
    File.mkdir_p!(cache_dir)

    libtorch_zip = System.get_env("LIBTORCH_ZIP", Path.join(cache_dir, "libtorch.zip"))

    os =
      case System.cmd("uname", ~w(-s)) do
        {"Linux" <> _, 0} ->
          :linux

        {"Darwin" <> _, 0} ->
          :mac

        {os, 0} ->
          raise "OS #{os} is not supported"

        _ ->
          raise "unable to fetch current OS"
      end
=======
    libtorch_cache = @libtorch_cache
    cache_dir = Path.dirname(libtorch_cache)

    if "--force" in args do
      File.rm_rf!(cache_dir)
    end

    if File.dir?(libtorch_cache) do
      {:ok, []}
    else
      install_libtorch(cache_dir, libtorch_cache)
    end
  end

  defp install_libtorch(cache_dir, libtorch_cache) do
    File.mkdir_p!(cache_dir)
    libtorch_zip = libtorch_cache <> ".zip"
>>>>>>> 1c6e1358

    unless File.exists?(libtorch_zip) do
      # Download libtorch

<<<<<<< HEAD
      url =
        case os do
          :linux ->
            "https://download.pytorch.org/libtorch/cpu/libtorch-cxx11-abi-shared-with-deps-1.9.1%2Bcpu.zip"

          :mac ->
            "https://download.pytorch.org/libtorch/cpu/libtorch-macos-1.9.1.zip"
=======
      # This is so we don't forget to update the URLs below when we want to update libtorch
      unless @libtorch_version == "1.9.1" and @libtorch_target == "cpu" do
        raise "ensure the download URLs match the default libtorch version"
      end

      url =
        case :os.type() do
          {:unix, :linux} ->
            "https://download.pytorch.org/libtorch/cpu/libtorch-cxx11-abi-shared-with-deps-1.9.1%2Bcpu.zip"

          {:unix, :darwin} ->
            # MacOS
            "https://download.pytorch.org/libtorch/cpu/libtorch-macos-1.9.1.zip"

          os ->
            raise "OS #{os} is not supported"
>>>>>>> 1c6e1358
        end

      download!(url, libtorch_zip)
    end

<<<<<<< HEAD
    # Unpack libtorch to libtorch_dir
=======
    # Unpack libtorch and move to the target cache dir
>>>>>>> 1c6e1358

    {:ok, _} =
      libtorch_zip |> String.to_charlist() |> :zip.unzip(cwd: String.to_charlist(cache_dir))

<<<<<<< HEAD
    unpack_dir = Path.join(cache_dir, "libtorch")

    unless unpack_dir == libtorch_dir do
      File.rename!(unpack_dir, libtorch_dir)
    end
=======
    # Keep libtorch cache scoped by version and target
    File.rename!(Path.join(cache_dir, "libtorch"), libtorch_cache)
>>>>>>> 1c6e1358

    :ok
  end

  defp assert_network_tool!() do
    unless network_tool() do
      raise "expected either curl or wget to be available in your system, but neither was found"
    end
  end

  defp download!(url, dest) do
    assert_network_tool!()

    case download(url, dest) do
      :ok ->
        :ok

      _ ->
        raise "unable to download libtorch from #{url}"
    end
  end

  defp download(url, dest) do
    {command, args} =
      case network_tool() do
        :curl -> {"curl", ["--fail", "-L", url, "-o", dest]}
        :wget -> {"wget", ["-O", dest, url]}
      end

    case System.cmd(command, args) do
      {_, 0} -> :ok
      _ -> :error
    end
  end

  defp network_tool() do
    cond do
      executable_exists?("curl") -> :curl
      executable_exists?("wget") -> :wget
      true -> nil
    end
  end

  defp executable_exists?(name), do: not is_nil(System.find_executable(name))
end<|MERGE_RESOLUTION|>--- conflicted
+++ resolved
@@ -16,16 +16,10 @@
       elixir: "~> 1.12-dev",
       deps: deps(),
       docs: docs(),
-<<<<<<< HEAD
-      compilers: [:torchx, :elixir_make] ++ Mix.compilers(),
-      elixirc_paths: elixirc_paths(Mix.env()),
-      aliases: aliases()
-=======
       compilers: compilers() ++ Mix.compilers(),
       elixirc_paths: elixirc_paths(Mix.env()),
       aliases: aliases(),
       make_env: %{"LIBTORCH_DIR" => System.get_env("LIBTORCH_DIR", @libtorch_cache)}
->>>>>>> 1c6e1358
     ]
   end
 
@@ -56,13 +50,10 @@
     ]
   end
 
-<<<<<<< HEAD
-=======
   defp compilers do
     if System.get_env("LIBTORCH_DIR"), do: [:elixir_make], else: [:torchx, :elixir_make]
   end
 
->>>>>>> 1c6e1358
   defp aliases do
     [
       "compile.torchx": &compile/1
@@ -70,71 +61,6 @@
   end
 
   defp compile(args) do
-<<<<<<< HEAD
-    cache_dir = Path.join(__DIR__, "cache")
-
-    force_download = "--force" in args
-
-    libtorch_dir =
-      case System.get_env("LIBTORCH_DIR") do
-        nil ->
-          Path.join(cache_dir, "libtorch")
-
-        val ->
-          val
-      end
-
-    with {:force_download, false} <- {:force_download, force_download},
-         {:libtorch_dir_exists, true} <- {:libtorch_dir_exists, File.dir?(libtorch_dir)},
-         {:ok, content} <- File.read(Path.join(libtorch_dir, "build-hash")),
-         true <- String.contains?(content, "pytorch") do
-      :noop
-    else
-      {:force_download, true} ->
-        File.rm_rf!(cache_dir)
-        install_libtorch(cache_dir, libtorch_dir)
-
-      {:libtorch_dir_exists, false} ->
-        install_libtorch(cache_dir, libtorch_dir)
-
-      _ ->
-        msg = "directory #{libtorch_dir} set in LIBTORCH_DIR does not contain libtorch"
-        IO.puts(msg)
-
-        {:error,
-         [
-           %Mix.Task.Compiler.Diagnostic{
-             compiler_name: "torchx",
-             details: msg,
-             file: "mix.exs",
-             message: msg,
-             position: nil,
-             severity: :error
-           }
-         ]}
-    end
-  end
-
-  defp install_libtorch(cache_dir, libtorch_dir) do
-    File.mkdir_p!(cache_dir)
-
-    libtorch_zip = System.get_env("LIBTORCH_ZIP", Path.join(cache_dir, "libtorch.zip"))
-
-    os =
-      case System.cmd("uname", ~w(-s)) do
-        {"Linux" <> _, 0} ->
-          :linux
-
-        {"Darwin" <> _, 0} ->
-          :mac
-
-        {os, 0} ->
-          raise "OS #{os} is not supported"
-
-        _ ->
-          raise "unable to fetch current OS"
-      end
-=======
     libtorch_cache = @libtorch_cache
     cache_dir = Path.dirname(libtorch_cache)
 
@@ -152,20 +78,10 @@
   defp install_libtorch(cache_dir, libtorch_cache) do
     File.mkdir_p!(cache_dir)
     libtorch_zip = libtorch_cache <> ".zip"
->>>>>>> 1c6e1358
 
     unless File.exists?(libtorch_zip) do
       # Download libtorch
 
-<<<<<<< HEAD
-      url =
-        case os do
-          :linux ->
-            "https://download.pytorch.org/libtorch/cpu/libtorch-cxx11-abi-shared-with-deps-1.9.1%2Bcpu.zip"
-
-          :mac ->
-            "https://download.pytorch.org/libtorch/cpu/libtorch-macos-1.9.1.zip"
-=======
       # This is so we don't forget to update the URLs below when we want to update libtorch
       unless @libtorch_version == "1.9.1" and @libtorch_target == "cpu" do
         raise "ensure the download URLs match the default libtorch version"
@@ -182,31 +98,18 @@
 
           os ->
             raise "OS #{os} is not supported"
->>>>>>> 1c6e1358
         end
 
       download!(url, libtorch_zip)
     end
 
-<<<<<<< HEAD
-    # Unpack libtorch to libtorch_dir
-=======
     # Unpack libtorch and move to the target cache dir
->>>>>>> 1c6e1358
 
     {:ok, _} =
       libtorch_zip |> String.to_charlist() |> :zip.unzip(cwd: String.to_charlist(cache_dir))
 
-<<<<<<< HEAD
-    unpack_dir = Path.join(cache_dir, "libtorch")
-
-    unless unpack_dir == libtorch_dir do
-      File.rename!(unpack_dir, libtorch_dir)
-    end
-=======
     # Keep libtorch cache scoped by version and target
     File.rename!(Path.join(cache_dir, "libtorch"), libtorch_cache)
->>>>>>> 1c6e1358
 
     :ok
   end
