defmodule Torchx.MixProject do
  use Mix.Project

  @source_url "https://github.com/elixir-nx/nx"
<<<<<<< HEAD
  @version "0.2.1"
=======
  @version "0.3.0-dev"
>>>>>>> 57a242b4

  @valid_targets ["cpu", "cu102", "cu111"]

  @libtorch_version System.get_env("LIBTORCH_VERSION", "1.10.2")
  @libtorch_target System.get_env("LIBTORCH_TARGET", "cpu")

  @libtorch_base "libtorch"
  @libtorch_dir System.get_env(
                  "LIBTORCH_DIR",
                  Path.join(__DIR__, "cache/libtorch-#{@libtorch_version}-#{@libtorch_target}")
                )
  @libtorch_compilers [:torchx, :elixir_make]

  def project do
    [
      app: :torchx,
      version: @version,
      elixir: "~> 1.13",
      elixirc_paths: elixirc_paths(Mix.env()),
      deps: deps(),
      docs: docs(),

      # Package
      name: "Torchx",
      description: "LibTorch bindings and backend for Nx",
      package: package(),
      preferred_cli_env: [
        docs: :docs,
        "hex.publish": :docs
      ],

      # Compilers
      compilers: @libtorch_compilers ++ Mix.compilers(),
      aliases: aliases(),
      make_env: %{
        "LIBTORCH_DIR" => @libtorch_dir,
        "LIBTORCH_BASE" => @libtorch_base,
        "MIX_BUILD_EMBEDDED" => "#{Mix.Project.config()[:build_embedded]}"
      }
    ]
  end

  def application do
    [
      extra_applications: [:logger]
    ]
  end

  defp elixirc_paths(:test), do: ["lib", "test/support"]
  defp elixirc_paths(_), do: ["lib"]

  defp deps do
    [
      # {:nx, path: "../nx"},
      {:nx, "~> 0.2.0"},
      {:dll_loader_helper, "~> 0.1.0"},
      {:elixir_make, "~> 0.6"},
      {:ex_doc, "~> 0.28.3", only: :docs}
    ]
  end

  defp docs do
    [
      main: "Torchx",
      source_url_pattern: "#{@source_url}/blob/v#{@version}/torchx/%{path}#L%{line}",
      extras: [
        "CHANGELOG.md"
      ]
    ]
  end

  defp package do
    [
      maintainers: ["Paulo Valente", "José Valim"],
      licenses: ["Apache-2.0"],
      links: %{"GitHub" => @source_url},
      files: [
        "lib",
        "mix.exs",
        "README.md",
        "LICENSE",
        "CHANGELOG.md",
        "c_src",
        "CMakeLists.txt",
        "Makefile",
        "Makefile.win"
      ]
    ]
  end

  defp aliases do
    [
      "compile.torchx": &download_and_unzip/1
    ]
  end

  defp download_and_unzip(args) do
    libtorch_cache = @libtorch_dir
    cache_dir = Path.dirname(libtorch_cache)

    if "--force" in args do
      File.rm_rf!(cache_dir)
    end

    if File.dir?(libtorch_cache) do
      {:ok, []}
    else
      download_and_unzip(cache_dir, libtorch_cache)
    end
  end

  defp download_and_unzip(cache_dir, libtorch_cache) do
    File.mkdir_p!(cache_dir)
    libtorch_zip = libtorch_cache <> ".zip"

    unless File.exists?(libtorch_zip) do
      # Download libtorch

      # This is so we don't forget to update the URLs below when we want to update libtorch
      if @libtorch_target != "cpu" and {:unix, :darwin} == :os.type() do
        Mix.raise("No CUDA support on OSX")
      end

      # Check if target is valid
      unless Enum.member?(@valid_targets, @libtorch_target) do
        Mix.raise("Invalid target, please use one of #{inspect(@valid_targets)}")
      end

      url =
        case :os.type() do
          {:unix, :linux} ->
            "https://download.pytorch.org/libtorch/#{@libtorch_target}/libtorch-cxx11-abi-shared-with-deps-#{@libtorch_version}%2B#{@libtorch_target}.zip"

          {:unix, :darwin} ->
            # MacOS
            # pytorch only provides official pre-built binaries for x86_64
            case List.to_string(:erlang.system_info(:system_architecture)) do
              "x86_64" <> _ ->
                "https://download.pytorch.org/libtorch/#{@libtorch_target}/libtorch-macos-#{@libtorch_version}.zip"

              _ ->
                Mix.raise(
                  "Please download pre-built/compile LibTorch and set environment variable LIBTORCH_DIR"
                )
            end

          {:win32, :nt} ->
            # Windows
            "https://download.pytorch.org/libtorch/#{@libtorch_target}/libtorch-win-shared-with-deps-#{@libtorch_version}%2B#{@libtorch_target}.zip"

          os ->
            Mix.raise("OS #{inspect(os)} is not supported")
        end

      download!(url, libtorch_zip)
    end

    # Unpack libtorch and move to the target cache dir

    {:ok, _} =
      libtorch_zip |> String.to_charlist() |> :zip.unzip(cwd: String.to_charlist(cache_dir))

    # Keep libtorch cache scoped by version and target
    File.rename!(Path.join(cache_dir, "libtorch"), libtorch_cache)

    :ok
  end

  defp assert_network_tool!() do
    unless network_tool() do
      raise "expected either curl or wget to be available in your system, but neither was found"
    end
  end

  defp download!(url, dest) do
    assert_network_tool!()

    case download(url, dest) do
      :ok ->
        :ok

      _ ->
        raise "unable to download libtorch from #{url}"
    end
  end

  defp download(url, dest) do
    {command, args} =
      case network_tool() do
        :curl -> {"curl", ["--fail", "-L", url, "-o", dest]}
        :wget -> {"wget", ["-O", dest, url]}
      end

    case System.cmd(command, args) do
      {_, 0} -> :ok
      _ -> :error
    end
  end

  defp network_tool() do
    cond do
      executable_exists?("curl") -> :curl
      executable_exists?("wget") -> :wget
      true -> nil
    end
  end

  defp executable_exists?(name), do: not is_nil(System.find_executable(name))
end<|MERGE_RESOLUTION|>--- conflicted
+++ resolved
@@ -2,11 +2,7 @@
   use Mix.Project
 
   @source_url "https://github.com/elixir-nx/nx"
-<<<<<<< HEAD
-  @version "0.2.1"
-=======
   @version "0.3.0-dev"
->>>>>>> 57a242b4
 
   @valid_targets ["cpu", "cu102", "cu111"]
 
