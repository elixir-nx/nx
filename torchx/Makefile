--- conflicted
+++ resolved
@@ -32,12 +32,7 @@
 	fi
 	@ cd $(CMAKE_BUILD_DIR) && \
 		cmake -DCMAKE_PREFIX_PATH=$(LIBTORCH_DIR) -DC_SRC=$(C_SRC) \
-<<<<<<< HEAD
-			-DERTS_INCLUDE_DIR=$(ERTS_INCLUDE_DIR) -S $(shell pwd) \
-			$(CMAKE_CONFIGURE_FLAGS) && \
-=======
 				-DLIBTORCH_BASE=$(LIBTORCH_BASE) -DERTS_INCLUDE_DIR=$(ERTS_INCLUDE_DIR) \
-				-S $(shell pwd) && \
->>>>>>> de5ce585
+				-S $(shell pwd) $(CMAKE_CONFIGURE_FLAGS) && \
 		cmake --build . $(CMAKE_BUILD_FLAGS)
 	@ mv $(CMAKE_BUILD_DIR)/torchx.so $(TORCHX_SO)