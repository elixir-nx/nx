defmodule Torchx.ComplexTest do
  @moduledoc """
  Responsible for testing all basic Nx functionality with
  complex number arguments.
  """
  use Torchx.Case, async: true

  @arg Complex.new(2, 3)
  @arg2 Complex.new(-2, 7)

  describe "creation" do
    @tag :focus
    test "constant" do
      t = Nx.tensor(@arg)
      assert {:c, 64} == t.type
      assert @arg == Nx.to_number(t)
    end

    test "complex-only list" do
      l = [@arg, @arg2]
      t = Nx.tensor(l)
      assert {:c, 64} == t.type
      assert l == Nx.to_flat_list(t)
    end

    test "mixed list" do
      l = [1, @arg, @arg2]
      t = Nx.tensor(l)
      assert {:c, 64} == t.type
      assert [Complex.new(1), @arg, @arg2] == Nx.to_flat_list(t)
    end
  end

  describe "unary operations" do
    test "exp" do
      assert_all_close(Nx.exp(@arg), Complex.new(-7.315, 1.042))
    end

    test "expm1" do
      assert_raise ArithmeticError, "Torchx does not support complex values for expm1", fn ->
        Nx.expm1(@arg)
      end
    end

    test "log" do
      assert_all_close(Nx.log(@arg), Complex.new(1.2824, 0.98279))
    end

    test "log1p" do
      assert_raise ArithmeticError, "Torchx does not support complex values for log1p", fn ->
        Nx.log1p(@arg)
      end
    end

    test "logistic" do
      assert_all_close(Nx.logistic(@arg), Complex.new(1.1541, 0.0254))
    end

    test "cos" do
      assert_all_close(Nx.cos(@arg), Complex.new(-4.1896, -9.10925))
    end

    test "sin" do
      assert_all_close(Nx.sin(@arg), Complex.new(9.1544, -4.1689))
    end

    test "tan" do
      assert_all_close(Nx.tan(@arg), Complex.new(-0.00376, 1.00323))
    end

    test "cosh" do
      assert_all_close(Nx.cosh(@arg), Complex.new(-3.72454, 0.51182))
    end

    test "sinh" do
      assert_all_close(Nx.sinh(@arg), Complex.new(-3.59056, 0.53092))
    end

    test "tanh" do
      assert_all_close(Nx.tanh(@arg), Complex.new(0.96538, -0.00988))
    end

    test "acos" do
      assert_all_close(Nx.acos(@arg), Complex.new(1.0001, -1.9833))
    end

    test "asin" do
      assert_all_close(Nx.asin(@arg), Complex.new(0.57065, 1.98338))
    end

    test "atan" do
      assert_all_close(Nx.atan(@arg), Complex.new(1.40992, 0.22907))
    end

    test "acosh" do
      assert_all_close(Nx.acosh(@arg), Complex.new(1.9833, 1.0001))
    end

    test "asinh" do
      assert_all_close(Nx.asinh(@arg), Complex.new(1.9686, 0.96465))
    end

    test "atanh" do
      assert_all_close(Nx.atanh(@arg), Complex.new(0.14694, 1.3389))
    end

    test "sqrt" do
      assert_all_close(Nx.sqrt(@arg), Complex.new(1.6741, 0.8959))
    end

    test "rsqrt" do
      assert_all_close(Nx.rsqrt(@arg), Complex.new(0.4643, -0.2485))
    end

    test "cbrt" do
      assert_all_close(Nx.cbrt(@arg), Complex.new(1.4518, 0.4934))
    end

    for fun <- [:erf, :erfc, :erf_inv, :round, :floor, :ceil] do
      test "#{fun}" do
        assert_raise ArgumentError, "Nx.#{unquote(fun)}/1 does not support complex inputs", fn ->
          Nx.unquote(fun)(@arg)
        end
      end
    end

    test "random_uniform" do
      assert %Nx.Tensor{shape: {3, 3}, type: {:c, 64}} =
               t = Nx.random_uniform({3, 3}, type: {:c, 64})

      assert Enum.all?(Nx.to_flat_list(t), &is_struct(&1, Complex))
    end

    test "random_normal" do
      assert %Nx.Tensor{shape: {3, 3}, type: {:c, 64}} =
               t = Nx.random_normal({3, 3}, type: {:c, 64})

      assert Enum.all?(Nx.to_flat_list(t), &is_struct(&1, Complex))
    end
  end

  describe "binary operations" do
    test "add" do
      assert_all_close(Nx.add(@arg, @arg2), Complex.new(0, 10))
    end

    test "subtract" do
      assert_all_close(Nx.subtract(@arg, @arg2), Complex.new(4, -4))
    end

    test "multiply" do
      assert_all_close(Nx.multiply(@arg, @arg2), Complex.new(-25, 8))
    end

    test "power" do
      assert_all_close(Nx.power(@arg, @arg2), Complex.new(5.90369e-5, 5.26792e-5))
    end

    test "divide" do
      assert_all_close(Nx.divide(@arg, @arg2), Complex.new(0.32075, -0.37735))
    end

    test "atan2" do
      assert_raise ArithmeticError, "Torchx does not support complex values for atan2", fn ->
        Nx.atan2(7, @arg)
      end
    end

    test "quotient" do
      assert_raise ArgumentError,
                   "quotient expects integer tensors as inputs and outputs an integer tensor, got: {:c, 64}",
                   fn ->
                     Nx.quotient(@arg, @arg2)
                   end
    end

    for op <- [:remainder, :max, :min] do
      test "#{op}" do
        assert_raise ArgumentError, "Nx.#{unquote(op)}/2 does not support complex inputs", fn ->
          Nx.unquote(op)(@arg, @arg2)
        end
      end
    end

    for op <- [
          :bitwise_and,
          :bitwise_or,
          :bitwise_xor,
          :left_shift,
          :right_shift
        ] do
      test "#{op}" do
        assert_raise ArgumentError,
                     "bitwise operators expect integer tensors as inputs and outputs an integer tensor, got: {:c, 64}",
                     fn ->
                       Nx.unquote(op)(@arg, @arg2)
                     end
      end
    end
  end

  describe "LinAlg not yet implemented" do
<<<<<<< HEAD
    for function <- [:svd, :norm, :eigh] do
=======
    for function <- [:qr, :svd, :eigh] do
>>>>>>> ff67ea7b
      test "#{function}" do
        t = Nx.broadcast(Nx.tensor(1, type: {:c, 64}), {3, 3})

        assert_raise ArgumentError,
                     "Nx.LinAlg.#{unquote(function)}/2 is not yet implemented for complex inputs",
                     fn ->
                       Nx.LinAlg.unquote(function)(t)
                     end
      end
    end

    test "invert" do
      t = Nx.broadcast(Nx.tensor(1, type: {:c, 64}), {3, 3})

      assert_raise ArgumentError,
                   "Nx.LinAlg.invert/1 is not yet implemented for complex inputs",
                   fn ->
                     Nx.LinAlg.invert(t)
                   end
    end

    test "determinant" do
      t = Nx.broadcast(Nx.tensor(1, type: {:c, 64}), {3, 3})

      assert_raise ArgumentError,
                   "Nx.LinAlg.determinant/1 is not yet implemented for complex inputs",
                   fn ->
                     Nx.LinAlg.determinant(t)
                   end
    end

    test "cholesky" do
      t = Nx.broadcast(Nx.tensor(1, type: {:c, 64}), {3, 3})

      assert_raise ArgumentError,
                   "Nx.LinAlg.cholesky/1 is not yet implemented for complex inputs",
                   fn ->
                     Nx.LinAlg.cholesky(t)
                   end
    end

    test "triangular_solve" do
      t = Nx.broadcast(Nx.tensor(1, type: {:c, 64}), {3, 3})

      assert_raise ArgumentError,
                   "Nx.LinAlg.triangular_solve/3 is not yet implemented for complex inputs",
                   fn ->
                     Nx.LinAlg.triangular_solve(t, t)
                   end
    end

    test "solve" do
      t = Nx.broadcast(Nx.tensor(1, type: {:c, 64}), {3, 3})

      assert_raise ArgumentError,
                   "Nx.LinAlg.solve/2 is not yet implemented for complex inputs",
                   fn ->
                     Nx.LinAlg.solve(t, t)
                   end
    end

    test "matrix_power" do
      assert_raise ArgumentError,
                   "Nx.LinAlg.matrix_power/2 is not yet implemented for complex inputs",
                   fn ->
                     Nx.LinAlg.matrix_power(Nx.broadcast(Nx.tensor(1, type: {:c, 64}), {3, 3}), 2)
                   end
    end
  end
end<|MERGE_RESOLUTION|>--- conflicted
+++ resolved
@@ -200,11 +200,7 @@
   end
 
   describe "LinAlg not yet implemented" do
-<<<<<<< HEAD
-    for function <- [:svd, :norm, :eigh] do
-=======
-    for function <- [:qr, :svd, :eigh] do
->>>>>>> ff67ea7b
+    for function <- [:svd, :eigh] do
       test "#{function}" do
         t = Nx.broadcast(Nx.tensor(1, type: {:c, 64}), {3, 3})
 
