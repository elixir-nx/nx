--- conflicted
+++ resolved
@@ -95,15 +95,7 @@
     rhs_value = Op.parameter(sub_builder, 2, Shape.make_shape(type, {}), "rhs_value")
     rhs_index = Op.parameter(sub_builder, 3, Shape.make_shape(type, {}), "rhs_index")
 
-<<<<<<< HEAD
     cmp = if is_min?, do: Op.less_equal(lhs_value, rhs_value), else: Op.greater_equal(lhs_value, rhs_value)
-=======
-    cmp =
-      if is_min?,
-        do: Op.less_than_or_equal(lhs_value, rhs_value),
-        else: Op.greater_than_or_equal(lhs_value, rhs_value)
->>>>>>> ed4d209c
-
     max = Op.select(cmp, lhs_value, rhs_value)
     arg_max = Op.select(cmp, lhs_index, rhs_index)
 
