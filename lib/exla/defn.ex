defmodule EXLA.Defn do
  @moduledoc false

  alias Nx.Defn.Expr
  alias Nx.Tensor, as: T

  def __compile__(env, _kind, vars, fun, options) do
    %{module: module, function: {name, arity}} = env
    cache_args = for var <- vars, do: nx_to_cache_key!(var)
    buffers = for var <- vars, do: nx_to_buffer(var)

    # TODO: We should extract the client and device ordinal from buffers first
    # TODO: Rename :client to :default_client
    # TODO: Client_name plus device_ordinal must be part of the cache key
    {client_name, options} = Keyword.pop(options, :client, :default)
    cache_key = {module, name, arity, cache_args, client_name}

    {executable, holes} =
      EXLA.LockedCache.run(cache_key, fn ->
        builder = EXLA.Builder.new("#{name}/#{arity}")

        params =
          for {%{shape: shape}, i} <- Enum.with_index(buffers) do
            EXLA.Op.parameter(builder, i, shape, "p#{i}")
          end

        state = %{
          precision: Keyword.get(options, :precision, :default),
          builder: builder,
          params: params
        }

        expr = apply(fun, vars)

        computation =
          expr
          |> to_result(state, %{})
          |> elem(0)
          |> EXLA.Builder.build()

        client = EXLA.Client.fetch!(client_name)
        executable = EXLA.Client.compile(client, computation, Enum.map(buffers, & &1.shape))
        :persistent_term.put(cache_key, executable)
        {executable, holes(expr)}
      end)

    executable
    |> EXLA.Executable.run(buffers, options)
    |> buffer_to_nx(holes)
  end

  defp holes(tuple) when is_tuple(tuple),
    do: tuple |> Tuple.to_list() |> Enum.map(&holes/1)

  defp holes(%T{} = t),
    do: %{t | data: nil}

  defp to_result(tuple, state, cache) when is_tuple(tuple) do
    {elements, cache} =
      tuple
      |> Tuple.to_list()
      |> Enum.map_reduce(cache, &to_result(&1, state, &2))

    {EXLA.Op.tuple(state.builder, elements), cache}
  end

  defp to_result(expr, state, cache) do
    recur_operator(expr, state, cache)
  end

  defp recur_operator(%T{data: %Expr{op: :parameter, args: [i]}}, state, cache) do
    {Enum.fetch!(state.params, i), cache}
  end

  defp recur_operator(%T{data: %Expr{op: :fun}} = t, _state, cache) do
    {t, cache}
  end

  defp recur_operator(%T{data: %Expr{id: id, op: op, args: args}} = ans, state, cache) do
    case cache do
      %{^id => res} ->
        {res, cache}

      %{} ->
        {ops, cache} =
          Enum.map_reduce(args, cache, fn
            %T{data: %Expr{}} = arg, cache -> recur_operator(arg, state, cache)
            arg, cache -> {arg, cache}
          end)

        op = to_operator(op, ops, ans, state)
        {op, Map.put(cache, id, op)}
    end
  end

  ## to_operator creation

  defp to_operator(:tensor, [tensor], _ans, state) do
    case tensor.shape do
      {} ->
        to_constant(state.builder, Nx.Util.to_scalar(tensor), tensor.type)

      shape ->
        shape = EXLA.Shape.make_shape(tensor.type, shape)
        EXLA.Op.constant_from_binary(state.builder, Nx.to_binary(tensor), shape)
    end
  end

  defp to_operator(:random_uniform, [min, max], %{type: type, shape: shape}, state) do
    if match?({int, size} when int in [:s, :u] and size < 32, type) do
      raise ArgumentError,
            "Nx.random_uniform/4 for EXLA requires signed and unsigned tensors to be " <>
              "at least of size 32, got: #{elem(type, 1)}"
    end

    min = to_constant(state.builder, min, type)
    max = to_constant(state.builder, max, type)
    shape = EXLA.Shape.make_shape(type, shape)
    EXLA.Op.rng_uniform(min, max, shape)
  end

  defp to_operator(:random_normal, [mu, sigma], %{type: type, shape: shape}, state) do
    mu = to_constant(state.builder, mu, type)
    sigma = to_constant(state.builder, sigma, type)
    shape = EXLA.Shape.make_shape(type, shape)
    EXLA.Op.rng_normal(mu, sigma, shape)
  end

  defp to_operator(:iota, [axis], %{type: type, shape: shape}, state) do
    shape = EXLA.Shape.make_shape(type, shape)
    EXLA.Lib.iota(state.builder, shape, axis)
  end

  ## to_operator shape

  defp to_operator(:reshape, [op, shape], _ans, _state) do
    EXLA.Op.reshape(op, shape)
  end

  defp to_operator(:pad, [op, value, padding_config], _ans, _state) do
    EXLA.Op.pad(op, value, padding_config)
  end

  defp to_operator(:broadcast, [op, _shape, axes], ans, _state) do
    EXLA.Op.broadcast_in_dim(op, ans.shape, List.to_tuple(axes))
  end

  defp to_operator(:transpose, [op, dims], _ans, _state) do
    EXLA.Op.transpose(op, List.to_tuple(dims))
  end

  defp to_operator(:squeeze, [op, _axes], ans, _state) do
    EXLA.Op.reshape(op, ans.shape)
  end

  ## to_operator others

  defp to_operator(:dot, [left, axes1, right, axes2], %{type: type}, state) do
    precision = state.precision
    EXLA.Op.dot_general(to_type(left, type), to_type(right, type), {axes1, axes2}, precision)
  end

  defp to_operator(
         :conv,
         [operand, kernel, strides, padding, input_dilation, kernel_dilation],
         ans,
         state
       ) do
    %{type: output_type, shape: shape} = ans
    rank = tuple_size(shape)

    # Build general conv dims
    input_dims = List.to_tuple(for i <- 0..(rank - 1), do: i)
    [out_features, in_features | kernel_spatial] = for i <- 0..(rank - 1), do: i
    kernel_dims = List.to_tuple([in_features, out_features | kernel_spatial])
    output_dims = input_dims

    conv_dim_nos = {input_dims, kernel_dims, output_dims}

    # Ensure both types are floating
    operand = to_type(operand, output_type)
    kernel = to_type(kernel, output_type)

    EXLA.Op.conv_general_dilated(
      operand,
      kernel,
      strides,
      padding,
      input_dilation,
      kernel_dilation,
      conv_dim_nos,
      state.precision
    )
  end

  defp to_operator(:outer, [left, right], %{type: type, shape: shape}, _state) do
    left =
      left
      |> to_type(type)
      |> EXLA.Op.reshape({Nx.size(op_shape(left))})
      |> EXLA.Op.broadcast_in_dim(shape, {0})

    right =
      right
      |> to_type(type)
      |> EXLA.Op.reshape({Nx.size(op_shape(right))})
      |> EXLA.Op.broadcast_in_dim(shape, {1})

    EXLA.Op.multiply(left, right)
  end

  defp to_operator(:select, [pred, on_true, on_false], %{type: type, shape: shape}, _state) do
    pred = to_type(pred, {:pred, 8})

    on_true =
      on_true
      |> to_type(type)
      |> EXLA.Op.broadcast_in_dim(shape, broadcast_axes(op_shape(on_true), shape))

    on_false =
      on_false
      |> to_type(type)
      |> EXLA.Op.broadcast_in_dim(shape, broadcast_axes(op_shape(on_false), shape))

    EXLA.Op.select(pred, on_true, on_false)
  end

  ## to_operator element-wise

  defp to_operator(:negate, [op], _ans, _state), do: EXLA.Op.negate(op)

  defp to_operator(:abs, [op], _ans, _state), do: EXLA.Op.abs(op)

  defp to_operator(:sign, [op], %{type: type}, state) do
    case type do
      {:u, _} -> EXLA.Op.min(op, EXLA.Op.constant_r0(state.builder, 1, type))
      _ -> EXLA.Op.sign(op)
    end
  end

  defp to_operator(:right_shift, [left, right], %{type: type}, _state) do
    dims = broadcast_axes(op_shape(left), op_shape(right))

    op =
      if match?({:u, _}, type),
        do: :right_shift_logical,
        else: :right_shift_arithmetic

    apply(EXLA.Op, op, [to_type(left, type), to_type(right, type), dims])
  end

  @bin_op [:add, :subtract, :multiply, :min, :max, :remainder, :power, :divide, :arctan2] ++
            [:bitwise_and, :bitwise_or, :bitwise_xor, :left_shift]

  defp to_operator(op, [left, right], %{type: type}, _state) when op in @bin_op do
    dims = broadcast_axes(op_shape(left), op_shape(right))
    apply(EXLA.Op, op, [to_type(left, type), to_type(right, type), dims])
  end

  @bin_comp_op [:equal, :not_equal, :greater, :less, :greater_equal, :less_equal]

  defp to_operator(op, [left, right], _ans, _state) when op in @bin_comp_op do
    left_shape = EXLA.Op.get_shape(left)
    right_shape = EXLA.Op.get_shape(right)
    type = Nx.Type.merge(left_shape.dtype, right_shape.dtype)
    dims = broadcast_axes(left_shape.dims, right_shape.dims)
    apply(EXLA.Op, op, [to_type(left, type), to_type(right, type), dims])
  end

  @unary_op [:exp, :expm1, :log, :log1p, :logistic, :cos, :sin, :tanh, :sqrt, :rsqrt, :cbrt] ++
              [:bitwise_not, :count_leading_zeros, :population_count] ++
              [:floor, :ceil, :round]

  defp to_operator(op, [arg], %{type: type}, _state) when op in @unary_op do
    apply(EXLA.Op, op, [to_type(arg, type)])
  end

  ## to_operator reduction

  defp to_operator(:sum, [arg, opts], %{type: type} = ans, state) do
<<<<<<< HEAD
    acc = Exla.Op.constant_r0(state.builder, 0, type)
    args = [Expr.parameter(:sum, type, {}, 0), Expr.parameter(:sum, type, {}, 1)]
    to_operator(:reduce, [arg, acc, opts, Expr.fun(args, &Nx.add/2)], ans, state)
=======
    acc = EXLA.Op.constant_r0(state.builder, 0, type)
    args = [Expr.parameter(type, {}, 0), Expr.parameter(type, {}, 1)]
    to_operator(:reduce, [arg, acc, opts, Expr.fun(:sum, args, &Nx.add/2)], ans, state)
>>>>>>> b8e370a3
  end

  defp to_operator(:reduce, [arg, acc, opts, fun], %{type: type}, state) do
    arg = to_type(arg, type)
    comp = to_computation(fun, state)
    EXLA.Op.reduce(arg, to_type(acc, type), comp, reduce_axes(arg, opts[:axes]))
  end

  @reduction_op [:argmax, :argmin]

  defp to_operator(op, [arg, opts], ans, state)
       when op in @reduction_op do
    apply(EXLA.Lib, op, [state.builder, arg, [type: ans.type] ++ opts])
  end

  defp to_operator(:clip, [operand, min, max], ans, _state) do
    min = to_type(min, ans.type)
    max = to_type(max, ans.type)
    operand = to_type(operand, ans.type)

    EXLA.Op.clamp(operand, min, max)
  end

  defp to_operator(:slice, [tensor, start_indices, limit_indices, strides], _ans, _state) do
    EXLA.Op.slice(tensor, start_indices, limit_indices, strides)
  end

  ## Computation helpers

  defp to_computation(%T{data: %Expr{op: :fun, args: [args, expr, fun]}} = ans, state) do
    {:name, name} = Function.info(fun, :name)
    subbuilder = subbuilder(state.builder, Atom.to_string(name))

    params =
      for {%{type: type, shape: shape}, i} <- Enum.with_index(args) do
        fun_shape = EXLA.Shape.make_shape(type, shape)
        EXLA.Op.parameter(subbuilder, i, fun_shape, "p#{i}")
      end

    expr
    |> to_result(%{state | builder: subbuilder, params: params}, %{})
    |> elem(0)
    |> to_type(ans.type)
    |> EXLA.Builder.build()
  end

  defp subbuilder(%EXLA.Builder{name: name} = builder, desc) do
    suffix = System.unique_integer([:positive])
    EXLA.Builder.new(builder, name <> "-" <> desc <> "-" <> Integer.to_string(suffix))
  end

  ## Axes helpers

  defp broadcast_axes(left, right) do
    {min, max} = if left <= right, do: {left, right}, else: {right, left}
    min_size = tuple_size(min)
    max_size = tuple_size(max)

    # To reproduce Nx broadcast, we simply match the lower dimensions to the highest ones.
    List.to_tuple(count_up(min_size, max_size - min_size))
  end

  defp reduce_axes(op, axes) do
    if axes do
      axes
      |> Enum.sort()
      |> List.to_tuple()
    else
      List.to_tuple(Nx.axes(op_shape(op)))
    end
  end

  defp count_up(0, _n), do: []
  defp count_up(i, n), do: [n | count_up(i - 1, n + 1)]

  ## Op Helpers

  defp op_type(op), do: EXLA.Op.get_shape(op).dtype
  defp op_shape(op), do: EXLA.Op.get_shape(op).dims

  defp to_type(op, type) do
    if op_type(op) == type, do: op, else: EXLA.Op.convert_element_type(op, type)
  end

  defp to_constant(builder, constant, type) do
    EXLA.Op.constant_r0(builder, constant, type)
  end

  ## Nx <-> EXLA.Buffer

  defp buffer_to_nx(%EXLA.Buffer{shape: shape} = buffer, hole) do
    nx_type = to_nx_type(shape.dtype)
    nx_shape = shape.dims

    if hole.type != nx_type do
      raise "internal bug! Nx.Defn expected a tensor with type #{hole.type} " <>
              "but got #{inspect(nx_type)}"
    end

    if hole.shape != nx_shape do
      raise "internal bug! Nx.Defn expected a tensor with shape #{hole.shape} " <>
              "but got #{inspect(nx_shape)}"
    end

    %{hole | data: buffer_to_data(buffer)}
  end

  defp buffer_to_nx({:tuple, buffers}, holes) do
    # TODO: Use Enum.zip_with on Elixir v1.12
    buffers
    |> Enum.zip(holes)
    |> Enum.map(fn {buffer, hole} -> buffer_to_nx(buffer, hole) end)
    |> List.to_tuple()
  end

  defp buffer_to_data(%EXLA.Buffer{ref: ref, data: nil}),
    do: %Nx.BinaryTensor{device: EXLA.NxDevice, state: ref}

  defp buffer_to_data(%EXLA.Buffer{ref: nil, data: data}),
    do: %Nx.BinaryTensor{device: Nx.BinaryDevice, state: data}

  defp to_nx_type({:pred, 8}), do: {:u, 8}
  defp to_nx_type(type), do: type

  defp nx_to_buffer(%T{data: data, type: type, shape: shape} = tensor) do
    case data do
      %Nx.BinaryTensor{device: EXLA.NxDevice, state: state} ->
        EXLA.Buffer.buffer(state, EXLA.Shape.make_shape(type, shape))

      _ ->
        EXLA.Buffer.buffer(Nx.to_binary(tensor), EXLA.Shape.make_shape(type, shape))
    end
  end

  defp nx_to_cache_key!(%T{type: type, shape: shape, names: names}), do: {type, shape, names}
end<|MERGE_RESOLUTION|>--- conflicted
+++ resolved
@@ -278,15 +278,9 @@
   ## to_operator reduction
 
   defp to_operator(:sum, [arg, opts], %{type: type} = ans, state) do
-<<<<<<< HEAD
-    acc = Exla.Op.constant_r0(state.builder, 0, type)
+    acc = EXLA.Op.constant_r0(state.builder, 0, type)
     args = [Expr.parameter(:sum, type, {}, 0), Expr.parameter(:sum, type, {}, 1)]
     to_operator(:reduce, [arg, acc, opts, Expr.fun(args, &Nx.add/2)], ans, state)
-=======
-    acc = EXLA.Op.constant_r0(state.builder, 0, type)
-    args = [Expr.parameter(type, {}, 0), Expr.parameter(type, {}, 1)]
-    to_operator(:reduce, [arg, acc, opts, Expr.fun(:sum, args, &Nx.add/2)], ans, state)
->>>>>>> b8e370a3
   end
 
   defp to_operator(:reduce, [arg, acc, opts, fun], %{type: type}, state) do
