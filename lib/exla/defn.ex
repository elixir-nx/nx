--- conflicted
+++ resolved
@@ -150,16 +150,9 @@
 
   defp to_operator(
          :conv,
-<<<<<<< HEAD
          [operand, kernel, strides, padding, input_dilation, kernel_dilation],
-         %{type: output_type, shape: shape},
-         _builder,
-         opts
-=======
-         [operand, kernel, strides, padding],
          ans,
          state
->>>>>>> 144dfd14
        ) do
     %{type: output_type, shape: shape} = ans
     rank = tuple_size(shape)
@@ -171,14 +164,6 @@
     output_dims = input_dims
 
     conv_dim_nos = {input_dims, kernel_dims, output_dims}
-
-<<<<<<< HEAD
-    precision = Keyword.get(opts, :precision, :default)
-=======
-    # No dilation for now
-    lhs_dilation = List.to_tuple(for _ <- 0..(rank - 3), do: 1)
-    rhs_dilation = lhs_dilation
->>>>>>> 144dfd14
 
     # Ensure both types are floating
     operand = to_type(operand, output_type)
