defmodule Exla.Buffer do
  @moduledoc """
  An EXLA Buffer.

  An EXLA Buffer is the data passed as input and retrieved as output
  to/from EXLA Executables. An EXLA buffer is one of:

    1) A Binary
    2) A reference to an `xla::ScopedShapedBuffer`

  An `xla::ScopedShapedBuffer` is an "owning" wrapper around an
  `xla::ShapedBuffer`. Shaped Buffers are just buffers of data
  with an underlying XLA shape. Scoped Shaped Buffers are said
  to be an "owning" wrapper because they represent an allocated
  portion of memory on a specified device (like a GPU) owned by
  that device. Device memory is allocated upon creation of the
  `xla::ScopedShapedBuffer` and deallocated upon its destruction.
  """

  alias __MODULE__
  alias Exla.{Client, Shape}

  @enforce_keys [:shape]
  defstruct [:data, :ref, :shape]

  @doc """
  Creates a new buffer.

  The argument is either a `binary`, which won't be placed on the
  device unless `place_on_device` is called, or a `buffer.ref` from
  a previous buffer.
  """
  def buffer(binary_or_reference_pair, shape)

  def buffer({reference, client_name}, shape = %Shape{}) when is_reference(reference) do
    %Buffer{data: nil, ref: {reference, client_name}, shape: shape}
  end

  def buffer(binary, shape = %Shape{}) when is_bitstring(binary) do
    %Buffer{data: binary, ref: nil, shape: shape}
  end

  @doc """
  Places the given `buffer` on the given `device` using `client`.
  """
  def place_on_device(buffer = %Buffer{}, client = %Client{}, ordinal) when is_integer(ordinal) do
    ordinal = Client.check_device_compatibility!(client, ordinal)

    ref =
      Exla.NIF.binary_to_device_mem(client.ref, buffer.data, buffer.shape.ref, ordinal)
      |> unwrap!()

    %Buffer{buffer | data: nil, ref: {ref, client.name}}
  end

  @doc """
  Reads the underlying buffer ref.

  This copies the underlying device memory into a binary without destroying it.
  """
<<<<<<< HEAD
  def read(client = %Client{}, %Buffer{ref: {ref, platform, ordinal}}) do
    {:ok, _} = Client.check_device_compatibility(client, {platform, ordinal})
=======
  def read({ref, client_name}) do
    client = Exla.Client.fetch!(client_name)
>>>>>>> 91b00f48
    binary = Exla.NIF.read_device_mem(client.ref, ref) |> unwrap!()
    binary
  end

  @doc """
  Deallocates underlying buffer ref.

  Returns `:ok` | `:already_deallocated`.
  """
  def deallocate({ref, _}) do
    Exla.NIF.deallocate_device_mem(ref) |> unwrap!()
  end

  defp unwrap!({:ok, ref}), do: ref
  defp unwrap!({:error, error}), do: raise(List.to_string(error))
  defp unwrap!(status) when is_atom(status), do: status
end<|MERGE_RESOLUTION|>--- conflicted
+++ resolved
@@ -58,13 +58,8 @@
 
   This copies the underlying device memory into a binary without destroying it.
   """
-<<<<<<< HEAD
-  def read(client = %Client{}, %Buffer{ref: {ref, platform, ordinal}}) do
-    {:ok, _} = Client.check_device_compatibility(client, {platform, ordinal})
-=======
   def read({ref, client_name}) do
     client = Exla.Client.fetch!(client_name)
->>>>>>> 91b00f48
     binary = Exla.NIF.read_device_mem(client.ref, ref) |> unwrap!()
     binary
   end
